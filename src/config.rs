// Copyright 2017 TiKV Project Authors. Licensed under Apache-2.0.

//! Configuration for the entire server.
//!
//! TiKV is configured through the `TiKvConfig` type, which is in turn
//! made up of many other configuration types.

use std::cmp;
use std::collections::HashMap;
use std::env;
use std::error::Error;
use std::fs;
use std::i32;
use std::io::Write;
use std::io::{Error as IoError, ErrorKind};
use std::path::Path;
use std::sync::{Arc, RwLock};
use std::usize;

use api_version::{match_template_api_version, APIVersion};
use causal_ts::Config as CausalTsConfig;
use encryption_export::DataKeyManager;
use engine_rocks::config::{self as rocks_config, BlobRunMode, CompressionType, LogLevel};
use engine_rocks::get_env;
use engine_rocks::properties::MvccPropertiesCollectorFactory;
use engine_rocks::raw::{
    BlockBasedOptions, Cache, ColumnFamilyOptions, CompactionPriority, DBCompactionStyle,
    DBCompressionType, DBOptions, DBRateLimiterMode, DBRecoveryMode, Env, LRUCacheOptions,
    TitanDBOptions,
};
use engine_rocks::raw_util::CFOptions;
use engine_rocks::util::{
    FixedPrefixSliceTransform, FixedSuffixSliceTransform, NoopSliceTransform,
};
use engine_rocks::{
    RaftDBLogger, RangePropertiesCollectorFactory, RocksEngine, RocksEventListener,
    RocksSstPartitionerFactory, RocksdbLogger, TtlPropertiesCollectorFactory,
    DEFAULT_PROP_KEYS_INDEX_DISTANCE, DEFAULT_PROP_SIZE_INDEX_DISTANCE,
};
use engine_traits::{CFOptionsExt, ColumnFamilyOptions as ColumnFamilyOptionsTrait, DBOptionsExt};
use engine_traits::{CF_DEFAULT, CF_LOCK, CF_RAFT, CF_WRITE};
use file_system::{IOPriority, IORateLimiter};
use keys::region_raft_prefix_len;
use kvproto::kvrpcpb::ApiVersion;
use online_config::{ConfigChange, ConfigManager, ConfigValue, OnlineConfig, Result as CfgResult};
use pd_client::Config as PdConfig;
use raft_log_engine::RaftEngineConfig as RawRaftEngineConfig;
use raftstore::coprocessor::{Config as CopConfig, RegionInfoAccessor};
use raftstore::store::Config as RaftstoreConfig;
use raftstore::store::{CompactionGuardGeneratorFactory, SplitConfig};
use resource_metering::Config as ResourceMeteringConfig;
use security::SecurityConfig;
use tikv_util::config::{
    self, LogFormat, RaftDataStateMachine, ReadableDuration, ReadableSize, TomlWriter, GIB, MIB,
};
use tikv_util::sys::SysQuota;
use tikv_util::time::duration_to_sec;
use tikv_util::yatp_pool;

use crate::coprocessor_v2::Config as CoprocessorV2Config;
use crate::import::Config as ImportConfig;
use crate::server::gc_worker::GcConfig;
use crate::server::gc_worker::WriteCompactionFilterFactory;
use crate::server::lock_manager::Config as PessimisticTxnConfig;
use crate::server::ttl::TTLCompactionFilterFactory;
use crate::server::Config as ServerConfig;
use crate::server::CONFIG_ROCKSDB_GAUGE;
use crate::storage::config::{Config as StorageConfig, DEFAULT_DATA_DIR};

pub const DEFAULT_ROCKSDB_SUB_DIR: &str = "db";

/// By default, block cache size will be set to 45% of system memory.
pub const BLOCK_CACHE_RATE: f64 = 0.45;
/// By default, TiKV will try to limit memory usage to 75% of system memory.
pub const MEMORY_USAGE_LIMIT_RATE: f64 = 0.75;

const LOCKCF_MIN_MEM: usize = 256 * MIB as usize;
const LOCKCF_MAX_MEM: usize = GIB as usize;
const RAFT_MIN_MEM: usize = 256 * MIB as usize;
const RAFT_MAX_MEM: usize = 2 * GIB as usize;
const LAST_CONFIG_FILE: &str = "last_tikv.toml";
const TMP_CONFIG_FILE: &str = "tmp_tikv.toml";
const MAX_BLOCK_SIZE: usize = 32 * MIB as usize;

fn memory_limit_for_cf(is_raft_db: bool, cf: &str, total_mem: u64) -> ReadableSize {
    let (ratio, min, max) = match (is_raft_db, cf) {
        (true, CF_DEFAULT) => (0.02, RAFT_MIN_MEM, RAFT_MAX_MEM),
        (false, CF_DEFAULT) => (0.25, 0, usize::MAX),
        (false, CF_LOCK) => (0.02, LOCKCF_MIN_MEM, LOCKCF_MAX_MEM),
        (false, CF_WRITE) => (0.15, 0, usize::MAX),
        _ => unreachable!(),
    };
    let mut size = (total_mem as f64 * ratio) as usize;
    if size < min {
        size = min;
    } else if size > max {
        size = max;
    }
    ReadableSize::mb(size as u64 / MIB)
}

#[derive(Clone, Serialize, Deserialize, PartialEq, Debug, OnlineConfig)]
#[serde(default)]
#[serde(rename_all = "kebab-case")]
pub struct TitanCfConfig {
    #[online_config(skip)]
    pub min_blob_size: ReadableSize,
    #[online_config(skip)]
    pub blob_file_compression: CompressionType,
    #[online_config(skip)]
    pub blob_cache_size: ReadableSize,
    #[online_config(skip)]
    pub min_gc_batch_size: ReadableSize,
    #[online_config(skip)]
    pub max_gc_batch_size: ReadableSize,
    #[online_config(skip)]
    pub discardable_ratio: f64,
    #[online_config(skip)]
    pub sample_ratio: f64,
    #[online_config(skip)]
    pub merge_small_file_threshold: ReadableSize,
    pub blob_run_mode: BlobRunMode,
    #[online_config(skip)]
    pub level_merge: bool,
    #[online_config(skip)]
    pub range_merge: bool,
    #[online_config(skip)]
    pub max_sorted_runs: i32,
    #[online_config(skip)]
    pub gc_merge_rewrite: bool,
}

impl Default for TitanCfConfig {
    fn default() -> Self {
        Self {
            min_blob_size: ReadableSize::kb(1), // disable titan default
            blob_file_compression: CompressionType::Lz4,
            blob_cache_size: ReadableSize::mb(0),
            min_gc_batch_size: ReadableSize::mb(16),
            max_gc_batch_size: ReadableSize::mb(64),
            discardable_ratio: 0.5,
            sample_ratio: 0.1,
            merge_small_file_threshold: ReadableSize::mb(8),
            blob_run_mode: BlobRunMode::Normal,
            level_merge: false,
            range_merge: true,
            max_sorted_runs: 20,
            gc_merge_rewrite: false,
        }
    }
}

impl TitanCfConfig {
    fn build_opts(&self) -> TitanDBOptions {
        let mut opts = TitanDBOptions::new();
        opts.set_min_blob_size(self.min_blob_size.0 as u64);
        opts.set_blob_file_compression(self.blob_file_compression.into());
        opts.set_blob_cache(self.blob_cache_size.0 as usize, -1, false, 0.0);
        opts.set_min_gc_batch_size(self.min_gc_batch_size.0 as u64);
        opts.set_max_gc_batch_size(self.max_gc_batch_size.0 as u64);
        opts.set_discardable_ratio(self.discardable_ratio);
        opts.set_sample_ratio(self.sample_ratio);
        opts.set_merge_small_file_threshold(self.merge_small_file_threshold.0 as u64);
        opts.set_blob_run_mode(self.blob_run_mode.into());
        opts.set_level_merge(self.level_merge);
        opts.set_range_merge(self.range_merge);
        opts.set_max_sorted_runs(self.max_sorted_runs);
        opts.set_gc_merge_rewrite(self.gc_merge_rewrite);
        opts
    }
}

#[derive(Clone, Copy, Debug, Eq, PartialEq)]
struct BackgroundJobLimits {
    max_background_jobs: u32,
    max_background_flushes: u32,
    max_sub_compactions: u32,
    max_titan_background_gc: u32,
}

const KVDB_DEFAULT_BACKGROUND_JOB_LIMITS: BackgroundJobLimits = BackgroundJobLimits {
    max_background_jobs: 9,
    max_background_flushes: 3,
    max_sub_compactions: 3,
    max_titan_background_gc: 4,
};

const RAFTDB_DEFAULT_BACKGROUND_JOB_LIMITS: BackgroundJobLimits = BackgroundJobLimits {
    max_background_jobs: 4,
    max_background_flushes: 1,
    max_sub_compactions: 2,
    max_titan_background_gc: 4,
};

// `defaults` serves as an upper bound for returning limits.
fn get_background_job_limits_impl(
    cpu_num: u32,
    defaults: &BackgroundJobLimits,
) -> BackgroundJobLimits {
    // At the minimum, we should have two background jobs: one for flush and one for compaction.
    // Otherwise, the number of background jobs should not exceed cpu_num - 1.
    let max_background_jobs = cmp::max(2, cmp::min(defaults.max_background_jobs, cpu_num - 1));
    // Scale flush threads proportionally to cpu cores. Also make sure the number of flush
    // threads doesn't exceed total jobs.
    let max_background_flushes = cmp::min(
        (max_background_jobs + 3) / 4,
        defaults.max_background_flushes,
    );
    // Cap max_sub_compactions to allow at least two compactions.
    let max_compactions = max_background_jobs - max_background_flushes;
    let max_sub_compactions: u32 = cmp::max(
        1,
        cmp::min(defaults.max_sub_compactions, (max_compactions - 1) as u32),
    );
    // Maximum background GC threads for Titan
    let max_titan_background_gc = cmp::min(defaults.max_titan_background_gc, cpu_num);

    BackgroundJobLimits {
        max_background_jobs,
        max_background_flushes,
        max_sub_compactions,
        max_titan_background_gc,
    }
}

fn get_background_job_limits(defaults: &BackgroundJobLimits) -> BackgroundJobLimits {
    let cpu_num = cmp::max(SysQuota::cpu_cores_quota() as u32, 1);
    get_background_job_limits_impl(cpu_num, defaults)
}

macro_rules! cf_config {
    ($name:ident) => {
        #[derive(Clone, Serialize, Deserialize, PartialEq, Debug, OnlineConfig)]
        #[serde(default)]
        #[serde(rename_all = "kebab-case")]
        pub struct $name {
            #[online_config(skip)]
            pub block_size: ReadableSize,
            pub block_cache_size: ReadableSize,
            #[online_config(skip)]
            pub disable_block_cache: bool,
            #[online_config(skip)]
            pub cache_index_and_filter_blocks: bool,
            #[online_config(skip)]
            pub pin_l0_filter_and_index_blocks: bool,
            #[online_config(skip)]
            pub use_bloom_filter: bool,
            #[online_config(skip)]
            pub optimize_filters_for_hits: bool,
            #[online_config(skip)]
            pub whole_key_filtering: bool,
            #[online_config(skip)]
            pub bloom_filter_bits_per_key: i32,
            #[online_config(skip)]
            pub block_based_bloom_filter: bool,
            #[online_config(skip)]
            pub read_amp_bytes_per_bit: u32,
            #[serde(with = "rocks_config::compression_type_level_serde")]
            #[online_config(skip)]
            pub compression_per_level: [DBCompressionType; 7],
            pub write_buffer_size: ReadableSize,
            pub max_write_buffer_number: i32,
            #[online_config(skip)]
            pub min_write_buffer_number_to_merge: i32,
            pub max_bytes_for_level_base: ReadableSize,
            pub target_file_size_base: ReadableSize,
            pub level0_file_num_compaction_trigger: i32,
            pub level0_slowdown_writes_trigger: i32,
            pub level0_stop_writes_trigger: i32,
            pub max_compaction_bytes: ReadableSize,
            #[serde(with = "rocks_config::compaction_pri_serde")]
            #[online_config(skip)]
            pub compaction_pri: CompactionPriority,
            #[online_config(skip)]
            pub dynamic_level_bytes: bool,
            #[online_config(skip)]
            pub num_levels: i32,
            pub max_bytes_for_level_multiplier: i32,
            #[serde(with = "rocks_config::compaction_style_serde")]
            #[online_config(skip)]
            pub compaction_style: DBCompactionStyle,
            pub disable_auto_compactions: bool,
            pub disable_write_stall: bool,
            pub soft_pending_compaction_bytes_limit: ReadableSize,
            pub hard_pending_compaction_bytes_limit: ReadableSize,
            #[online_config(skip)]
            pub force_consistency_checks: bool,
            #[online_config(skip)]
            pub prop_size_index_distance: u64,
            #[online_config(skip)]
            pub prop_keys_index_distance: u64,
            #[online_config(skip)]
            pub enable_doubly_skiplist: bool,
            #[online_config(skip)]
            pub enable_compaction_guard: bool,
            #[online_config(skip)]
            pub compaction_guard_min_output_file_size: ReadableSize,
            #[online_config(skip)]
            pub compaction_guard_max_output_file_size: ReadableSize,
            #[serde(with = "rocks_config::compression_type_serde")]
            #[online_config(skip)]
            pub bottommost_level_compression: DBCompressionType,
            #[online_config(skip)]
            pub bottommost_zstd_compression_dict_size: i32,
            #[online_config(skip)]
            pub bottommost_zstd_compression_sample_size: i32,
            #[online_config(submodule)]
            pub titan: TitanCfConfig,
        }

        impl $name {
            fn validate(&self) -> Result<(), Box<dyn Error>> {
                if self.block_size.0 as usize > MAX_BLOCK_SIZE {
                    return Err(format!(
                        "invalid block-size {} for {}, exceed max size {}",
                        self.block_size.0,
                        stringify!($name),
                        MAX_BLOCK_SIZE
                    )
                    .into());
                }
                Ok(())
            }
        }
    };
}

macro_rules! write_into_metrics {
    ($cf:expr, $tag:expr, $metrics:expr) => {{
        $metrics
            .with_label_values(&[$tag, "block_size"])
            .set($cf.block_size.0 as f64);
        $metrics
            .with_label_values(&[$tag, "block_cache_size"])
            .set($cf.block_cache_size.0 as f64);
        $metrics
            .with_label_values(&[$tag, "disable_block_cache"])
            .set(($cf.disable_block_cache as i32).into());

        $metrics
            .with_label_values(&[$tag, "cache_index_and_filter_blocks"])
            .set(($cf.cache_index_and_filter_blocks as i32).into());
        $metrics
            .with_label_values(&[$tag, "pin_l0_filter_and_index_blocks"])
            .set(($cf.pin_l0_filter_and_index_blocks as i32).into());

        $metrics
            .with_label_values(&[$tag, "use_bloom_filter"])
            .set(($cf.use_bloom_filter as i32).into());
        $metrics
            .with_label_values(&[$tag, "optimize_filters_for_hits"])
            .set(($cf.optimize_filters_for_hits as i32).into());
        $metrics
            .with_label_values(&[$tag, "whole_key_filtering"])
            .set(($cf.whole_key_filtering as i32).into());
        $metrics
            .with_label_values(&[$tag, "bloom_filter_bits_per_key"])
            .set($cf.bloom_filter_bits_per_key.into());
        $metrics
            .with_label_values(&[$tag, "block_based_bloom_filter"])
            .set(($cf.block_based_bloom_filter as i32).into());

        $metrics
            .with_label_values(&[$tag, "read_amp_bytes_per_bit"])
            .set($cf.read_amp_bytes_per_bit.into());
        $metrics
            .with_label_values(&[$tag, "write_buffer_size"])
            .set($cf.write_buffer_size.0 as f64);
        $metrics
            .with_label_values(&[$tag, "max_write_buffer_number"])
            .set($cf.max_write_buffer_number.into());
        $metrics
            .with_label_values(&[$tag, "min_write_buffer_number_to_merge"])
            .set($cf.min_write_buffer_number_to_merge.into());
        $metrics
            .with_label_values(&[$tag, "max_bytes_for_level_base"])
            .set($cf.max_bytes_for_level_base.0 as f64);
        $metrics
            .with_label_values(&[$tag, "target_file_size_base"])
            .set($cf.target_file_size_base.0 as f64);
        $metrics
            .with_label_values(&[$tag, "level0_file_num_compaction_trigger"])
            .set($cf.level0_file_num_compaction_trigger.into());
        $metrics
            .with_label_values(&[$tag, "level0_slowdown_writes_trigger"])
            .set($cf.level0_slowdown_writes_trigger.into());
        $metrics
            .with_label_values(&[$tag, "level0_stop_writes_trigger"])
            .set($cf.level0_stop_writes_trigger.into());
        $metrics
            .with_label_values(&[$tag, "max_compaction_bytes"])
            .set($cf.max_compaction_bytes.0 as f64);
        $metrics
            .with_label_values(&[$tag, "dynamic_level_bytes"])
            .set(($cf.dynamic_level_bytes as i32).into());
        $metrics
            .with_label_values(&[$tag, "num_levels"])
            .set($cf.num_levels.into());
        $metrics
            .with_label_values(&[$tag, "max_bytes_for_level_multiplier"])
            .set($cf.max_bytes_for_level_multiplier.into());

        $metrics
            .with_label_values(&[$tag, "disable_auto_compactions"])
            .set(($cf.disable_auto_compactions as i32).into());
        $metrics
            .with_label_values(&[$tag, "disable_write_stall"])
            .set(($cf.disable_write_stall as i32).into());
        $metrics
            .with_label_values(&[$tag, "soft_pending_compaction_bytes_limit"])
            .set($cf.soft_pending_compaction_bytes_limit.0 as f64);
        $metrics
            .with_label_values(&[$tag, "hard_pending_compaction_bytes_limit"])
            .set($cf.hard_pending_compaction_bytes_limit.0 as f64);
        $metrics
            .with_label_values(&[$tag, "force_consistency_checks"])
            .set(($cf.force_consistency_checks as i32).into());
        $metrics
            .with_label_values(&[$tag, "enable_doubly_skiplist"])
            .set(($cf.enable_doubly_skiplist as i32).into());
        $metrics
            .with_label_values(&[$tag, "titan_min_blob_size"])
            .set($cf.titan.min_blob_size.0 as f64);
        $metrics
            .with_label_values(&[$tag, "titan_blob_cache_size"])
            .set($cf.titan.blob_cache_size.0 as f64);
        $metrics
            .with_label_values(&[$tag, "titan_min_gc_batch_size"])
            .set($cf.titan.min_gc_batch_size.0 as f64);
        $metrics
            .with_label_values(&[$tag, "titan_max_gc_batch_size"])
            .set($cf.titan.max_gc_batch_size.0 as f64);
        $metrics
            .with_label_values(&[$tag, "titan_discardable_ratio"])
            .set($cf.titan.discardable_ratio);
        $metrics
            .with_label_values(&[$tag, "titan_sample_ratio"])
            .set($cf.titan.sample_ratio);
        $metrics
            .with_label_values(&[$tag, "titan_merge_small_file_threshold"])
            .set($cf.titan.merge_small_file_threshold.0 as f64);
    }};
}

macro_rules! build_cf_opt {
    ($opt:ident, $cf_name:ident, $cache:ident, $region_info_provider:ident) => {{
        let mut block_base_opts = BlockBasedOptions::new();
        block_base_opts.set_block_size($opt.block_size.0 as usize);
        block_base_opts.set_no_block_cache($opt.disable_block_cache);
        if let Some(cache) = $cache {
            block_base_opts.set_block_cache(cache);
        } else {
            let mut cache_opts = LRUCacheOptions::new();
            cache_opts.set_capacity($opt.block_cache_size.0 as usize);
            block_base_opts.set_block_cache(&Cache::new_lru_cache(cache_opts));
        }
        block_base_opts.set_cache_index_and_filter_blocks($opt.cache_index_and_filter_blocks);
        block_base_opts
            .set_pin_l0_filter_and_index_blocks_in_cache($opt.pin_l0_filter_and_index_blocks);
        if $opt.use_bloom_filter {
            block_base_opts.set_bloom_filter(
                $opt.bloom_filter_bits_per_key,
                $opt.block_based_bloom_filter,
            );
            block_base_opts.set_whole_key_filtering($opt.whole_key_filtering);
        }
        block_base_opts.set_read_amp_bytes_per_bit($opt.read_amp_bytes_per_bit);
        let mut cf_opts = ColumnFamilyOptions::new();
        cf_opts.set_block_based_table_factory(&block_base_opts);
        cf_opts.set_num_levels($opt.num_levels);
        assert!($opt.compression_per_level.len() >= $opt.num_levels as usize);
        let compression_per_level = $opt.compression_per_level[..$opt.num_levels as usize].to_vec();
        cf_opts.compression_per_level(compression_per_level.as_slice());
        cf_opts.bottommost_compression($opt.bottommost_level_compression);
        // To set for bottommost level sst compression. The first 3 parameters refer to the
        // default value in `CompressionOptions` in `rocksdb/include/rocksdb/advanced_options.h`.
        cf_opts.set_bottommost_level_compression_options(
            -14,   /* window_bits */
            32767, /* level */
            0,     /* strategy */
            $opt.bottommost_zstd_compression_dict_size,
            $opt.bottommost_zstd_compression_sample_size,
        );
        cf_opts.set_write_buffer_size($opt.write_buffer_size.0);
        cf_opts.set_max_write_buffer_number($opt.max_write_buffer_number);
        cf_opts.set_min_write_buffer_number_to_merge($opt.min_write_buffer_number_to_merge);
        cf_opts.set_max_bytes_for_level_base($opt.max_bytes_for_level_base.0);
        cf_opts.set_target_file_size_base($opt.target_file_size_base.0);
        cf_opts.set_level_zero_file_num_compaction_trigger($opt.level0_file_num_compaction_trigger);
        cf_opts.set_level_zero_slowdown_writes_trigger($opt.level0_slowdown_writes_trigger);
        cf_opts.set_level_zero_stop_writes_trigger($opt.level0_stop_writes_trigger);
        cf_opts.set_max_compaction_bytes($opt.max_compaction_bytes.0);
        cf_opts.compaction_priority($opt.compaction_pri);
        cf_opts.set_level_compaction_dynamic_level_bytes($opt.dynamic_level_bytes);
        cf_opts.set_max_bytes_for_level_multiplier($opt.max_bytes_for_level_multiplier);
        cf_opts.set_compaction_style($opt.compaction_style);
        cf_opts.set_disable_auto_compactions($opt.disable_auto_compactions);
        cf_opts.set_disable_write_stall($opt.disable_write_stall);
        cf_opts.set_soft_pending_compaction_bytes_limit($opt.soft_pending_compaction_bytes_limit.0);
        cf_opts.set_hard_pending_compaction_bytes_limit($opt.hard_pending_compaction_bytes_limit.0);
        cf_opts.set_optimize_filters_for_hits($opt.optimize_filters_for_hits);
        cf_opts.set_force_consistency_checks($opt.force_consistency_checks);
        if $opt.enable_doubly_skiplist {
            cf_opts.set_doubly_skiplist();
        }
        if $opt.enable_compaction_guard {
            if let Some(provider) = $region_info_provider {
                let factory = CompactionGuardGeneratorFactory::new(
                    $cf_name,
                    provider.clone(),
                    $opt.compaction_guard_min_output_file_size.0,
                )
                .unwrap();
                cf_opts.set_sst_partitioner_factory(RocksSstPartitionerFactory(factory));
                cf_opts.set_target_file_size_base($opt.compaction_guard_max_output_file_size.0);
            } else {
                warn!("compaction guard is disabled due to region info provider not available")
            }
        }
        cf_opts
    }};
}

cf_config!(DefaultCfConfig);

impl Default for DefaultCfConfig {
    fn default() -> DefaultCfConfig {
        let total_mem = SysQuota::memory_limit_in_bytes();

        DefaultCfConfig {
            block_size: ReadableSize::kb(64),
            block_cache_size: memory_limit_for_cf(false, CF_DEFAULT, total_mem),
            disable_block_cache: false,
            cache_index_and_filter_blocks: true,
            pin_l0_filter_and_index_blocks: true,
            use_bloom_filter: true,
            optimize_filters_for_hits: true,
            whole_key_filtering: true,
            bloom_filter_bits_per_key: 10,
            block_based_bloom_filter: false,
            read_amp_bytes_per_bit: 0,
            compression_per_level: [
                DBCompressionType::No,
                DBCompressionType::No,
                DBCompressionType::Lz4,
                DBCompressionType::Lz4,
                DBCompressionType::Lz4,
                DBCompressionType::Zstd,
                DBCompressionType::Zstd,
            ],
            write_buffer_size: ReadableSize::mb(128),
            max_write_buffer_number: 5,
            min_write_buffer_number_to_merge: 1,
            max_bytes_for_level_base: ReadableSize::mb(512),
            target_file_size_base: ReadableSize::mb(8),
            level0_file_num_compaction_trigger: 4,
            level0_slowdown_writes_trigger: 20,
            level0_stop_writes_trigger: 36,
            max_compaction_bytes: ReadableSize::gb(2),
            compaction_pri: CompactionPriority::MinOverlappingRatio,
            dynamic_level_bytes: true,
            num_levels: 7,
            max_bytes_for_level_multiplier: 10,
            compaction_style: DBCompactionStyle::Level,
            disable_auto_compactions: false,
            disable_write_stall: false,
            soft_pending_compaction_bytes_limit: ReadableSize::gb(192),
            hard_pending_compaction_bytes_limit: ReadableSize::gb(256),
            force_consistency_checks: false,
            prop_size_index_distance: DEFAULT_PROP_SIZE_INDEX_DISTANCE,
            prop_keys_index_distance: DEFAULT_PROP_KEYS_INDEX_DISTANCE,
            enable_doubly_skiplist: true,
            enable_compaction_guard: true,
            compaction_guard_min_output_file_size: ReadableSize::mb(8),
            compaction_guard_max_output_file_size: ReadableSize::mb(128),
            titan: TitanCfConfig::default(),
            bottommost_level_compression: DBCompressionType::Zstd,
            bottommost_zstd_compression_dict_size: 0,
            bottommost_zstd_compression_sample_size: 0,
        }
    }
}

impl DefaultCfConfig {
    pub fn build_opt(
        &self,
        cache: &Option<Cache>,
        region_info_accessor: Option<&RegionInfoAccessor>,
        api_version: ApiVersion,
    ) -> ColumnFamilyOptions {
        let mut cf_opts = build_cf_opt!(self, CF_DEFAULT, cache, region_info_accessor);
        let f = RangePropertiesCollectorFactory {
            prop_size_index_distance: self.prop_size_index_distance,
            prop_keys_index_distance: self.prop_keys_index_distance,
        };
        cf_opts.add_table_properties_collector_factory("tikv.range-properties-collector", f);
        match_template_api_version!(
            API,
            match api_version {
                ApiVersion::API => {
                    if API::IS_TTL_ENABLED {
                        cf_opts.add_table_properties_collector_factory(
                            "tikv.ttl-properties-collector",
                            TtlPropertiesCollectorFactory::<API>::default(),
                        );
                        cf_opts
                            .set_compaction_filter_factory(
                                "ttl_compaction_filter_factory",
                                TTLCompactionFilterFactory::<API>::default(),
                            )
                            .unwrap();
                    }
                }
            }
        );
        cf_opts.set_titandb_options(&self.titan.build_opts());
        cf_opts
    }
}

cf_config!(WriteCfConfig);

impl Default for WriteCfConfig {
    fn default() -> WriteCfConfig {
        let total_mem = SysQuota::memory_limit_in_bytes();

        // Setting blob_run_mode=read_only effectively disable Titan.
        let titan = TitanCfConfig {
            blob_run_mode: BlobRunMode::ReadOnly,
            ..Default::default()
        };

        WriteCfConfig {
            block_size: ReadableSize::kb(64),
            block_cache_size: memory_limit_for_cf(false, CF_WRITE, total_mem),
            disable_block_cache: false,
            cache_index_and_filter_blocks: true,
            pin_l0_filter_and_index_blocks: true,
            use_bloom_filter: true,
            optimize_filters_for_hits: false,
            whole_key_filtering: false,
            bloom_filter_bits_per_key: 10,
            block_based_bloom_filter: false,
            read_amp_bytes_per_bit: 0,
            compression_per_level: [
                DBCompressionType::No,
                DBCompressionType::No,
                DBCompressionType::Lz4,
                DBCompressionType::Lz4,
                DBCompressionType::Lz4,
                DBCompressionType::Zstd,
                DBCompressionType::Zstd,
            ],
            write_buffer_size: ReadableSize::mb(128),
            max_write_buffer_number: 5,
            min_write_buffer_number_to_merge: 1,
            max_bytes_for_level_base: ReadableSize::mb(512),
            target_file_size_base: ReadableSize::mb(8),
            level0_file_num_compaction_trigger: 4,
            level0_slowdown_writes_trigger: 20,
            level0_stop_writes_trigger: 36,
            max_compaction_bytes: ReadableSize::gb(2),
            compaction_pri: CompactionPriority::MinOverlappingRatio,
            dynamic_level_bytes: true,
            num_levels: 7,
            max_bytes_for_level_multiplier: 10,
            compaction_style: DBCompactionStyle::Level,
            disable_auto_compactions: false,
            disable_write_stall: false,
            soft_pending_compaction_bytes_limit: ReadableSize::gb(192),
            hard_pending_compaction_bytes_limit: ReadableSize::gb(256),
            force_consistency_checks: false,
            prop_size_index_distance: DEFAULT_PROP_SIZE_INDEX_DISTANCE,
            prop_keys_index_distance: DEFAULT_PROP_KEYS_INDEX_DISTANCE,
            enable_doubly_skiplist: true,
            enable_compaction_guard: true,
            compaction_guard_min_output_file_size: ReadableSize::mb(8),
            compaction_guard_max_output_file_size: ReadableSize::mb(128),
            titan,
            bottommost_level_compression: DBCompressionType::Zstd,
            bottommost_zstd_compression_dict_size: 0,
            bottommost_zstd_compression_sample_size: 0,
        }
    }
}

impl WriteCfConfig {
    pub fn build_opt(
        &self,
        cache: &Option<Cache>,
        region_info_accessor: Option<&RegionInfoAccessor>,
    ) -> ColumnFamilyOptions {
        let mut cf_opts = build_cf_opt!(self, CF_WRITE, cache, region_info_accessor);
        // Prefix extractor(trim the timestamp at tail) for write cf.
        cf_opts
            .set_prefix_extractor(
                "FixedSuffixSliceTransform",
                FixedSuffixSliceTransform::new(8),
            )
            .unwrap();
        // Create prefix bloom filter for memtable.
        cf_opts.set_memtable_prefix_bloom_size_ratio(0.1);
        // Collects user defined properties.
        cf_opts.add_table_properties_collector_factory(
            "tikv.mvcc-properties-collector",
            MvccPropertiesCollectorFactory::default(),
        );
        let f = RangePropertiesCollectorFactory {
            prop_size_index_distance: self.prop_size_index_distance,
            prop_keys_index_distance: self.prop_keys_index_distance,
        };
        cf_opts.add_table_properties_collector_factory("tikv.range-properties-collector", f);
        cf_opts
            .set_compaction_filter_factory(
                "write_compaction_filter_factory",
                WriteCompactionFilterFactory,
            )
            .unwrap();
        cf_opts.set_titandb_options(&self.titan.build_opts());
        cf_opts
    }
}

cf_config!(LockCfConfig);

impl Default for LockCfConfig {
    fn default() -> LockCfConfig {
        let total_mem = SysQuota::memory_limit_in_bytes();

        // Setting blob_run_mode=read_only effectively disable Titan.
        let titan = TitanCfConfig {
            blob_run_mode: BlobRunMode::ReadOnly,
            ..Default::default()
        };

        LockCfConfig {
            block_size: ReadableSize::kb(16),
            block_cache_size: memory_limit_for_cf(false, CF_LOCK, total_mem),
            disable_block_cache: false,
            cache_index_and_filter_blocks: true,
            pin_l0_filter_and_index_blocks: true,
            use_bloom_filter: true,
            optimize_filters_for_hits: false,
            whole_key_filtering: true,
            bloom_filter_bits_per_key: 10,
            block_based_bloom_filter: false,
            read_amp_bytes_per_bit: 0,
            compression_per_level: [DBCompressionType::No; 7],
            write_buffer_size: ReadableSize::mb(32),
            max_write_buffer_number: 5,
            min_write_buffer_number_to_merge: 1,
            max_bytes_for_level_base: ReadableSize::mb(128),
            target_file_size_base: ReadableSize::mb(8),
            level0_file_num_compaction_trigger: 1,
            level0_slowdown_writes_trigger: 20,
            level0_stop_writes_trigger: 36,
            max_compaction_bytes: ReadableSize::gb(2),
            compaction_pri: CompactionPriority::ByCompensatedSize,
            dynamic_level_bytes: true,
            num_levels: 7,
            max_bytes_for_level_multiplier: 10,
            compaction_style: DBCompactionStyle::Level,
            disable_auto_compactions: false,
            disable_write_stall: false,
            soft_pending_compaction_bytes_limit: ReadableSize::gb(192),
            hard_pending_compaction_bytes_limit: ReadableSize::gb(256),
            force_consistency_checks: false,
            prop_size_index_distance: DEFAULT_PROP_SIZE_INDEX_DISTANCE,
            prop_keys_index_distance: DEFAULT_PROP_KEYS_INDEX_DISTANCE,
            enable_doubly_skiplist: true,
            enable_compaction_guard: false,
            compaction_guard_min_output_file_size: ReadableSize::mb(8),
            compaction_guard_max_output_file_size: ReadableSize::mb(128),
            titan,
            bottommost_level_compression: DBCompressionType::Disable,
            bottommost_zstd_compression_dict_size: 0,
            bottommost_zstd_compression_sample_size: 0,
        }
    }
}

impl LockCfConfig {
    pub fn build_opt(&self, cache: &Option<Cache>) -> ColumnFamilyOptions {
        let no_region_info_accessor: Option<&RegionInfoAccessor> = None;
        let mut cf_opts = build_cf_opt!(self, CF_LOCK, cache, no_region_info_accessor);
        cf_opts
            .set_prefix_extractor("NoopSliceTransform", NoopSliceTransform)
            .unwrap();
        let f = RangePropertiesCollectorFactory {
            prop_size_index_distance: self.prop_size_index_distance,
            prop_keys_index_distance: self.prop_keys_index_distance,
        };
        cf_opts.add_table_properties_collector_factory("tikv.range-properties-collector", f);
        cf_opts.set_memtable_prefix_bloom_size_ratio(0.1);
        cf_opts.set_titandb_options(&self.titan.build_opts());
        cf_opts
    }
}

cf_config!(RaftCfConfig);

impl Default for RaftCfConfig {
    fn default() -> RaftCfConfig {
        // Setting blob_run_mode=read_only effectively disable Titan.
        let titan = TitanCfConfig {
            blob_run_mode: BlobRunMode::ReadOnly,
            ..Default::default()
        };
        RaftCfConfig {
            block_size: ReadableSize::kb(16),
            block_cache_size: ReadableSize::mb(128),
            disable_block_cache: false,
            cache_index_and_filter_blocks: true,
            pin_l0_filter_and_index_blocks: true,
            use_bloom_filter: true,
            optimize_filters_for_hits: true,
            whole_key_filtering: true,
            bloom_filter_bits_per_key: 10,
            block_based_bloom_filter: false,
            read_amp_bytes_per_bit: 0,
            compression_per_level: [DBCompressionType::No; 7],
            write_buffer_size: ReadableSize::mb(128),
            max_write_buffer_number: 5,
            min_write_buffer_number_to_merge: 1,
            max_bytes_for_level_base: ReadableSize::mb(128),
            target_file_size_base: ReadableSize::mb(8),
            level0_file_num_compaction_trigger: 1,
            level0_slowdown_writes_trigger: 20,
            level0_stop_writes_trigger: 36,
            max_compaction_bytes: ReadableSize::gb(2),
            compaction_pri: CompactionPriority::ByCompensatedSize,
            dynamic_level_bytes: true,
            num_levels: 7,
            max_bytes_for_level_multiplier: 10,
            compaction_style: DBCompactionStyle::Level,
            disable_auto_compactions: false,
            disable_write_stall: false,
            soft_pending_compaction_bytes_limit: ReadableSize::gb(192),
            hard_pending_compaction_bytes_limit: ReadableSize::gb(256),
            force_consistency_checks: false,
            prop_size_index_distance: DEFAULT_PROP_SIZE_INDEX_DISTANCE,
            prop_keys_index_distance: DEFAULT_PROP_KEYS_INDEX_DISTANCE,
            enable_doubly_skiplist: true,
            enable_compaction_guard: false,
            compaction_guard_min_output_file_size: ReadableSize::mb(8),
            compaction_guard_max_output_file_size: ReadableSize::mb(128),
            titan,
            bottommost_level_compression: DBCompressionType::Disable,
            bottommost_zstd_compression_dict_size: 0,
            bottommost_zstd_compression_sample_size: 0,
        }
    }
}

impl RaftCfConfig {
    pub fn build_opt(&self, cache: &Option<Cache>) -> ColumnFamilyOptions {
        let no_region_info_accessor: Option<&RegionInfoAccessor> = None;
        let mut cf_opts = build_cf_opt!(self, CF_RAFT, cache, no_region_info_accessor);
        cf_opts
            .set_prefix_extractor("NoopSliceTransform", NoopSliceTransform)
            .unwrap();
        cf_opts.set_memtable_prefix_bloom_size_ratio(0.1);
        cf_opts.set_titandb_options(&self.titan.build_opts());
        cf_opts
    }
}

#[derive(Clone, Serialize, Deserialize, PartialEq, Debug)]
#[serde(default)]
#[serde(rename_all = "kebab-case")]
// Note that Titan is still an experimental feature. Once enabled, it can't fall back.
// Forced fallback may result in data loss.
pub struct TitanDBConfig {
    pub enabled: bool,
    pub dirname: String,
    pub disable_gc: bool,
    pub max_background_gc: i32,
    // The value of this field will be truncated to seconds.
    pub purge_obsolete_files_period: ReadableDuration,
}

impl Default for TitanDBConfig {
    fn default() -> Self {
        Self {
            enabled: false,
            dirname: "".to_owned(),
            disable_gc: false,
            max_background_gc: 4,
            purge_obsolete_files_period: ReadableDuration::secs(10),
        }
    }
}

impl TitanDBConfig {
    fn build_opts(&self) -> TitanDBOptions {
        let mut opts = TitanDBOptions::new();
        opts.set_dirname(&self.dirname);
        opts.set_disable_background_gc(self.disable_gc);
        opts.set_max_background_gc(self.max_background_gc);
        opts.set_purge_obsolete_files_period(self.purge_obsolete_files_period.as_secs() as usize);
        opts
    }

    fn validate(&self) -> Result<(), Box<dyn Error>> {
        Ok(())
    }
}

#[derive(Clone, Serialize, Deserialize, PartialEq, Debug, OnlineConfig)]
#[serde(default)]
#[serde(rename_all = "kebab-case")]
pub struct DbConfig {
    #[online_config(skip)]
    pub info_log_level: LogLevel,
    #[serde(with = "rocks_config::recovery_mode_serde")]
    #[online_config(skip)]
    pub wal_recovery_mode: DBRecoveryMode,
    #[online_config(skip)]
    pub wal_dir: String,
    #[online_config(skip)]
    pub wal_ttl_seconds: u64,
    #[online_config(skip)]
    pub wal_size_limit: ReadableSize,
    pub max_total_wal_size: ReadableSize,
    pub max_background_jobs: i32,
    pub max_background_flushes: i32,
    #[online_config(skip)]
    pub max_manifest_file_size: ReadableSize,
    #[online_config(skip)]
    pub create_if_missing: bool,
    pub max_open_files: i32,
    #[online_config(skip)]
    pub enable_statistics: bool,
    #[online_config(skip)]
    pub stats_dump_period: ReadableDuration,
    pub compaction_readahead_size: ReadableSize,
    #[online_config(skip)]
    pub info_log_max_size: ReadableSize,
    #[online_config(skip)]
    pub info_log_roll_time: ReadableDuration,
    #[online_config(skip)]
    pub info_log_keep_log_file_num: u64,
    #[online_config(skip)]
    pub info_log_dir: String,
    pub rate_bytes_per_sec: ReadableSize,
    #[online_config(skip)]
    pub rate_limiter_refill_period: ReadableDuration,
    #[serde(with = "rocks_config::rate_limiter_mode_serde")]
    #[online_config(skip)]
    pub rate_limiter_mode: DBRateLimiterMode,
    // deprecated. use rate_limiter_auto_tuned.
    #[online_config(skip)]
    #[doc(hidden)]
    #[serde(skip_serializing)]
    pub auto_tuned: Option<bool>,
    pub rate_limiter_auto_tuned: bool,
    pub bytes_per_sync: ReadableSize,
    pub wal_bytes_per_sync: ReadableSize,
    #[online_config(skip)]
    pub max_sub_compactions: u32,
    pub writable_file_max_buffer_size: ReadableSize,
    #[online_config(skip)]
    pub use_direct_io_for_flush_and_compaction: bool,
    #[online_config(skip)]
    pub enable_pipelined_write: bool,
    // deprecated. TiKV will use a new write mode when set `enable_pipelined_write` false and fall
    // back to write mode in 3.0 when set `enable_pipelined_write` true. The code of multi-batch-write
    // in RocksDB has been removed.
    #[online_config(skip)]
    pub enable_multi_batch_write: bool,
    #[online_config(skip)]
    pub enable_unordered_write: bool,
    #[online_config(submodule)]
    pub defaultcf: DefaultCfConfig,
    #[online_config(submodule)]
    pub writecf: WriteCfConfig,
    #[online_config(submodule)]
    pub lockcf: LockCfConfig,
    #[online_config(submodule)]
    pub raftcf: RaftCfConfig,
    #[online_config(skip)]
    pub titan: TitanDBConfig,
}

impl Default for DbConfig {
    fn default() -> DbConfig {
        let bg_job_limits = get_background_job_limits(&KVDB_DEFAULT_BACKGROUND_JOB_LIMITS);
        let titan_config = TitanDBConfig {
            max_background_gc: bg_job_limits.max_titan_background_gc as i32,
            ..Default::default()
        };
        DbConfig {
            wal_recovery_mode: DBRecoveryMode::PointInTime,
            wal_dir: "".to_owned(),
            wal_ttl_seconds: 0,
            wal_size_limit: ReadableSize::kb(0),
            max_total_wal_size: ReadableSize::gb(4),
            max_background_jobs: bg_job_limits.max_background_jobs as i32,
            max_background_flushes: bg_job_limits.max_background_flushes as i32,
            max_manifest_file_size: ReadableSize::mb(128),
            create_if_missing: true,
            max_open_files: 40960,
            enable_statistics: true,
            stats_dump_period: ReadableDuration::minutes(10),
            compaction_readahead_size: ReadableSize::kb(0),
            info_log_max_size: ReadableSize::gb(1),
            info_log_roll_time: ReadableDuration::secs(0),
            info_log_keep_log_file_num: 10,
            info_log_dir: "".to_owned(),
            info_log_level: LogLevel::Info,
            rate_bytes_per_sec: ReadableSize::gb(10),
            rate_limiter_refill_period: ReadableDuration::millis(100),
            rate_limiter_mode: DBRateLimiterMode::WriteOnly,
            auto_tuned: None, // deprecated
            rate_limiter_auto_tuned: true,
            bytes_per_sync: ReadableSize::mb(1),
            wal_bytes_per_sync: ReadableSize::kb(512),
            max_sub_compactions: bg_job_limits.max_sub_compactions as u32,
            writable_file_max_buffer_size: ReadableSize::mb(1),
            use_direct_io_for_flush_and_compaction: false,
            enable_pipelined_write: false,
            enable_multi_batch_write: true, // deprecated
            enable_unordered_write: false,
            defaultcf: DefaultCfConfig::default(),
            writecf: WriteCfConfig::default(),
            lockcf: LockCfConfig::default(),
            raftcf: RaftCfConfig::default(),
            titan: titan_config,
        }
    }
}

impl DbConfig {
    pub fn build_opt(&self) -> DBOptions {
        let mut opts = DBOptions::new();
        opts.set_wal_recovery_mode(self.wal_recovery_mode);
        if !self.wal_dir.is_empty() {
            opts.set_wal_dir(&self.wal_dir);
        }
        opts.set_wal_ttl_seconds(self.wal_ttl_seconds);
        opts.set_wal_size_limit_mb(self.wal_size_limit.as_mb());
        opts.set_max_total_wal_size(self.max_total_wal_size.0);
        opts.set_max_background_jobs(self.max_background_jobs);
        // RocksDB will cap flush and compaction threads to at least one
        opts.set_max_background_flushes(self.max_background_flushes);
        opts.set_max_background_compactions(self.max_background_jobs - self.max_background_flushes);
        opts.set_max_manifest_file_size(self.max_manifest_file_size.0);
        opts.create_if_missing(self.create_if_missing);
        opts.set_max_open_files(self.max_open_files);
        opts.enable_statistics(self.enable_statistics);
        opts.set_stats_dump_period_sec(self.stats_dump_period.as_secs() as usize);
        opts.set_compaction_readahead_size(self.compaction_readahead_size.0);
        opts.set_max_log_file_size(self.info_log_max_size.0);
        opts.set_log_file_time_to_roll(self.info_log_roll_time.as_secs());
        opts.set_keep_log_file_num(self.info_log_keep_log_file_num);
        if self.rate_bytes_per_sec.0 > 0 {
            if self.rate_limiter_auto_tuned {
                opts.set_writeampbasedratelimiter_with_auto_tuned(
                    self.rate_bytes_per_sec.0 as i64,
                    (self.rate_limiter_refill_period.as_millis() * 1000) as i64,
                    self.rate_limiter_mode,
                    self.rate_limiter_auto_tuned,
                );
            } else {
                opts.set_ratelimiter_with_auto_tuned(
                    self.rate_bytes_per_sec.0 as i64,
                    (self.rate_limiter_refill_period.as_millis() * 1000) as i64,
                    self.rate_limiter_mode,
                    self.rate_limiter_auto_tuned,
                );
            }
        }

        opts.set_bytes_per_sync(self.bytes_per_sync.0 as u64);
        opts.set_wal_bytes_per_sync(self.wal_bytes_per_sync.0 as u64);
        opts.set_max_subcompactions(self.max_sub_compactions);
        opts.set_writable_file_max_buffer_size(self.writable_file_max_buffer_size.0 as i32);
        opts.set_use_direct_io_for_flush_and_compaction(
            self.use_direct_io_for_flush_and_compaction,
        );
        opts.enable_pipelined_write(self.enable_pipelined_write);
        let enable_pipelined_commit = !self.enable_pipelined_write && !self.enable_unordered_write;
        opts.enable_pipelined_commit(enable_pipelined_commit);
        opts.enable_unordered_write(self.enable_unordered_write);
        opts.add_event_listener(RocksEventListener::new("kv"));
        opts.set_info_log(RocksdbLogger::default());
        opts.set_info_log_level(self.info_log_level.into());
        if self.titan.enabled {
            opts.set_titandb_options(&self.titan.build_opts());
        }
        opts
    }

    pub fn build_cf_opts(
        &self,
        cache: &Option<Cache>,
        region_info_accessor: Option<&RegionInfoAccessor>,
        api_version: ApiVersion,
    ) -> Vec<CFOptions<'_>> {
        vec![
            CFOptions::new(
                CF_DEFAULT,
                self.defaultcf
                    .build_opt(cache, region_info_accessor, api_version),
            ),
            CFOptions::new(CF_LOCK, self.lockcf.build_opt(cache)),
            CFOptions::new(
                CF_WRITE,
                self.writecf.build_opt(cache, region_info_accessor),
            ),
            // TODO: remove CF_RAFT.
            CFOptions::new(CF_RAFT, self.raftcf.build_opt(cache)),
        ]
    }

    fn validate(&mut self) -> Result<(), Box<dyn Error>> {
        self.defaultcf.validate()?;
        self.lockcf.validate()?;
        self.writecf.validate()?;
        self.raftcf.validate()?;
        self.titan.validate()?;
        if self.enable_unordered_write {
            if self.titan.enabled {
                return Err("RocksDB.unordered_write does not support Titan".into());
            }
            self.enable_pipelined_write = false;
        }

        // Since the following configuration supports online update, in order to
        // prevent mistakenly inputting too large values, the max limit is made
        // according to the cpu quota * 10. Notice 10 is only an estimate, not an
        // empirical value.
        let limit = SysQuota::cpu_cores_quota() as i32 * 10;
        if self.max_background_jobs <= 0 || self.max_background_jobs > limit {
            return Err(format!(
                "max_background_jobs should be greater than 0 and less than or equal to {:?}",
                limit,
            )
            .into());
        }
        if self.max_background_flushes <= 0 || self.max_background_flushes > limit {
            return Err(format!(
                "max_background_flushes should be greater than 0 and less than or equal to {:?}",
                limit,
            )
            .into());
        }
        Ok(())
    }

    fn write_into_metrics(&self) {
        write_into_metrics!(self.defaultcf, CF_DEFAULT, CONFIG_ROCKSDB_GAUGE);
        write_into_metrics!(self.lockcf, CF_LOCK, CONFIG_ROCKSDB_GAUGE);
        write_into_metrics!(self.writecf, CF_WRITE, CONFIG_ROCKSDB_GAUGE);
        write_into_metrics!(self.raftcf, CF_RAFT, CONFIG_ROCKSDB_GAUGE);
    }
}

cf_config!(RaftDefaultCfConfig);

impl Default for RaftDefaultCfConfig {
    fn default() -> RaftDefaultCfConfig {
        let total_mem = SysQuota::memory_limit_in_bytes();

        RaftDefaultCfConfig {
            block_size: ReadableSize::kb(64),
            block_cache_size: memory_limit_for_cf(true, CF_DEFAULT, total_mem),
            disable_block_cache: false,
            cache_index_and_filter_blocks: true,
            pin_l0_filter_and_index_blocks: true,
            use_bloom_filter: false,
            optimize_filters_for_hits: true,
            whole_key_filtering: true,
            bloom_filter_bits_per_key: 10,
            block_based_bloom_filter: false,
            read_amp_bytes_per_bit: 0,
            compression_per_level: [
                DBCompressionType::No,
                DBCompressionType::No,
                DBCompressionType::Lz4,
                DBCompressionType::Lz4,
                DBCompressionType::Lz4,
                DBCompressionType::Zstd,
                DBCompressionType::Zstd,
            ],
            write_buffer_size: ReadableSize::mb(128),
            max_write_buffer_number: 5,
            min_write_buffer_number_to_merge: 1,
            max_bytes_for_level_base: ReadableSize::mb(512),
            target_file_size_base: ReadableSize::mb(8),
            level0_file_num_compaction_trigger: 4,
            level0_slowdown_writes_trigger: 20,
            level0_stop_writes_trigger: 36,
            max_compaction_bytes: ReadableSize::gb(2),
            compaction_pri: CompactionPriority::ByCompensatedSize,
            dynamic_level_bytes: true,
            num_levels: 7,
            max_bytes_for_level_multiplier: 10,
            compaction_style: DBCompactionStyle::Level,
            disable_auto_compactions: false,
            disable_write_stall: false,
            soft_pending_compaction_bytes_limit: ReadableSize::gb(192),
            hard_pending_compaction_bytes_limit: ReadableSize::gb(256),
            force_consistency_checks: false,
            prop_size_index_distance: DEFAULT_PROP_SIZE_INDEX_DISTANCE,
            prop_keys_index_distance: DEFAULT_PROP_KEYS_INDEX_DISTANCE,
            enable_doubly_skiplist: true,
            enable_compaction_guard: false,
            compaction_guard_min_output_file_size: ReadableSize::mb(8),
            compaction_guard_max_output_file_size: ReadableSize::mb(128),
            titan: TitanCfConfig::default(),
            bottommost_level_compression: DBCompressionType::Disable,
            bottommost_zstd_compression_dict_size: 0,
            bottommost_zstd_compression_sample_size: 0,
        }
    }
}

impl RaftDefaultCfConfig {
    pub fn build_opt(&self, cache: &Option<Cache>) -> ColumnFamilyOptions {
        let no_region_info_accessor: Option<&RegionInfoAccessor> = None;
        let mut cf_opts = build_cf_opt!(self, CF_DEFAULT, cache, no_region_info_accessor);
        let f = FixedPrefixSliceTransform::new(region_raft_prefix_len());
        cf_opts
            .set_memtable_insert_hint_prefix_extractor("RaftPrefixSliceTransform", f)
            .unwrap();
        cf_opts.set_titandb_options(&self.titan.build_opts());
        cf_opts
    }
}

// RocksDB Env associate thread pools of multiple instances from the same process.
// When construct Options, options.env is set to same singleton Env::Default() object.
// So total max_background_jobs = max(rocksdb.max_background_jobs, raftdb.max_background_jobs)
// But each instance will limit their background jobs according to their own max_background_jobs
#[derive(Clone, Serialize, Deserialize, PartialEq, Debug, OnlineConfig)]
#[serde(default)]
#[serde(rename_all = "kebab-case")]
pub struct RaftDbConfig {
    #[serde(with = "rocks_config::recovery_mode_serde")]
    #[online_config(skip)]
    pub wal_recovery_mode: DBRecoveryMode,
    #[online_config(skip)]
    pub wal_dir: String,
    #[online_config(skip)]
    pub wal_ttl_seconds: u64,
    #[online_config(skip)]
    pub wal_size_limit: ReadableSize,
    pub max_total_wal_size: ReadableSize,
    pub max_background_jobs: i32,
    pub max_background_flushes: i32,
    #[online_config(skip)]
    pub max_manifest_file_size: ReadableSize,
    #[online_config(skip)]
    pub create_if_missing: bool,
    pub max_open_files: i32,
    #[online_config(skip)]
    pub enable_statistics: bool,
    #[online_config(skip)]
    pub stats_dump_period: ReadableDuration,
    pub compaction_readahead_size: ReadableSize,
    #[online_config(skip)]
    pub info_log_max_size: ReadableSize,
    #[online_config(skip)]
    pub info_log_roll_time: ReadableDuration,
    #[online_config(skip)]
    pub info_log_keep_log_file_num: u64,
    #[online_config(skip)]
    pub info_log_dir: String,
    #[online_config(skip)]
    pub info_log_level: LogLevel,
    #[online_config(skip)]
    pub max_sub_compactions: u32,
    pub writable_file_max_buffer_size: ReadableSize,
    #[online_config(skip)]
    pub use_direct_io_for_flush_and_compaction: bool,
    #[online_config(skip)]
    pub enable_pipelined_write: bool,
    #[online_config(skip)]
    pub enable_unordered_write: bool,
    #[online_config(skip)]
    pub allow_concurrent_memtable_write: bool,
    pub bytes_per_sync: ReadableSize,
    pub wal_bytes_per_sync: ReadableSize,
    #[online_config(submodule)]
    pub defaultcf: RaftDefaultCfConfig,
    #[online_config(skip)]
    pub titan: TitanDBConfig,
}

impl Default for RaftDbConfig {
    fn default() -> RaftDbConfig {
        let bg_job_limits = get_background_job_limits(&RAFTDB_DEFAULT_BACKGROUND_JOB_LIMITS);
        let titan_config = TitanDBConfig {
            max_background_gc: bg_job_limits.max_titan_background_gc as i32,
            ..Default::default()
        };
        RaftDbConfig {
            wal_recovery_mode: DBRecoveryMode::PointInTime,
            wal_dir: "".to_owned(),
            wal_ttl_seconds: 0,
            wal_size_limit: ReadableSize::kb(0),
            max_total_wal_size: ReadableSize::gb(4),
            max_background_jobs: bg_job_limits.max_background_jobs as i32,
            max_background_flushes: bg_job_limits.max_background_flushes as i32,
            max_manifest_file_size: ReadableSize::mb(20),
            create_if_missing: true,
            max_open_files: 40960,
            enable_statistics: true,
            stats_dump_period: ReadableDuration::minutes(10),
            compaction_readahead_size: ReadableSize::kb(0),
            info_log_max_size: ReadableSize::gb(1),
            info_log_roll_time: ReadableDuration::secs(0),
            info_log_keep_log_file_num: 10,
            info_log_dir: "".to_owned(),
            info_log_level: LogLevel::Info,
            max_sub_compactions: bg_job_limits.max_sub_compactions as u32,
            writable_file_max_buffer_size: ReadableSize::mb(1),
            use_direct_io_for_flush_and_compaction: false,
            enable_pipelined_write: true,
            enable_unordered_write: false,
            allow_concurrent_memtable_write: true,
            bytes_per_sync: ReadableSize::mb(1),
            wal_bytes_per_sync: ReadableSize::kb(512),
            defaultcf: RaftDefaultCfConfig::default(),
            titan: titan_config,
        }
    }
}

impl RaftDbConfig {
    pub fn build_opt(&self) -> DBOptions {
        let mut opts = DBOptions::new();
        opts.set_wal_recovery_mode(self.wal_recovery_mode);
        if !self.wal_dir.is_empty() {
            opts.set_wal_dir(&self.wal_dir);
        }
        opts.set_wal_ttl_seconds(self.wal_ttl_seconds);
        opts.set_wal_size_limit_mb(self.wal_size_limit.as_mb());
        opts.set_max_background_jobs(self.max_background_jobs);
        opts.set_max_background_flushes(self.max_background_flushes);
        opts.set_max_background_compactions(self.max_background_jobs - self.max_background_flushes);
        opts.set_max_total_wal_size(self.max_total_wal_size.0);
        opts.set_max_manifest_file_size(self.max_manifest_file_size.0);
        opts.create_if_missing(self.create_if_missing);
        opts.set_max_open_files(self.max_open_files);
        opts.enable_statistics(self.enable_statistics);
        opts.set_stats_dump_period_sec(self.stats_dump_period.as_secs() as usize);
        opts.set_compaction_readahead_size(self.compaction_readahead_size.0);
        opts.set_max_log_file_size(self.info_log_max_size.0);
        opts.set_log_file_time_to_roll(self.info_log_roll_time.as_secs());
        opts.set_keep_log_file_num(self.info_log_keep_log_file_num);
        opts.set_info_log(RaftDBLogger::default());
        opts.set_info_log_level(self.info_log_level.into());
        opts.set_max_subcompactions(self.max_sub_compactions);
        opts.set_writable_file_max_buffer_size(self.writable_file_max_buffer_size.0 as i32);
        opts.set_use_direct_io_for_flush_and_compaction(
            self.use_direct_io_for_flush_and_compaction,
        );
        opts.enable_pipelined_write(self.enable_pipelined_write);
        opts.enable_unordered_write(self.enable_unordered_write);
        opts.allow_concurrent_memtable_write(self.allow_concurrent_memtable_write);
        opts.add_event_listener(RocksEventListener::new("raft"));
        opts.set_bytes_per_sync(self.bytes_per_sync.0 as u64);
        opts.set_wal_bytes_per_sync(self.wal_bytes_per_sync.0 as u64);
        // TODO maybe create a new env for raft engine
        if self.titan.enabled {
            opts.set_titandb_options(&self.titan.build_opts());
        }

        opts
    }

    pub fn build_cf_opts(&self, cache: &Option<Cache>) -> Vec<CFOptions<'_>> {
        vec![CFOptions::new(CF_DEFAULT, self.defaultcf.build_opt(cache))]
    }

    fn validate(&mut self) -> Result<(), Box<dyn Error>> {
        self.defaultcf.validate()?;
        if self.enable_unordered_write {
            if self.titan.enabled {
                return Err("raftdb: unordered_write is not compatible with Titan".into());
            }
            if self.enable_pipelined_write {
                return Err(
                    "raftdb: pipelined_write is not compatible with unordered_write".into(),
                );
            }
        }
        Ok(())
    }
}

#[derive(Clone, Serialize, Deserialize, Debug, PartialEq)]
#[serde(default, rename_all = "kebab-case")]
pub struct RaftEngineConfig {
    pub enable: bool,
    #[serde(flatten)]
    config: RawRaftEngineConfig,
}

impl Default for RaftEngineConfig {
    fn default() -> Self {
        Self {
            enable: true,
            config: RawRaftEngineConfig::default(),
        }
    }
}

impl RaftEngineConfig {
    fn validate(&mut self) -> Result<(), Box<dyn Error>> {
        self.config.sanitize().map_err(Box::new)?;
        Ok(())
    }

    pub fn config(&self) -> RawRaftEngineConfig {
        self.config.clone()
    }

    pub fn mut_config(&mut self) -> &mut RawRaftEngineConfig {
        &mut self.config
    }
}

#[derive(Clone, Copy, Debug)]
pub enum DBType {
    Kv,
    Raft,
}

pub struct DBConfigManger {
    db: RocksEngine,
    db_type: DBType,
    shared_block_cache: bool,
}

impl DBConfigManger {
    pub fn new(db: RocksEngine, db_type: DBType, shared_block_cache: bool) -> Self {
        DBConfigManger {
            db,
            db_type,
            shared_block_cache,
        }
    }
}

impl DBConfigManger {
    fn set_db_config(&self, opts: &[(&str, &str)]) -> Result<(), Box<dyn Error>> {
        self.db.set_db_options(opts)?;
        Ok(())
    }

    fn set_cf_config(&self, cf: &str, opts: &[(&str, &str)]) -> Result<(), Box<dyn Error>> {
        self.validate_cf(cf)?;
        self.db.set_options_cf(cf, opts)?;
        // Write config to metric
        for (cfg_name, cfg_value) in opts {
            let cfg_value = match cfg_value {
                v if *v == "true" => Ok(1f64),
                v if *v == "false" => Ok(0f64),
                v => v.parse::<f64>(),
            };
            if let Ok(v) = cfg_value {
                CONFIG_ROCKSDB_GAUGE
                    .with_label_values(&[cf, cfg_name])
                    .set(v);
            }
        }
        Ok(())
    }

    fn set_block_cache_size(&self, cf: &str, size: ReadableSize) -> Result<(), Box<dyn Error>> {
        self.validate_cf(cf)?;
        if self.shared_block_cache {
            return Err("shared block cache is enabled, change cache size through \
                 block-cache.capacity in storage module instead"
                .into());
        }
        let opt = self.db.get_options_cf(cf)?;
        opt.set_block_cache_capacity(size.0)?;
        // Write config to metric
        CONFIG_ROCKSDB_GAUGE
            .with_label_values(&[cf, "block_cache_size"])
            .set(size.0 as f64);
        Ok(())
    }

    fn set_rate_bytes_per_sec(&self, rate_bytes_per_sec: i64) -> Result<(), Box<dyn Error>> {
        let mut opt = self.db.as_inner().get_db_options();
        opt.set_rate_bytes_per_sec(rate_bytes_per_sec)?;
        Ok(())
    }

    fn set_rate_limiter_auto_tuned(
        &self,
        rate_limiter_auto_tuned: bool,
    ) -> Result<(), Box<dyn Error>> {
        let mut opt = self.db.as_inner().get_db_options();
        opt.set_auto_tuned(rate_limiter_auto_tuned)?;
        // double check the new state
        let new_auto_tuned = opt.get_auto_tuned();
        if new_auto_tuned.is_none() || new_auto_tuned.unwrap() != rate_limiter_auto_tuned {
            return Err("fail to set rate_limiter_auto_tuned".into());
        }
        Ok(())
    }

    fn set_max_background_jobs(&self, max_background_jobs: i32) -> Result<(), Box<dyn Error>> {
        self.set_db_config(&[("max_background_jobs", &max_background_jobs.to_string())])?;
        Ok(())
    }

    fn set_max_background_flushes(
        &self,
        max_background_flushes: i32,
    ) -> Result<(), Box<dyn Error>> {
        self.set_db_config(&[(
            "max_background_flushes",
            &max_background_flushes.to_string(),
        )])?;
        Ok(())
    }

    fn validate_cf(&self, cf: &str) -> Result<(), Box<dyn Error>> {
        match (self.db_type, cf) {
            (DBType::Kv, CF_DEFAULT)
            | (DBType::Kv, CF_WRITE)
            | (DBType::Kv, CF_LOCK)
            | (DBType::Kv, CF_RAFT)
            | (DBType::Raft, CF_DEFAULT) => Ok(()),
            _ => Err(format!("invalid cf {:?} for db {:?}", cf, self.db_type).into()),
        }
    }
}

impl ConfigManager for DBConfigManger {
    fn dispatch(&mut self, change: ConfigChange) -> Result<(), Box<dyn Error>> {
        let change_str = format!("{:?}", change);
        let mut change: Vec<(String, ConfigValue)> = change.into_iter().collect();
        let cf_config = change.drain_filter(|(name, _)| name.ends_with("cf"));
        for (cf_name, cf_change) in cf_config {
            if let ConfigValue::Module(mut cf_change) = cf_change {
                // defaultcf -> default
                let cf_name = &cf_name[..(cf_name.len() - 2)];
                if let Some(v) = cf_change.remove("block_cache_size") {
                    // currently we can't modify block_cache_size via set_options_cf
                    self.set_block_cache_size(cf_name, v.into())?;
                }
                if let Some(ConfigValue::Module(titan_change)) = cf_change.remove("titan") {
                    for (name, value) in titan_change {
                        cf_change.insert(name, value);
                    }
                }
                if !cf_change.is_empty() {
                    let cf_change = config_value_to_string(cf_change.into_iter().collect());
                    let cf_change_slice = config_to_slice(&cf_change);
                    self.set_cf_config(cf_name, &cf_change_slice)?;
                }
            }
        }

        if let Some(rate_bytes_config) = change
            .drain_filter(|(name, _)| name == "rate_bytes_per_sec")
            .next()
        {
            let rate_bytes_per_sec: ReadableSize = rate_bytes_config.1.into();
            self.set_rate_bytes_per_sec(rate_bytes_per_sec.0 as i64)?;
        }

        if let Some(rate_bytes_config) = change
            .drain_filter(|(name, _)| name == "rate_limiter_auto_tuned")
            .next()
        {
            let rate_limiter_auto_tuned: bool = rate_bytes_config.1.into();
            self.set_rate_limiter_auto_tuned(rate_limiter_auto_tuned)?;
        }

        if let Some(background_jobs_config) = change
            .drain_filter(|(name, _)| name == "max_background_jobs")
            .next()
        {
            let max_background_jobs = background_jobs_config.1.into();
            self.set_max_background_jobs(max_background_jobs)?;
        }

        if let Some(background_flushes_config) = change
            .drain_filter(|(name, _)| name == "max_background_flushes")
            .next()
        {
            let max_background_flushes = background_flushes_config.1.into();
            self.set_max_background_flushes(max_background_flushes)?;
        }

        if !change.is_empty() {
            let change = config_value_to_string(change);
            let change_slice = config_to_slice(&change);
            self.set_db_config(&change_slice)?;
        }
        info!(
            "rocksdb config changed";
            "db" => ?self.db_type,
            "change" => change_str
        );
        Ok(())
    }
}

fn config_to_slice(config_change: &[(String, String)]) -> Vec<(&str, &str)> {
    config_change
        .iter()
        .map(|(name, value)| (name.as_str(), value.as_str()))
        .collect()
}

// Convert `ConfigValue` to formatted String that can pass to `DB::set_db_options`
fn config_value_to_string(config_change: Vec<(String, ConfigValue)>) -> Vec<(String, String)> {
    config_change
        .into_iter()
        .filter_map(|(name, value)| {
            let v = match value {
                d @ ConfigValue::Duration(_) => {
                    let d: ReadableDuration = d.into();
                    Some(d.as_secs().to_string())
                }
                s @ ConfigValue::Size(_) => {
                    let s: ReadableSize = s.into();
                    Some(s.0.to_string())
                }
                ConfigValue::Module(_) => unreachable!(),
                v => Some(format!("{}", v)),
            };
            v.map(|v| (name, v))
        })
        .collect()
}

#[derive(Clone, Serialize, Deserialize, PartialEq, Debug)]
#[serde(default)]
#[serde(rename_all = "kebab-case")]
pub struct MetricConfig {
    pub job: String,

    // Push is deprecated.
    #[doc(hidden)]
    #[serde(skip_serializing)]
    pub interval: ReadableDuration,

    #[doc(hidden)]
    #[serde(skip_serializing)]
    pub address: String,
}

impl Default for MetricConfig {
    fn default() -> MetricConfig {
        MetricConfig {
            interval: ReadableDuration::secs(15),
            address: "".to_owned(),
            job: "tikv".to_owned(),
        }
    }
}

pub mod log_level_serde {
    use serde::{
        de::{Error, Unexpected},
        Deserialize, Deserializer, Serialize, Serializer,
    };
    use slog::Level;
    use tikv_util::logger::{get_level_by_string, get_string_by_level};

    pub fn deserialize<'de, D>(deserializer: D) -> Result<Level, D::Error>
    where
        D: Deserializer<'de>,
    {
        let string = String::deserialize(deserializer)?;
        get_level_by_string(&string)
            .ok_or_else(|| D::Error::invalid_value(Unexpected::Str(&string), &"a valid log level"))
    }

    #[allow(clippy::trivially_copy_pass_by_ref)]
    pub fn serialize<S>(value: &Level, serializer: S) -> Result<S::Ok, S::Error>
    where
        S: Serializer,
    {
        get_string_by_level(*value).serialize(serializer)
    }
}

#[derive(Clone, Copy, Serialize, Deserialize, PartialEq, Debug, OnlineConfig)]
#[serde(default)]
#[serde(rename_all = "kebab-case")]
pub struct UnifiedReadPoolConfig {
    #[online_config(skip)]
    pub min_thread_count: usize,
    pub max_thread_count: usize,
    #[online_config(skip)]
    pub stack_size: ReadableSize,
    #[online_config(skip)]
    pub max_tasks_per_worker: usize,
    // FIXME: Add more configs when they are effective in yatp
}

impl UnifiedReadPoolConfig {
    fn validate(&self) -> Result<(), Box<dyn Error>> {
        if self.min_thread_count == 0 {
            return Err("readpool.unified.min-thread-count should be > 0"
                .to_string()
                .into());
        }
        if self.max_thread_count < self.min_thread_count {
            return Err(
                "readpool.unified.max-thread-count should be >= readpool.unified.min-thread-count"
                    .to_string()
                    .into(),
            );
        }
        let limit = cmp::max(
            UNIFIED_READPOOL_MIN_CONCURRENCY,
            SysQuota::cpu_cores_quota() as usize,
        );
        if self.max_thread_count > limit {
            return Err(format!(
                "readpool.unified.max-thread-count should be smaller than {}",
                limit
            )
            .into());
        }
        if self.stack_size.0 < ReadableSize::mb(2).0 {
            return Err("readpool.unified.stack-size should be >= 2mb"
                .to_string()
                .into());
        }
        if self.max_tasks_per_worker <= 1 {
            return Err("readpool.unified.max-tasks-per-worker should be > 1"
                .to_string()
                .into());
        }
        Ok(())
    }
}

pub const UNIFIED_READPOOL_MIN_CONCURRENCY: usize = 4;

// FIXME: Use macros to generate it if yatp is used elsewhere besides readpool.
impl Default for UnifiedReadPoolConfig {
    fn default() -> UnifiedReadPoolConfig {
        let cpu_num = SysQuota::cpu_cores_quota();
        let mut concurrency = (cpu_num * 0.8) as usize;
        concurrency = cmp::max(UNIFIED_READPOOL_MIN_CONCURRENCY, concurrency);
        Self {
            min_thread_count: 1,
            max_thread_count: concurrency,
            stack_size: ReadableSize::mb(DEFAULT_READPOOL_STACK_SIZE_MB),
            max_tasks_per_worker: DEFAULT_READPOOL_MAX_TASKS_PER_WORKER,
        }
    }
}

#[cfg(test)]
mod unified_read_pool_tests {
    use super::*;

    #[test]
    fn test_validate() {
        let cfg = UnifiedReadPoolConfig {
            min_thread_count: 1,
            max_thread_count: 2,
            stack_size: ReadableSize::mb(2),
            max_tasks_per_worker: 2000,
        };
        assert!(cfg.validate().is_ok());
        let cfg = UnifiedReadPoolConfig {
            min_thread_count: 1,
            max_thread_count: cmp::max(
                UNIFIED_READPOOL_MIN_CONCURRENCY,
                SysQuota::cpu_cores_quota() as usize,
            ),
            ..cfg
        };
        assert!(cfg.validate().is_ok());

        let invalid_cfg = UnifiedReadPoolConfig {
            min_thread_count: 0,
            ..cfg
        };
        assert!(invalid_cfg.validate().is_err());

        let invalid_cfg = UnifiedReadPoolConfig {
            min_thread_count: 2,
            max_thread_count: 1,
            ..cfg
        };
        assert!(invalid_cfg.validate().is_err());

        let invalid_cfg = UnifiedReadPoolConfig {
            stack_size: ReadableSize::mb(1),
            ..cfg
        };
        assert!(invalid_cfg.validate().is_err());

        let invalid_cfg = UnifiedReadPoolConfig {
            max_tasks_per_worker: 1,
            ..cfg
        };
        assert!(invalid_cfg.validate().is_err());
        let invalid_cfg = UnifiedReadPoolConfig {
            min_thread_count: 1,
            max_thread_count: cmp::max(
                UNIFIED_READPOOL_MIN_CONCURRENCY,
                SysQuota::cpu_cores_quota() as usize,
            ) + 1,
            ..cfg
        };
        assert!(invalid_cfg.validate().is_err());
    }
}

macro_rules! readpool_config {
    ($struct_name:ident, $test_mod_name:ident, $display_name:expr) => {
        #[derive(Clone, Copy, Serialize, Deserialize, PartialEq, Debug)]
        #[serde(default)]
        #[serde(rename_all = "kebab-case")]
        pub struct $struct_name {
            pub use_unified_pool: Option<bool>,
            pub high_concurrency: usize,
            pub normal_concurrency: usize,
            pub low_concurrency: usize,
            pub max_tasks_per_worker_high: usize,
            pub max_tasks_per_worker_normal: usize,
            pub max_tasks_per_worker_low: usize,
            pub stack_size: ReadableSize,
        }

        impl $struct_name {
            /// Builds configurations for low, normal and high priority pools.
            pub fn to_yatp_pool_configs(self) -> Vec<yatp_pool::Config> {
                vec![
                    yatp_pool::Config {
                        workers: self.low_concurrency,
                        max_tasks_per_worker: self.max_tasks_per_worker_low,
                        stack_size: self.stack_size.0 as usize,
                    },
                    yatp_pool::Config {
                        workers: self.normal_concurrency,
                        max_tasks_per_worker: self.max_tasks_per_worker_normal,
                        stack_size: self.stack_size.0 as usize,
                    },
                    yatp_pool::Config {
                        workers: self.high_concurrency,
                        max_tasks_per_worker: self.max_tasks_per_worker_high,
                        stack_size: self.stack_size.0 as usize,
                    },
                ]
            }

            pub fn default_for_test() -> Self {
                Self {
                    use_unified_pool: None,
                    high_concurrency: 2,
                    normal_concurrency: 2,
                    low_concurrency: 2,
                    max_tasks_per_worker_high: 2000,
                    max_tasks_per_worker_normal: 2000,
                    max_tasks_per_worker_low: 2000,
                    stack_size: ReadableSize::mb(1),
                }
            }

            pub fn use_unified_pool(&self) -> bool {
                // The unified pool is used by default unless the corresponding module has
                // customized configurations.
                self.use_unified_pool
                    .unwrap_or_else(|| *self == Default::default())
            }

            pub fn adjust_use_unified_pool(&mut self) {
                if self.use_unified_pool.is_none() {
                    // The unified pool is used by default unless the corresponding module has customized configurations.
                    if *self == Default::default() {
                        info!("readpool.{}.use-unified-pool is not set, set to true by default", $display_name);
                        self.use_unified_pool = Some(true);
                    } else {
                        info!("readpool.{}.use-unified-pool is not set, set to false because there are other customized configurations", $display_name);
                        self.use_unified_pool = Some(false);
                    }
                }
            }

            pub fn validate(&self) -> Result<(), Box<dyn Error>> {
                if self.use_unified_pool() {
                    return Ok(());
                }
                if self.high_concurrency == 0 {
                    return Err(format!(
                        "readpool.{}.high-concurrency should be > 0",
                        $display_name
                    )
                    .into());
                }
                if self.normal_concurrency == 0 {
                    return Err(format!(
                        "readpool.{}.normal-concurrency should be > 0",
                        $display_name
                    )
                    .into());
                }
                if self.low_concurrency == 0 {
                    return Err(format!(
                        "readpool.{}.low-concurrency should be > 0",
                        $display_name
                    )
                    .into());
                }
                if self.stack_size.0 < ReadableSize::mb(MIN_READPOOL_STACK_SIZE_MB).0 {
                    return Err(format!(
                        "readpool.{}.stack-size should be >= {}mb",
                        $display_name, MIN_READPOOL_STACK_SIZE_MB
                    )
                    .into());
                }
                if self.max_tasks_per_worker_high <= 1 {
                    return Err(format!(
                        "readpool.{}.max-tasks-per-worker-high should be > 1",
                        $display_name
                    )
                    .into());
                }
                if self.max_tasks_per_worker_normal <= 1 {
                    return Err(format!(
                        "readpool.{}.max-tasks-per-worker-normal should be > 1",
                        $display_name
                    )
                    .into());
                }
                if self.max_tasks_per_worker_low <= 1 {
                    return Err(format!(
                        "readpool.{}.max-tasks-per-worker-low should be > 1",
                        $display_name
                    )
                    .into());
                }

                Ok(())
            }
        }

        #[cfg(test)]
        mod $test_mod_name {
            use super::*;

            #[test]
            fn test_validate() {
                let cfg = $struct_name::default();
                assert!(cfg.validate().is_ok());

                let mut invalid_cfg = cfg.clone();
                invalid_cfg.high_concurrency = 0;
                assert!(invalid_cfg.validate().is_err());

                let mut invalid_cfg = cfg.clone();
                invalid_cfg.normal_concurrency = 0;
                assert!(invalid_cfg.validate().is_err());

                let mut invalid_cfg = cfg.clone();
                invalid_cfg.low_concurrency = 0;
                assert!(invalid_cfg.validate().is_err());

                let mut invalid_cfg = cfg.clone();
                invalid_cfg.stack_size = ReadableSize::mb(1);
                assert!(invalid_cfg.validate().is_err());

                let mut invalid_cfg = cfg.clone();
                invalid_cfg.max_tasks_per_worker_high = 0;
                assert!(invalid_cfg.validate().is_err());
                invalid_cfg.max_tasks_per_worker_high = 1;
                assert!(invalid_cfg.validate().is_err());
                invalid_cfg.max_tasks_per_worker_high = 100;
                assert!(cfg.validate().is_ok());

                let mut invalid_cfg = cfg.clone();
                invalid_cfg.max_tasks_per_worker_normal = 0;
                assert!(invalid_cfg.validate().is_err());
                invalid_cfg.max_tasks_per_worker_normal = 1;
                assert!(invalid_cfg.validate().is_err());
                invalid_cfg.max_tasks_per_worker_normal = 100;
                assert!(cfg.validate().is_ok());

                let mut invalid_cfg = cfg.clone();
                invalid_cfg.max_tasks_per_worker_low = 0;
                assert!(invalid_cfg.validate().is_err());
                invalid_cfg.max_tasks_per_worker_low = 1;
                assert!(invalid_cfg.validate().is_err());
                invalid_cfg.max_tasks_per_worker_low = 100;
                assert!(cfg.validate().is_ok());

                let mut invalid_but_unified = cfg.clone();
                invalid_but_unified.use_unified_pool = Some(true);
                invalid_but_unified.low_concurrency = 0;
                assert!(invalid_but_unified.validate().is_ok());
            }
        }
    };
}

const DEFAULT_STORAGE_READPOOL_MIN_CONCURRENCY: usize = 4;
const DEFAULT_STORAGE_READPOOL_MAX_CONCURRENCY: usize = 8;

// Assume a request can be finished in 1ms, a request at position x will wait about
// 0.001 * x secs to be actual started. A server-is-busy error will trigger 2 seconds
// backoff. So when it needs to wait for more than 2 seconds, return error won't causse
// larger latency.
const DEFAULT_READPOOL_MAX_TASKS_PER_WORKER: usize = 2 * 1000;

const MIN_READPOOL_STACK_SIZE_MB: u64 = 2;
const DEFAULT_READPOOL_STACK_SIZE_MB: u64 = 10;

readpool_config!(StorageReadPoolConfig, storage_read_pool_test, "storage");

impl Default for StorageReadPoolConfig {
    fn default() -> Self {
        let cpu_num = SysQuota::cpu_cores_quota();
        let mut concurrency = (cpu_num * 0.5) as usize;
        concurrency = cmp::max(DEFAULT_STORAGE_READPOOL_MIN_CONCURRENCY, concurrency);
        concurrency = cmp::min(DEFAULT_STORAGE_READPOOL_MAX_CONCURRENCY, concurrency);
        Self {
            use_unified_pool: None,
            high_concurrency: concurrency,
            normal_concurrency: concurrency,
            low_concurrency: concurrency,
            max_tasks_per_worker_high: DEFAULT_READPOOL_MAX_TASKS_PER_WORKER,
            max_tasks_per_worker_normal: DEFAULT_READPOOL_MAX_TASKS_PER_WORKER,
            max_tasks_per_worker_low: DEFAULT_READPOOL_MAX_TASKS_PER_WORKER,
            stack_size: ReadableSize::mb(DEFAULT_READPOOL_STACK_SIZE_MB),
        }
    }
}

const DEFAULT_COPROCESSOR_READPOOL_MIN_CONCURRENCY: usize = 2;

readpool_config!(
    CoprReadPoolConfig,
    coprocessor_read_pool_test,
    "coprocessor"
);

impl Default for CoprReadPoolConfig {
    fn default() -> Self {
        let cpu_num = SysQuota::cpu_cores_quota();
        let mut concurrency = (cpu_num * 0.8) as usize;
        concurrency = cmp::max(DEFAULT_COPROCESSOR_READPOOL_MIN_CONCURRENCY, concurrency);
        Self {
            use_unified_pool: None,
            high_concurrency: concurrency,
            normal_concurrency: concurrency,
            low_concurrency: concurrency,
            max_tasks_per_worker_high: DEFAULT_READPOOL_MAX_TASKS_PER_WORKER,
            max_tasks_per_worker_normal: DEFAULT_READPOOL_MAX_TASKS_PER_WORKER,
            max_tasks_per_worker_low: DEFAULT_READPOOL_MAX_TASKS_PER_WORKER,
            stack_size: ReadableSize::mb(DEFAULT_READPOOL_STACK_SIZE_MB),
        }
    }
}

#[derive(Clone, Serialize, Deserialize, Default, PartialEq, Debug, OnlineConfig)]
#[serde(default)]
#[serde(rename_all = "kebab-case")]
pub struct ReadPoolConfig {
    #[online_config(submodule)]
    pub unified: UnifiedReadPoolConfig,
    #[online_config(skip)]
    pub storage: StorageReadPoolConfig,
    #[online_config(skip)]
    pub coprocessor: CoprReadPoolConfig,
}

impl ReadPoolConfig {
    pub fn is_unified_pool_enabled(&self) -> bool {
        self.storage.use_unified_pool() || self.coprocessor.use_unified_pool()
    }

    pub fn adjust_use_unified_pool(&mut self) {
        self.storage.adjust_use_unified_pool();
        self.coprocessor.adjust_use_unified_pool();
    }

    pub fn validate(&self) -> Result<(), Box<dyn Error>> {
        if self.is_unified_pool_enabled() {
            self.unified.validate()?;
        }
        self.storage.validate()?;
        self.coprocessor.validate()?;
        Ok(())
    }
}

#[cfg(test)]
mod readpool_tests {
    use super::*;

    #[test]
    fn test_unified_disabled() {
        // Allow invalid yatp config when yatp is not used.
        let unified = UnifiedReadPoolConfig {
            min_thread_count: 0,
            max_thread_count: 0,
            stack_size: ReadableSize::mb(0),
            max_tasks_per_worker: 0,
        };
        assert!(unified.validate().is_err());
        let storage = StorageReadPoolConfig {
            use_unified_pool: Some(false),
            ..Default::default()
        };
        assert!(storage.validate().is_ok());
        let coprocessor = CoprReadPoolConfig {
            use_unified_pool: Some(false),
            ..Default::default()
        };
        assert!(coprocessor.validate().is_ok());
        let cfg = ReadPoolConfig {
            unified,
            storage,
            coprocessor,
        };
        assert!(!cfg.is_unified_pool_enabled());
        assert!(cfg.validate().is_ok());

        // Storage and coprocessor config must be valid when yatp is not used.
        let unified = UnifiedReadPoolConfig::default();
        assert!(unified.validate().is_ok());
        let storage = StorageReadPoolConfig {
            use_unified_pool: Some(false),
            high_concurrency: 0,
            ..Default::default()
        };
        assert!(storage.validate().is_err());
        let coprocessor = CoprReadPoolConfig {
            use_unified_pool: Some(false),
            ..Default::default()
        };
        let invalid_cfg = ReadPoolConfig {
            unified,
            storage,
            coprocessor,
        };
        assert!(!invalid_cfg.is_unified_pool_enabled());
        assert!(invalid_cfg.validate().is_err());
    }

    #[test]
    fn test_unified_enabled() {
        // Yatp config must be valid when yatp is used.
        let unified = UnifiedReadPoolConfig {
            min_thread_count: 0,
            max_thread_count: 0,
            ..Default::default()
        };
        assert!(unified.validate().is_err());
        let storage = StorageReadPoolConfig {
            use_unified_pool: Some(true),
            ..Default::default()
        };
        assert!(storage.validate().is_ok());
        let coprocessor = CoprReadPoolConfig::default();
        assert!(coprocessor.validate().is_ok());
        let mut cfg = ReadPoolConfig {
            unified,
            storage,
            coprocessor,
        };
        cfg.adjust_use_unified_pool();
        assert!(cfg.is_unified_pool_enabled());
        assert!(cfg.validate().is_err());
    }

    #[test]
    fn test_is_unified() {
        let storage = StorageReadPoolConfig {
            use_unified_pool: Some(false),
            ..Default::default()
        };
        assert!(!storage.use_unified_pool());
        let coprocessor = CoprReadPoolConfig::default();
        assert!(coprocessor.use_unified_pool());

        let mut cfg = ReadPoolConfig {
            storage,
            coprocessor,
            ..Default::default()
        };
        assert!(cfg.is_unified_pool_enabled());

        cfg.storage.use_unified_pool = Some(false);
        cfg.coprocessor.use_unified_pool = Some(false);
        assert!(!cfg.is_unified_pool_enabled());
    }

    #[test]
    fn test_partially_unified() {
        let storage = StorageReadPoolConfig {
            use_unified_pool: Some(false),
            low_concurrency: 0,
            ..Default::default()
        };
        assert!(!storage.use_unified_pool());
        let coprocessor = CoprReadPoolConfig {
            use_unified_pool: Some(true),
            ..Default::default()
        };
        assert!(coprocessor.use_unified_pool());
        let mut cfg = ReadPoolConfig {
            storage,
            coprocessor,
            ..Default::default()
        };
        assert!(cfg.is_unified_pool_enabled());
        assert!(cfg.validate().is_err());
        cfg.storage.low_concurrency = 1;
        assert!(cfg.validate().is_ok());

        let storage = StorageReadPoolConfig {
            use_unified_pool: Some(true),
            ..Default::default()
        };
        assert!(storage.use_unified_pool());
        let coprocessor = CoprReadPoolConfig {
            use_unified_pool: Some(false),
            low_concurrency: 0,
            ..Default::default()
        };
        assert!(!coprocessor.use_unified_pool());
        let mut cfg = ReadPoolConfig {
            storage,
            coprocessor,
            ..Default::default()
        };
        assert!(cfg.is_unified_pool_enabled());
        assert!(cfg.validate().is_err());
        cfg.coprocessor.low_concurrency = 1;
        assert!(cfg.validate().is_ok());
    }
}

#[derive(Clone, Default, Serialize, Deserialize, PartialEq, Debug, OnlineConfig)]
#[serde(default)]
#[serde(rename_all = "kebab-case")]
pub struct HadoopConfig {
    pub home: String,
    pub linux_user: String,
}

#[derive(Clone, Serialize, Deserialize, PartialEq, Debug, OnlineConfig)]
#[serde(default)]
#[serde(rename_all = "kebab-case")]
pub struct BackupConfig {
    pub num_threads: usize,
    pub batch_size: usize,
    pub sst_max_size: ReadableSize,
    pub enable_auto_tune: bool,
    pub auto_tune_remain_threads: usize,
    pub auto_tune_refresh_interval: ReadableDuration,
    pub io_thread_size: usize,
    // Do not expose this config to user.
    // It used to debug s3 503 error.
    pub s3_multi_part_size: ReadableSize,
    #[online_config(submodule)]
    pub hadoop: HadoopConfig,
}

impl BackupConfig {
    pub fn validate(&self) -> Result<(), Box<dyn Error>> {
        let limit = SysQuota::cpu_cores_quota() as usize;
        if self.num_threads == 0 || self.num_threads > limit {
            return Err(format!("backup.num_threads cannot be 0 or larger than {}", limit).into());
        }
        if self.batch_size == 0 {
            return Err("backup.batch_size cannot be 0".into());
        }
        if self.s3_multi_part_size.0 > ReadableSize::gb(5).0 {
            return Err("backup.s3_multi_part_size cannot larger than 5GB".into());
        }

        Ok(())
    }
}

impl Default for BackupConfig {
    fn default() -> Self {
        let default_coprocessor = CopConfig::default();
        let cpu_num = SysQuota::cpu_cores_quota();
        Self {
            // use at most 50% of vCPU by default
            num_threads: (cpu_num * 0.5).clamp(1.0, 8.0) as usize,
            batch_size: 8,
            sst_max_size: default_coprocessor.region_max_size,
            enable_auto_tune: true,
            auto_tune_remain_threads: (cpu_num * 0.2).round() as usize,
            auto_tune_refresh_interval: ReadableDuration::secs(60),
            io_thread_size: 2,
            // 5MB is the minimum part size that S3 allowed.
            s3_multi_part_size: ReadableSize::mb(5),
            hadoop: Default::default(),
        }
    }
}

#[derive(Clone, Serialize, Deserialize, PartialEq, Debug, OnlineConfig)]
#[serde(default)]
#[serde(rename_all = "kebab-case")]
pub struct BackupStreamConfig {
    pub num_threads: usize,
    #[online_config(skip)]
    pub enable: bool,
    pub temp_path: String,
    pub temp_file_size_limit_per_task: ReadableSize,
}

impl BackupStreamConfig {
    pub fn validate(&self) -> Result<(), Box<dyn Error>> {
        if self.num_threads == 0 {
            return Err("backup.num_threads cannot be 0".into());
        }
        Ok(())
    }
}

impl Default for BackupStreamConfig {
    fn default() -> Self {
        let cpu_num = SysQuota::cpu_cores_quota();
        Self {
            // use at most 50% of vCPU by default
            num_threads: (cpu_num * 0.5).clamp(1.0, 8.0) as usize,
            enable: false,
            // TODO: may be use raft store directory
            temp_path: env::temp_dir().into_os_string().into_string().unwrap(),
            temp_file_size_limit_per_task: ReadableSize::mb(128),
        }
    }
}

#[derive(Clone, Serialize, Deserialize, PartialEq, Debug, OnlineConfig)]
#[serde(default)]
#[serde(rename_all = "kebab-case")]
pub struct CdcConfig {
    pub min_ts_interval: ReadableDuration,
    pub hibernate_regions_compatible: bool,
    // TODO(hi-rustin): Consider resizing the thread pool based on `incremental_scan_threads`.
    #[online_config(skip)]
    pub incremental_scan_threads: usize,
    pub incremental_scan_concurrency: usize,
    pub incremental_scan_speed_limit: ReadableSize,
    /// `TsFilter` can increase speed and decrease resource usage when incremental content is much
    /// less than total content. However in other cases, `TsFilter` can make performance worse
    /// because it needs to re-fetch old row values if they are required.
    ///
    /// `TsFilter` will be enabled if `incremental/total <= incremental_scan_ts_filter_ratio`.
    /// Set `incremental_scan_ts_filter_ratio` to 0 will disable it.
    pub incremental_scan_ts_filter_ratio: f64,
    pub sink_memory_quota: ReadableSize,
    pub old_value_cache_memory_quota: ReadableSize,
    // Deprecated! preserved for compatibility check.
    #[online_config(skip)]
    #[doc(hidden)]
    #[serde(skip_serializing)]
    pub old_value_cache_size: usize,
}

impl Default for CdcConfig {
    fn default() -> Self {
        Self {
            min_ts_interval: ReadableDuration::secs(1),
            hibernate_regions_compatible: true,
            // 4 threads for incremental scan.
            incremental_scan_threads: 4,
            // At most 6 concurrent running tasks.
            incremental_scan_concurrency: 6,
            // TiCDC requires a SSD, the typical write speed of SSD
            // is more than 500MB/s, so 128MB/s is enough.
            incremental_scan_speed_limit: ReadableSize::mb(128),
            incremental_scan_ts_filter_ratio: 0.2,
            // 512MB memory for CDC sink.
            sink_memory_quota: ReadableSize::mb(512),
            // 512MB memory for old value cache.
            old_value_cache_memory_quota: ReadableSize::mb(512),
            // Deprecated! preserved for compatibility check.
            old_value_cache_size: 0,
        }
    }
}

impl CdcConfig {
    pub fn validate(&mut self) -> Result<(), Box<dyn Error>> {
        if self.min_ts_interval.is_zero() {
            return Err("cdc.min-ts-interval can't be 0".into());
        }
        if self.incremental_scan_threads == 0 {
            return Err("cdc.incremental-scan-threads can't be 0".into());
        }
        if self.incremental_scan_concurrency < self.incremental_scan_threads {
            return Err(
                "cdc.incremental-scan-concurrency must be larger than cdc.incremental-scan-threads"
                    .into(),
            );
        }
        if self.incremental_scan_ts_filter_ratio < 0.0
            || self.incremental_scan_ts_filter_ratio > 1.0
        {
            return Err(
                "cdc.incremental-scan-ts-filter-ratio should be larger than 0 and less than 1"
                    .into(),
            );
        }
        Ok(())
    }
}

#[derive(Clone, Serialize, Deserialize, PartialEq, Debug, OnlineConfig)]
#[serde(default)]
#[serde(rename_all = "kebab-case")]
pub struct ResolvedTsConfig {
    #[online_config(skip)]
    pub enable: bool,
    pub advance_ts_interval: ReadableDuration,
    #[online_config(skip)]
    pub scan_lock_pool_size: usize,
}

impl ResolvedTsConfig {
    fn validate(&self) -> Result<(), Box<dyn Error>> {
        if self.advance_ts_interval.is_zero() {
            return Err("resolved-ts.advance-ts-interval can't be zero".into());
        }
        if self.scan_lock_pool_size == 0 {
            return Err("resolved-ts.scan-lock-pool-size can't be zero".into());
        }
        Ok(())
    }
}

impl Default for ResolvedTsConfig {
    fn default() -> Self {
        Self {
            enable: true,
            advance_ts_interval: ReadableDuration::secs(1),
            scan_lock_pool_size: 2,
        }
    }
}

#[derive(Clone, Serialize, Deserialize, PartialEq, Debug)]
#[serde(default)]
#[serde(rename_all = "kebab-case")]
pub struct File {
    pub filename: String,
    // The unit is MB
    pub max_size: u64,
    // The unit is Day
    pub max_days: u64,
    pub max_backups: usize,
}

impl Default for File {
    fn default() -> Self {
        Self {
            filename: "".to_owned(),
            max_size: 300,
            max_days: 0,
            max_backups: 0,
        }
    }
}

#[derive(Clone, Serialize, Deserialize, PartialEq, Debug)]
#[serde(default)]
#[serde(rename_all = "kebab-case")]
pub struct LogConfig {
    #[serde(with = "log_level_serde")]
    pub level: slog::Level,
    pub format: LogFormat,
    pub enable_timestamp: bool,
    pub file: File,
}

impl Default for LogConfig {
    fn default() -> Self {
        Self {
            level: slog::Level::Info,
            format: LogFormat::Text,
            enable_timestamp: true,
            file: File::default(),
        }
    }
}

impl LogConfig {
    fn validate(&self) -> Result<(), Box<dyn Error>> {
        if self.file.max_size > 4096 {
            return Err("Max log file size upper limit to 4096MB".to_string().into());
        }
        Ok(())
    }
}

#[derive(Clone, Serialize, Deserialize, PartialEq, Debug, OnlineConfig)]
#[serde(default)]
#[serde(rename_all = "kebab-case")]
pub struct QuotaConfig {
    pub foreground_cpu_time: usize,
    pub foreground_write_bandwidth: ReadableSize,
    pub foreground_read_bandwidth: ReadableSize,
    pub max_delay_duration: ReadableDuration,
}

impl Default for QuotaConfig {
    fn default() -> Self {
        Self {
            foreground_cpu_time: 0,
            foreground_write_bandwidth: ReadableSize(0),
            foreground_read_bandwidth: ReadableSize(0),
            max_delay_duration: ReadableDuration::millis(500),
        }
    }
}

impl QuotaConfig {
    pub fn validate(&self) -> Result<(), Box<dyn Error>> {
        const MAX_DELAY_DURATION: ReadableDuration = ReadableDuration::micros(u64::MAX / 1000);

        if self.max_delay_duration > MAX_DELAY_DURATION {
            return Err(format!("quota.max-delay-duration must <= {}", MAX_DELAY_DURATION).into());
        }

        Ok(())
    }
}

#[derive(Clone, Serialize, Deserialize, PartialEq, Debug, OnlineConfig)]
#[serde(default)]
#[serde(rename_all = "kebab-case")]
pub struct TiKvConfig {
    #[doc(hidden)]
    #[serde(skip_serializing)]
    #[online_config(hidden)]
    pub cfg_path: String,

    // Deprecated! These configuration has been moved to LogConfig.
    // They are preserved for compatibility check.
    #[doc(hidden)]
    #[online_config(skip)]
    #[serde(with = "log_level_serde")]
    pub log_level: slog::Level,
    #[doc(hidden)]
    #[online_config(skip)]
    pub log_file: String,
    #[doc(hidden)]
    #[online_config(skip)]
    pub log_format: LogFormat,
    #[online_config(skip)]
    pub log_rotation_timespan: ReadableDuration,
    #[doc(hidden)]
    #[online_config(skip)]
    pub log_rotation_size: ReadableSize,

    #[online_config(skip)]
    pub slow_log_file: String,

    #[online_config(skip)]
    pub slow_log_threshold: ReadableDuration,

    #[online_config(hidden)]
    pub panic_when_unexpected_key_or_data: bool,

    #[doc(hidden)]
    #[serde(skip_serializing)]
    #[online_config(skip)]
    pub enable_io_snoop: bool,

    #[online_config(skip)]
    pub abort_on_panic: bool,

    #[doc(hidden)]
    #[online_config(skip)]
    pub memory_usage_limit: Option<ReadableSize>,

    #[doc(hidden)]
    #[online_config(skip)]
    pub memory_usage_high_water: f64,

    #[online_config(skip)]
    pub log: LogConfig,

    #[online_config(submodule)]
    pub quota: QuotaConfig,

    #[online_config(submodule)]
    pub readpool: ReadPoolConfig,

    #[online_config(submodule)]
    pub server: ServerConfig,

    #[online_config(submodule)]
    pub storage: StorageConfig,

    #[online_config(skip)]
    pub pd: PdConfig,

    #[online_config(hidden)]
    pub metric: MetricConfig,

    #[online_config(submodule)]
    #[serde(rename = "raftstore")]
    pub raft_store: RaftstoreConfig,

    #[online_config(submodule)]
    pub coprocessor: CopConfig,

    #[online_config(skip)]
    pub coprocessor_v2: CoprocessorV2Config,

    #[online_config(submodule)]
    pub rocksdb: DbConfig,

    #[online_config(submodule)]
    pub raftdb: RaftDbConfig,

    #[online_config(skip)]
    pub raft_engine: RaftEngineConfig,

    #[online_config(skip)]
    pub security: SecurityConfig,

    #[online_config(skip)]
    pub import: ImportConfig,

    #[online_config(submodule)]
    pub backup: BackupConfig,

    #[online_config(submodule)]
    pub backup_stream: BackupStreamConfig,

    #[online_config(submodule)]
    pub pessimistic_txn: PessimisticTxnConfig,

    #[online_config(submodule)]
    pub gc: GcConfig,

    #[online_config(submodule)]
    pub split: SplitConfig,

    #[online_config(submodule)]
    pub cdc: CdcConfig,

    #[online_config(submodule)]
    pub resolved_ts: ResolvedTsConfig,

    #[online_config(submodule)]
    pub resource_metering: ResourceMeteringConfig,

    #[online_config(skip)]
    pub causal_ts: CausalTsConfig,
}

impl Default for TiKvConfig {
    fn default() -> TiKvConfig {
        TiKvConfig {
            cfg_path: "".to_owned(),
            log_level: slog::Level::Info,
            log_file: "".to_owned(),
            log_format: LogFormat::Text,
            log_rotation_timespan: ReadableDuration::hours(0),
            log_rotation_size: ReadableSize::mb(300),
            slow_log_file: "".to_owned(),
            slow_log_threshold: ReadableDuration::secs(1),
            panic_when_unexpected_key_or_data: false,
            enable_io_snoop: true,
            abort_on_panic: false,
            memory_usage_limit: None,
            memory_usage_high_water: 0.9,
            log: LogConfig::default(),
            quota: QuotaConfig::default(),
            readpool: ReadPoolConfig::default(),
            server: ServerConfig::default(),
            metric: MetricConfig::default(),
            raft_store: RaftstoreConfig::default(),
            coprocessor: CopConfig::default(),
            coprocessor_v2: CoprocessorV2Config::default(),
            pd: PdConfig::default(),
            rocksdb: DbConfig::default(),
            raftdb: RaftDbConfig::default(),
            raft_engine: RaftEngineConfig::default(),
            storage: StorageConfig::default(),
            security: SecurityConfig::default(),
            import: ImportConfig::default(),
            backup: BackupConfig::default(),
            pessimistic_txn: PessimisticTxnConfig::default(),
            gc: GcConfig::default(),
            split: SplitConfig::default(),
            cdc: CdcConfig::default(),
            resolved_ts: ResolvedTsConfig::default(),
            resource_metering: ResourceMeteringConfig::default(),
<<<<<<< HEAD
            backup_stream: BackupStreamConfig::default(),
=======
            causal_ts: CausalTsConfig::default(),
>>>>>>> 43b202db
        }
    }
}

impl TiKvConfig {
    pub fn infer_raft_db_path(&self, data_dir: Option<&str>) -> Result<String, Box<dyn Error>> {
        if self.raft_store.raftdb_path.is_empty() {
            let data_dir = data_dir.unwrap_or(&self.storage.data_dir);
            config::canonicalize_sub_path(data_dir, "raft")
        } else {
            config::canonicalize_path(&self.raft_store.raftdb_path)
        }
    }

    pub fn infer_raft_engine_path(&self, data_dir: Option<&str>) -> Result<String, Box<dyn Error>> {
        if self.raft_engine.config.dir.is_empty() {
            let data_dir = data_dir.unwrap_or(&self.storage.data_dir);
            config::canonicalize_sub_path(data_dir, "raft-engine")
        } else {
            config::canonicalize_path(&self.raft_engine.config.dir)
        }
    }

    pub fn infer_kv_engine_path(&self, data_dir: Option<&str>) -> Result<String, Box<dyn Error>> {
        let data_dir = data_dir.unwrap_or(&self.storage.data_dir);
        config::canonicalize_sub_path(data_dir, DEFAULT_ROCKSDB_SUB_DIR)
    }

    // TODO: change to validate(&self)
    pub fn validate(&mut self) -> Result<(), Box<dyn Error>> {
        self.log.validate()?;
        self.readpool.validate()?;
        self.storage.validate()?;

        if self.cfg_path.is_empty() {
            self.cfg_path = Path::new(&self.storage.data_dir)
                .join(LAST_CONFIG_FILE)
                .to_str()
                .unwrap()
                .to_owned();
        }

        self.raft_store.raftdb_path = self.infer_raft_db_path(None)?;
        self.raft_engine.config.dir = self.infer_raft_engine_path(None)?;

        if self.raft_engine.config.dir == self.raft_store.raftdb_path {
            return Err("raft_engine.config.dir can't be same as raft_store.raftdb_path".into());
        }

        let kv_db_path = self.infer_kv_engine_path(None)?;
        if kv_db_path == self.raft_store.raftdb_path {
            return Err("raft_store.raftdb_path can't be same as storage.data_dir/db".into());
        }

        let kv_db_wal_path = if self.rocksdb.wal_dir.is_empty() {
            config::canonicalize_path(&kv_db_path)?
        } else {
            config::canonicalize_path(&self.rocksdb.wal_dir)?
        };
        let raft_db_wal_path = if self.raftdb.wal_dir.is_empty() {
            config::canonicalize_path(&self.raft_store.raftdb_path)?
        } else {
            config::canonicalize_path(&self.raftdb.wal_dir)?
        };
        if kv_db_wal_path == raft_db_wal_path {
            return Err("raftdb.wal_dir can't be same as rocksdb.wal_dir".into());
        }

        RaftDataStateMachine::new(
            &self.storage.data_dir,
            &self.raft_store.raftdb_path,
            &self.raft_engine.config.dir,
        )
        .validate(RocksEngine::exists(&kv_db_path))?;

        // Check blob file dir is empty when titan is disabled
        if !self.rocksdb.titan.enabled {
            let titandb_path = if self.rocksdb.titan.dirname.is_empty() {
                Path::new(&kv_db_path).join("titandb")
            } else {
                Path::new(&self.rocksdb.titan.dirname).to_path_buf()
            };
            if let Err(e) =
                tikv_util::config::check_data_dir_empty(titandb_path.to_str().unwrap(), "blob")
            {
                return Err(format!(
                    "check: titandb-data-dir-empty; err: \"{}\"; \
                     hint: You have disabled titan when its data directory is not empty. \
                     To properly shutdown titan, please enter fallback blob-run-mode and \
                     wait till titandb files are all safely ingested.",
                    e
                )
                .into());
            }
        }

        let expect_keepalive = self.raft_store.raft_heartbeat_interval() * 2;
        if expect_keepalive > self.server.grpc_keepalive_time.0 {
            return Err(format!(
                "grpc_keepalive_time is too small, it should not less than the double of \
                 raft tick interval (>= {})",
                duration_to_sec(expect_keepalive)
            )
            .into());
        }

        if self.raft_store.hibernate_regions && !self.cdc.hibernate_regions_compatible {
            warn!(
                "raftstore.hibernate-regions was enabled but cdc.hibernate-regions-compatible \
                was disabled, hibernate regions may be broken up if you want to deploy a cdc cluster"
            );
        }

        self.rocksdb.validate()?;
        self.raftdb.validate()?;
        self.raft_engine.validate()?;
        self.server.validate()?;
        self.raft_store.validate()?;
        self.pd.validate()?;
        self.coprocessor.validate()?;
        self.security.validate()?;
        self.import.validate()?;
        self.backup.validate()?;
        self.backup_stream.validate()?;
        self.cdc.validate()?;
        self.pessimistic_txn.validate()?;
        self.gc.validate()?;
        self.resolved_ts.validate()?;
        self.resource_metering.validate()?;
        self.quota.validate()?;
        self.causal_ts.validate()?;

        if self.storage.flow_control.enable {
            // using raftdb write stall to control memtables as a safety net
            self.raftdb.defaultcf.level0_slowdown_writes_trigger = 10000;
            self.raftdb.defaultcf.level0_stop_writes_trigger = 10000;
            self.raftdb.defaultcf.soft_pending_compaction_bytes_limit = ReadableSize(0);
            self.raftdb.defaultcf.hard_pending_compaction_bytes_limit = ReadableSize(0);

            // disable kvdb write stall, and override related configs
            self.rocksdb.defaultcf.disable_write_stall = true;
            self.rocksdb.defaultcf.level0_slowdown_writes_trigger =
                self.storage.flow_control.l0_files_threshold as i32;
            self.rocksdb.defaultcf.soft_pending_compaction_bytes_limit = self
                .storage
                .flow_control
                .soft_pending_compaction_bytes_limit;
            self.rocksdb.defaultcf.hard_pending_compaction_bytes_limit = self
                .storage
                .flow_control
                .hard_pending_compaction_bytes_limit;
            self.rocksdb.writecf.disable_write_stall = true;
            self.rocksdb.writecf.level0_slowdown_writes_trigger =
                self.storage.flow_control.l0_files_threshold as i32;
            self.rocksdb.writecf.soft_pending_compaction_bytes_limit = self
                .storage
                .flow_control
                .soft_pending_compaction_bytes_limit;
            self.rocksdb.writecf.hard_pending_compaction_bytes_limit = self
                .storage
                .flow_control
                .hard_pending_compaction_bytes_limit;
            self.rocksdb.lockcf.disable_write_stall = true;
            self.rocksdb.lockcf.level0_slowdown_writes_trigger =
                self.storage.flow_control.l0_files_threshold as i32;
            self.rocksdb.lockcf.soft_pending_compaction_bytes_limit = self
                .storage
                .flow_control
                .soft_pending_compaction_bytes_limit;
            self.rocksdb.lockcf.hard_pending_compaction_bytes_limit = self
                .storage
                .flow_control
                .hard_pending_compaction_bytes_limit;
            self.rocksdb.raftcf.disable_write_stall = true;
            self.rocksdb.raftcf.level0_slowdown_writes_trigger =
                self.storage.flow_control.l0_files_threshold as i32;
            self.rocksdb.raftcf.soft_pending_compaction_bytes_limit = self
                .storage
                .flow_control
                .soft_pending_compaction_bytes_limit;
            self.rocksdb.raftcf.hard_pending_compaction_bytes_limit = self
                .storage
                .flow_control
                .hard_pending_compaction_bytes_limit;
        }

        if let Some(memory_usage_limit) = self.memory_usage_limit {
            let total = SysQuota::memory_limit_in_bytes();
            if memory_usage_limit.0 > total {
                // Explicitly exceeds system memory capacity is not allowed.
                return Err(format!(
                    "memory_usage_limit is greater than system memory capacity {}",
                    total
                )
                .into());
            }
        } else {
            // Adjust `memory_usage_limit` if necessary.
            if self.storage.block_cache.shared {
                if let Some(cap) = self.storage.block_cache.capacity {
                    let limit = (cap.0 as f64 / BLOCK_CACHE_RATE * MEMORY_USAGE_LIMIT_RATE) as u64;
                    self.memory_usage_limit = Some(ReadableSize(limit));
                } else {
                    self.memory_usage_limit = Some(Self::suggested_memory_usage_limit());
                }
            } else {
                let cap = self.rocksdb.defaultcf.block_cache_size.0
                    + self.rocksdb.writecf.block_cache_size.0
                    + self.rocksdb.lockcf.block_cache_size.0
                    + self.raftdb.defaultcf.block_cache_size.0;
                let limit = (cap as f64 / BLOCK_CACHE_RATE * MEMORY_USAGE_LIMIT_RATE) as u64;
                self.memory_usage_limit = Some(ReadableSize(limit));
            }
        }

        let mut limit = self.memory_usage_limit.unwrap();
        let total = ReadableSize(SysQuota::memory_limit_in_bytes());
        if limit.0 > total.0 {
            warn!(
                "memory_usage_limit:{:?} > total:{:?}, fallback to total",
                limit, total,
            );
            self.memory_usage_limit = Some(total);
            limit = total;
        }

        let default = Self::suggested_memory_usage_limit();
        if limit.0 > default.0 {
            warn!(
                "memory_usage_limit:{:?} > recommanded:{:?}, maybe page cache isn't enough",
                limit, default,
            );
        }

        Ok(())
    }

    // As the init of `logger` is very early, this adjust needs to be separated and called
    // immediately after parsing the command line.
    pub fn logger_compatible_adjust(&mut self) {
        let default_tikv_cfg = TiKvConfig::default();
        let default_log_cfg = LogConfig::default();
        if self.log_level != default_tikv_cfg.log_level {
            eprintln!("deprecated configuration, log-level has been moved to log.level");
            if self.log.level == default_log_cfg.level {
                eprintln!("override log.level with log-level, {:?}", self.log_level);
                self.log.level = self.log_level;
            }
            self.log_level = default_tikv_cfg.log_level;
        }
        if self.log_file != default_tikv_cfg.log_file {
            eprintln!("deprecated configuration, log-file has been moved to log.file.filename");
            if self.log.file.filename == default_log_cfg.file.filename {
                eprintln!(
                    "override log.file.filename with log-file, {:?}",
                    self.log_file
                );
                self.log.file.filename = self.log_file.clone();
            }
            self.log_file = default_tikv_cfg.log_file;
        }
        if self.log_format != default_tikv_cfg.log_format {
            eprintln!("deprecated configuration, log-format has been moved to log.format");
            if self.log.format == default_log_cfg.format {
                eprintln!("override log.format with log-format, {:?}", self.log_format);
                self.log.format = self.log_format;
            }
            self.log_format = default_tikv_cfg.log_format;
        }
        if self.log_rotation_timespan.as_secs() > 0 {
            eprintln!(
                "deprecated configuration, log-rotation-timespan is no longer used and ignored."
            );
        }
        if self.log_rotation_size != default_tikv_cfg.log_rotation_size {
            eprintln!(
                "deprecated configuration, \
                 log-ratation-size has been moved to log.file.max-size"
            );
            if self.log.file.max_size == default_log_cfg.file.max_size {
                eprintln!(
                    "override log.file.max_size with log-rotation-size, {:?}",
                    self.log_rotation_size
                );
                self.log.file.max_size = self.log_rotation_size.as_mb();
            }
            self.log_rotation_size = default_tikv_cfg.log_rotation_size;
        }
    }

    pub fn compatible_adjust(&mut self) {
        let default_raft_store = RaftstoreConfig::default();
        let default_coprocessor = CopConfig::default();
        if self.raft_store.region_max_size != default_raft_store.region_max_size {
            warn!(
                "deprecated configuration, \
                 raftstore.region-max-size has been moved to coprocessor"
            );
            if self.coprocessor.region_max_size == default_coprocessor.region_max_size {
                warn!(
                    "override coprocessor.region-max-size with raftstore.region-max-size, {:?}",
                    self.raft_store.region_max_size
                );
                self.coprocessor.region_max_size = self.raft_store.region_max_size;
            }
            self.raft_store.region_max_size = default_raft_store.region_max_size;
        }
        if self.raft_store.region_split_size != default_raft_store.region_split_size {
            warn!(
                "deprecated configuration, \
                 raftstore.region-split-size has been moved to coprocessor",
            );
            if self.coprocessor.region_split_size == default_coprocessor.region_split_size {
                warn!(
                    "override coprocessor.region-split-size with raftstore.region-split-size, {:?}",
                    self.raft_store.region_split_size
                );
                self.coprocessor.region_split_size = self.raft_store.region_split_size;
            }
            self.raft_store.region_split_size = default_raft_store.region_split_size;
        }
        if self.server.end_point_concurrency.is_some() {
            warn!(
                "deprecated configuration, {} has been moved to {}",
                "server.end-point-concurrency", "readpool.coprocessor.xxx-concurrency",
            );
            warn!(
                "override {} with {}, {:?}",
                "readpool.coprocessor.xxx-concurrency",
                "server.end-point-concurrency",
                self.server.end_point_concurrency
            );
            let concurrency = self.server.end_point_concurrency.take().unwrap();
            self.readpool.coprocessor.high_concurrency = concurrency;
            self.readpool.coprocessor.normal_concurrency = concurrency;
            self.readpool.coprocessor.low_concurrency = concurrency;
        }
        if self.server.end_point_stack_size.is_some() {
            warn!(
                "deprecated configuration, {} has been moved to {}",
                "server.end-point-stack-size", "readpool.coprocessor.stack-size",
            );
            warn!(
                "override {} with {}, {:?}",
                "readpool.coprocessor.stack-size",
                "server.end-point-stack-size",
                self.server.end_point_stack_size
            );
            self.readpool.coprocessor.stack_size = self.server.end_point_stack_size.take().unwrap();
        }
        if self.server.end_point_max_tasks.is_some() {
            warn!(
                "deprecated configuration, {} is no longer used and ignored, please use {}.",
                "server.end-point-max-tasks", "readpool.coprocessor.max-tasks-per-worker-xxx",
            );
            // Note:
            // Our `end_point_max_tasks` is mostly mistakenly configured, so we don't override
            // new configuration using old values.
            self.server.end_point_max_tasks = None;
        }
        if self.raft_store.clean_stale_peer_delay.as_secs() > 0 {
            warn!(
                "deprecated configuration, {} is no longer used and ignored.",
                "raft_store.clean_stale_peer_delay",
            );
        }
        if self.rocksdb.auto_tuned.is_some() {
            warn!(
                "deprecated configuration, {} is no longer used and ignored, please use {}.",
                "rocksdb.auto_tuned", "rocksdb.rate_limiter_auto_tuned",
            );
            self.rocksdb.auto_tuned = None;
        }
        // When shared block cache is enabled, if its capacity is set, it overrides individual
        // block cache sizes. Otherwise use the sum of block cache size of all column families
        // as the shared cache size.
        let cache_cfg = &mut self.storage.block_cache;
        if cache_cfg.shared && cache_cfg.capacity.is_none() {
            cache_cfg.capacity = Some(ReadableSize(
                self.rocksdb.defaultcf.block_cache_size.0
                    + self.rocksdb.writecf.block_cache_size.0
                    + self.rocksdb.lockcf.block_cache_size.0
                    + self.raftdb.defaultcf.block_cache_size.0,
            ));
        }
        if self.backup.sst_max_size.0 < default_coprocessor.region_max_size.0 / 10 {
            warn!(
                "override backup.sst-max-size with min sst-max-size, {:?}",
                default_coprocessor.region_max_size / 10
            );
            self.backup.sst_max_size = default_coprocessor.region_max_size / 10;
        } else if self.backup.sst_max_size.0 > default_coprocessor.region_max_size.0 * 2 {
            warn!(
                "override backup.sst-max-size with max sst-max-size, {:?}",
                default_coprocessor.region_max_size * 2
            );
            self.backup.sst_max_size = default_coprocessor.region_max_size * 2;
        }

        self.readpool.adjust_use_unified_pool();
    }

    pub fn check_critical_cfg_with(&self, last_cfg: &Self) -> Result<(), String> {
        if last_cfg.storage.data_dir != self.storage.data_dir {
            // In tikv 3.0 the default value of storage.data-dir changed
            // from "" to "./"
            let using_default_after_upgrade =
                last_cfg.storage.data_dir.is_empty() && self.storage.data_dir == DEFAULT_DATA_DIR;

            if !using_default_after_upgrade {
                return Err(format!(
                    "storage data dir have been changed, former data dir is {}, \
                     current data dir is {}, please check if it is expected.",
                    last_cfg.storage.data_dir, self.storage.data_dir
                ));
            }
        }
        if last_cfg.rocksdb.wal_dir != self.rocksdb.wal_dir {
            return Err(format!(
                "db wal dir have been changed, former is '{}', \
                 current db wal_dir is '{}', please guarantee all data wal logs \
                 have been moved to destination directory.",
                last_cfg.rocksdb.wal_dir, self.rocksdb.wal_dir
            ));
        }

        // It's possible that `last_cfg` is not fully validated.
        let last_raftdb_dir = last_cfg
            .infer_raft_db_path(None)
            .map_err(|e| e.to_string())?;
        let last_raft_engine_dir = last_cfg
            .infer_raft_engine_path(None)
            .map_err(|e| e.to_string())?;

        // FIXME: We cannot reliably determine the actual value of
        // `last_cfg.raft_engine.enable`, because some old versions don't have
        // this field (so it is automatically interpreted as the current
        // default value). To be safe, we will check both engines regardless
        // of whether raft engine is enabled.
        if last_raftdb_dir != self.raft_store.raftdb_path {
            return Err(format!(
                "raft db dir have been changed, former is '{}', \
                current is '{}', please check if it is expected.",
                last_raftdb_dir, self.raft_store.raftdb_path
            ));
        }
        if last_cfg.raftdb.wal_dir != self.raftdb.wal_dir {
            return Err(format!(
                "raft db wal dir have been changed, former is '{}', \
                current is '{}', please check if it is expected.",
                last_cfg.raftdb.wal_dir, self.raftdb.wal_dir
            ));
        }
        if last_raft_engine_dir != self.raft_engine.config.dir {
            return Err(format!(
                "raft engine dir have been changed, former is '{}', \
                 current is '{}', please check if it is expected.",
                last_raft_engine_dir, self.raft_engine.config.dir
            ));
        }

        if last_cfg.storage.enable_ttl && !self.storage.enable_ttl {
            return Err("can't disable ttl on a ttl instance".to_owned());
        } else if !last_cfg.storage.enable_ttl && self.storage.enable_ttl {
            return Err("can't enable ttl on a non-ttl instance".to_owned());
        }

        Ok(())
    }

    pub fn from_file(
        path: &Path,
        unrecognized_keys: Option<&mut Vec<String>>,
    ) -> Result<Self, Box<dyn Error>> {
        let s = fs::read_to_string(path)?;
        let mut deserializer = toml::Deserializer::new(&s);
        let mut cfg = if let Some(keys) = unrecognized_keys {
            serde_ignored::deserialize(&mut deserializer, |key| keys.push(key.to_string()))
        } else {
            <TiKvConfig as serde::Deserialize>::deserialize(&mut deserializer)
        }?;
        deserializer.end()?;
        cfg.cfg_path = path.display().to_string();
        Ok(cfg)
    }

    pub fn write_to_file<P: AsRef<Path>>(&self, path: P) -> Result<(), IoError> {
        let content = ::toml::to_string(&self).unwrap();
        let mut f = fs::File::create(&path)?;
        f.write_all(content.as_bytes())?;
        f.sync_all()?;

        Ok(())
    }

    pub fn write_into_metrics(&self) {
        self.raft_store.write_into_metrics();
        self.rocksdb.write_into_metrics();
    }

    pub fn with_tmp() -> Result<(TiKvConfig, tempfile::TempDir), IoError> {
        let tmp = tempfile::tempdir()?;
        let mut cfg = TiKvConfig::default();
        cfg.storage.data_dir = tmp.path().display().to_string();
        cfg.cfg_path = tmp.path().join(LAST_CONFIG_FILE).display().to_string();
        Ok((cfg, tmp))
    }

    fn suggested_memory_usage_limit() -> ReadableSize {
        let total = SysQuota::memory_limit_in_bytes();
        // Reserve some space for page cache. The
        ReadableSize((total as f64 * MEMORY_USAGE_LIMIT_RATE) as u64)
    }

    pub fn build_shared_rocks_env(
        &self,
        key_manager: Option<Arc<DataKeyManager>>,
        limiter: Option<Arc<IORateLimiter>>,
    ) -> Result<Arc<Env>, String> {
        let env = get_env(key_manager, limiter)?;
        if !self.raft_engine.enable {
            // RocksDB makes sure there are at least `max_background_flushes`
            // high-priority workers in env. That is not enough when multiple
            // RocksDB instances share the same env. We manually configure the
            // worker count in this case.
            env.set_high_priority_background_threads(
                self.raftdb.max_background_flushes + self.rocksdb.max_background_flushes,
            );
        }
        Ok(env)
    }
}

/// Prevents launching with an incompatible configuration
///
/// Loads the previously-loaded configuration from `last_tikv.toml`,
/// compares key configuration items and fails if they are not
/// identical.
pub fn check_critical_config(config: &TiKvConfig) -> Result<(), String> {
    // Check current critical configurations with last time, if there are some
    // changes, user must guarantee relevant works have been done.
    if let Some(mut cfg) = get_last_config(&config.storage.data_dir) {
        cfg.compatible_adjust();
        if let Err(e) = cfg.validate() {
            warn!("last_tikv.toml is invalid but ignored: {:?}", e);
        }
        config.check_critical_cfg_with(&cfg)?;
    }
    Ok(())
}

fn get_last_config(data_dir: &str) -> Option<TiKvConfig> {
    let store_path = Path::new(data_dir);
    let last_cfg_path = store_path.join(LAST_CONFIG_FILE);
    if last_cfg_path.exists() {
        return Some(
            TiKvConfig::from_file(&last_cfg_path, None).unwrap_or_else(|e| {
                panic!(
                    "invalid auto generated configuration file {}, err {}",
                    last_cfg_path.display(),
                    e
                );
            }),
        );
    }
    None
}

/// Persists config to `last_tikv.toml`
pub fn persist_config(config: &TiKvConfig) -> Result<(), String> {
    let store_path = Path::new(&config.storage.data_dir);
    let last_cfg_path = store_path.join(LAST_CONFIG_FILE);
    let tmp_cfg_path = store_path.join(TMP_CONFIG_FILE);

    let same_as_last_cfg = fs::read_to_string(&last_cfg_path).map_or(false, |last_cfg| {
        toml::to_string(&config).unwrap() == last_cfg
    });
    if same_as_last_cfg {
        return Ok(());
    }

    // Create parent directory if missing.
    if let Err(e) = fs::create_dir_all(&store_path) {
        return Err(format!(
            "create parent directory '{}' failed: {}",
            store_path.to_str().unwrap(),
            e
        ));
    }

    // Persist current configurations to temporary file.
    if let Err(e) = config.write_to_file(&tmp_cfg_path) {
        return Err(format!(
            "persist config to '{}' failed: {}",
            tmp_cfg_path.to_str().unwrap(),
            e
        ));
    }

    // Rename temporary file to last config file.
    if let Err(e) = fs::rename(&tmp_cfg_path, &last_cfg_path) {
        return Err(format!(
            "rename config file from '{}' to '{}' failed: {}",
            tmp_cfg_path.to_str().unwrap(),
            last_cfg_path.to_str().unwrap(),
            e
        ));
    }

    Ok(())
}

pub fn write_config<P: AsRef<Path>>(path: P, content: &[u8]) -> CfgResult<()> {
    let tmp_cfg_path = match path.as_ref().parent() {
        Some(p) => p.join(TMP_CONFIG_FILE),
        None => {
            return Err(Box::new(IoError::new(
                ErrorKind::Other,
                format!(
                    "failed to get parent path of config file: {}",
                    path.as_ref().display()
                ),
            )));
        }
    };
    {
        let mut f = fs::File::create(&tmp_cfg_path)?;
        f.write_all(content)?;
        f.sync_all()?;
    }
    fs::rename(&tmp_cfg_path, &path)?;
    Ok(())
}

lazy_static! {
    pub static ref TIKVCONFIG_TYPED: ConfigChange = TiKvConfig::default().typed();
}

fn serde_to_online_config(name: String) -> String {
    let res = name.replace("raftstore", "raft_store").replace('-', "_");
    match res.as_ref() {
        "raft_store.store_pool_size" | "raft_store.store_max_batch_size" => {
            res.replace("store_", "store_batch_system.")
        }
        "raft_store.apply_pool_size" | "raft_store.apply_max_batch_size" => {
            res.replace("apply_", "apply_batch_system.")
        }
        _ => res,
    }
}

fn to_config_change(change: HashMap<String, String>) -> CfgResult<ConfigChange> {
    fn helper(
        mut fields: Vec<String>,
        dst: &mut ConfigChange,
        typed: &ConfigChange,
        value: String,
    ) -> CfgResult<()> {
        if let Some(field) = fields.pop() {
            return match typed.get(&field) {
                None => Err(format!("unexpect fields: {}", field).into()),
                Some(ConfigValue::Skip) => {
                    Err(format!("config {} can not be changed", field).into())
                }
                Some(ConfigValue::Module(m)) => {
                    if let ConfigValue::Module(n_dst) = dst
                        .entry(field)
                        .or_insert_with(|| ConfigValue::Module(HashMap::new()))
                    {
                        return helper(fields, n_dst, m, value);
                    }
                    panic!("unexpect config value");
                }
                Some(v) => {
                    if fields.is_empty() {
                        return match to_change_value(&value, v) {
                            Err(_) => Err(format!("failed to parse: {}", value).into()),
                            Ok(v) => {
                                dst.insert(field, v);
                                Ok(())
                            }
                        };
                    }
                    let c: Vec<_> = fields.into_iter().rev().collect();
                    Err(format!("unexpect fields: {}", c[..].join(".")).into())
                }
            };
        }
        Ok(())
    }
    let mut res = HashMap::new();
    for (mut name, value) in change {
        name = serde_to_online_config(name);
        let fields: Vec<_> = name
            .as_str()
            .split('.')
            .map(|s| s.to_owned())
            .rev()
            .collect();
        helper(fields, &mut res, &TIKVCONFIG_TYPED, value)?;
    }
    Ok(res)
}

fn to_change_value(v: &str, typed: &ConfigValue) -> CfgResult<ConfigValue> {
    let v = v.trim_matches('\"');
    let res = match typed {
        ConfigValue::Duration(_) => ConfigValue::from(v.parse::<ReadableDuration>()?),
        ConfigValue::Size(_) => ConfigValue::from(v.parse::<ReadableSize>()?),
        ConfigValue::U64(_) => ConfigValue::from(v.parse::<u64>()?),
        ConfigValue::F64(_) => ConfigValue::from(v.parse::<f64>()?),
        ConfigValue::U32(_) => ConfigValue::from(v.parse::<u32>()?),
        ConfigValue::I32(_) => ConfigValue::from(v.parse::<i32>()?),
        ConfigValue::Usize(_) => ConfigValue::from(v.parse::<usize>()?),
        ConfigValue::Bool(_) => ConfigValue::from(v.parse::<bool>()?),
        ConfigValue::BlobRunMode(_) => ConfigValue::from(v.parse::<BlobRunMode>()?),
        ConfigValue::IOPriority(_) => ConfigValue::from(v.parse::<IOPriority>()?),
        ConfigValue::String(_) => ConfigValue::String(v.to_owned()),
        _ => unreachable!(),
    };
    Ok(res)
}

fn to_toml_encode(change: HashMap<String, String>) -> CfgResult<HashMap<String, String>> {
    fn helper(mut fields: Vec<String>, typed: &ConfigChange) -> CfgResult<bool> {
        if let Some(field) = fields.pop() {
            match typed.get(&field) {
                None | Some(ConfigValue::Skip) => Err(Box::new(IoError::new(
                    ErrorKind::Other,
                    format!("failed to get field: {}", field),
                ))),
                Some(ConfigValue::Module(m)) => helper(fields, m),
                Some(c) => {
                    if !fields.is_empty() {
                        return Err(Box::new(IoError::new(
                            ErrorKind::Other,
                            format!("unexpect fields: {:?}", fields),
                        )));
                    }
                    match c {
                        ConfigValue::Duration(_)
                        | ConfigValue::Size(_)
                        | ConfigValue::String(_)
                        | ConfigValue::BlobRunMode(_)
                        | ConfigValue::IOPriority(_) => Ok(true),
                        ConfigValue::None => Err(Box::new(IoError::new(
                            ErrorKind::Other,
                            format!("unexpect none field: {:?}", c),
                        ))),
                        _ => Ok(false),
                    }
                }
            }
        } else {
            Err(Box::new(IoError::new(
                ErrorKind::Other,
                "failed to get field",
            )))
        }
    }
    let mut dst = HashMap::new();
    for (name, value) in change {
        let online_config_name = serde_to_online_config(name.clone());
        let fields: Vec<_> = online_config_name
            .as_str()
            .split('.')
            .map(|s| s.to_owned())
            .rev()
            .collect();
        if helper(fields, &TIKVCONFIG_TYPED)? {
            dst.insert(name.replace('_', "-"), format!("\"{}\"", value));
        } else {
            dst.insert(name.replace('_', "-"), value);
        }
    }
    Ok(dst)
}

#[derive(PartialEq, Eq, Hash, Debug, Clone)]
pub enum Module {
    Readpool,
    Server,
    Metric,
    Raftstore,
    Coprocessor,
    Pd,
    Rocksdb,
    Raftdb,
    RaftEngine,
    Storage,
    Security,
    Encryption,
    Import,
    Backup,
    PessimisticTxn,
    Gc,
    Split,
    CDC,
    ResolvedTs,
    ResourceMetering,
<<<<<<< HEAD
    BackupStream,
=======
    Quota,
>>>>>>> 43b202db
    Unknown(String),
}

impl From<&str> for Module {
    fn from(m: &str) -> Module {
        match m {
            "readpool" => Module::Readpool,
            "server" => Module::Server,
            "metric" => Module::Metric,
            "raft_store" => Module::Raftstore,
            "coprocessor" => Module::Coprocessor,
            "pd" => Module::Pd,
            "split" => Module::Split,
            "rocksdb" => Module::Rocksdb,
            "raftdb" => Module::Raftdb,
            "raft_engine" => Module::RaftEngine,
            "storage" => Module::Storage,
            "security" => Module::Security,
            "import" => Module::Import,
            "backup" => Module::Backup,
            "backup_stream" => Module::BackupStream,
            "pessimistic_txn" => Module::PessimisticTxn,
            "gc" => Module::Gc,
            "cdc" => Module::CDC,
            "resolved_ts" => Module::ResolvedTs,
            "resource_metering" => Module::ResourceMetering,
            "quota" => Module::Quota,
            n => Module::Unknown(n.to_owned()),
        }
    }
}

/// ConfigController use to register each module's config manager,
/// and dispatch the change of config to corresponding managers or
/// return the change if the incoming change is invalid.
#[derive(Default, Clone)]
pub struct ConfigController {
    inner: Arc<RwLock<ConfigInner>>,
}

#[derive(Default)]
struct ConfigInner {
    current: TiKvConfig,
    config_mgrs: HashMap<Module, Box<dyn ConfigManager>>,
}

impl ConfigController {
    pub fn new(current: TiKvConfig) -> Self {
        ConfigController {
            inner: Arc::new(RwLock::new(ConfigInner {
                current,
                config_mgrs: HashMap::new(),
            })),
        }
    }

    pub fn update(&self, change: HashMap<String, String>) -> CfgResult<()> {
        let diff = to_config_change(change.clone())?;
        self.update_impl(diff, Some(change))
    }

    pub fn update_from_toml_file(&self) -> CfgResult<()> {
        let current = self.get_current();
        match TiKvConfig::from_file(Path::new(&current.cfg_path), None) {
            Ok(incoming) => {
                let diff = current.diff(&incoming);
                self.update_impl(diff, None)
            }
            Err(e) => Err(e),
        }
    }

    fn update_impl(
        &self,
        mut diff: HashMap<String, ConfigValue>,
        change: Option<HashMap<String, String>>,
    ) -> CfgResult<()> {
        diff = {
            let incoming = self.get_current();
            let mut updated = incoming.clone();
            updated.update(diff);
            // Config might be adjusted in `validate`.
            updated.validate()?;
            incoming.diff(&updated)
        };
        let mut inner = self.inner.write().unwrap();
        let mut to_update = HashMap::with_capacity(diff.len());
        for (name, change) in diff.into_iter() {
            match change {
                ConfigValue::Module(change) => {
                    // update a submodule's config only if changes had been successfully
                    // dispatched to corresponding config manager, to avoid dispatch change twice
                    if let Some(mgr) = inner.config_mgrs.get_mut(&Module::from(name.as_str())) {
                        if let Err(e) = mgr.dispatch(change.clone()) {
                            inner.current.update(to_update);
                            return Err(e);
                        }
                    }
                    to_update.insert(name, ConfigValue::Module(change));
                }
                _ => {
                    let _ = to_update.insert(name, change);
                }
            }
        }
        debug!("all config change had been dispatched"; "change" => ?to_update);
        inner.current.update(to_update);
        // Write change to the config file
        if let Some(change) = change {
            let content = {
                let change = to_toml_encode(change)?;
                let src = if Path::new(&inner.current.cfg_path).exists() {
                    fs::read_to_string(&inner.current.cfg_path)?
                } else {
                    String::new()
                };
                let mut t = TomlWriter::new();
                t.write_change(src, change);
                t.finish()
            };
            write_config(&inner.current.cfg_path, &content)?;
        }
        Ok(())
    }

    pub fn update_config(&self, name: &str, value: &str) -> CfgResult<()> {
        let mut m = HashMap::new();
        m.insert(name.to_owned(), value.to_owned());
        self.update(m)
    }

    pub fn register(&self, module: Module, cfg_mgr: Box<dyn ConfigManager>) {
        let mut inner = self.inner.write().unwrap();
        if inner.config_mgrs.insert(module.clone(), cfg_mgr).is_some() {
            warn!("config manager for module {:?} already registered", module)
        }
    }

    pub fn get_current(&self) -> TiKvConfig {
        self.inner.read().unwrap().current.clone()
    }
}

#[cfg(test)]
mod tests {
    use futures::executor::block_on;
    use itertools::Itertools;
    use tempfile::Builder;

    use super::*;
    use crate::server::ttl::TTLCheckerTask;
    use crate::storage::config_manager::StorageConfigManger;
    use crate::storage::lock_manager::DummyLockManager;
    use crate::storage::txn::flow_controller::FlowController;
    use crate::storage::{Storage, TestStorageBuilder};
    use api_version::{APIVersion, APIV1};
    use case_macros::*;
    use engine_traits::{DBOptions as DBOptionsTrait, ALL_CFS};
    use kvproto::kvrpcpb::CommandPri;
    use raftstore::coprocessor::region_info_accessor::MockRegionInfoProvider;
    use slog::Level;
    use std::sync::Arc;
    use std::time::Duration;
    use tikv_kv::RocksEngine as RocksDBEngine;
    use tikv_util::quota_limiter::{QuotaLimitConfigManager, QuotaLimiter};
    use tikv_util::sys::SysQuota;
    use tikv_util::worker::{dummy_scheduler, ReceiverWrapper};

    #[test]
    fn test_case_macro() {
        let h = kebab_case!(HelloWorld);
        assert_eq!(h, "hello-world");

        let h = kebab_case!(WelcomeToMyHouse);
        assert_eq!(h, "welcome-to-my-house");

        let h = snake_case!(HelloWorld);
        assert_eq!(h, "hello_world");

        let h = snake_case!(WelcomeToMyHouse);
        assert_eq!(h, "welcome_to_my_house");
    }

    #[test]
    fn test_check_critical_cfg_with() {
        let mut tikv_cfg = TiKvConfig::default();
        let last_cfg = TiKvConfig::default();
        tikv_cfg.validate().unwrap();
        tikv_cfg.check_critical_cfg_with(&last_cfg).unwrap();

        let mut tikv_cfg = TiKvConfig::default();
        let mut last_cfg = TiKvConfig::default();
        tikv_cfg.rocksdb.wal_dir = "/data/wal_dir".to_owned();
        tikv_cfg.validate().unwrap();
        assert!(tikv_cfg.check_critical_cfg_with(&last_cfg).is_err());

        last_cfg.rocksdb.wal_dir = "/data/wal_dir".to_owned();
        tikv_cfg.validate().unwrap();
        tikv_cfg.check_critical_cfg_with(&last_cfg).unwrap();

        let mut tikv_cfg = TiKvConfig::default();
        let mut last_cfg = TiKvConfig::default();
        tikv_cfg.storage.data_dir = "/data1".to_owned();
        tikv_cfg.validate().unwrap();
        assert!(tikv_cfg.check_critical_cfg_with(&last_cfg).is_err());

        last_cfg.storage.data_dir = "/data1".to_owned();
        tikv_cfg.validate().unwrap();
        tikv_cfg.check_critical_cfg_with(&last_cfg).unwrap();

        // Enable Raft Engine.
        let mut tikv_cfg = TiKvConfig::default();
        let mut last_cfg = TiKvConfig::default();
        tikv_cfg.raft_engine.enable = true;
        last_cfg.raft_engine.enable = true;

        tikv_cfg.raft_engine.mut_config().dir = "/raft/wal_dir".to_owned();
        tikv_cfg.validate().unwrap();
        assert!(tikv_cfg.check_critical_cfg_with(&last_cfg).is_err());

        last_cfg.raft_engine.mut_config().dir = "/raft/wal_dir".to_owned();
        tikv_cfg.validate().unwrap();
        tikv_cfg.check_critical_cfg_with(&last_cfg).unwrap();

        // Disable Raft Engine and uses RocksDB.
        let mut tikv_cfg = TiKvConfig::default();
        let mut last_cfg = TiKvConfig::default();
        tikv_cfg.raft_engine.enable = false;
        last_cfg.raft_engine.enable = false;

        tikv_cfg.raftdb.wal_dir = "/raft/wal_dir".to_owned();
        tikv_cfg.validate().unwrap();
        assert!(tikv_cfg.check_critical_cfg_with(&last_cfg).is_err());

        last_cfg.raftdb.wal_dir = "/raft/wal_dir".to_owned();
        tikv_cfg.validate().unwrap();
        tikv_cfg.check_critical_cfg_with(&last_cfg).unwrap();

        tikv_cfg.raft_store.raftdb_path = "/raft_path".to_owned();
        tikv_cfg.validate().unwrap();
        assert!(tikv_cfg.check_critical_cfg_with(&last_cfg).is_err());

        last_cfg.raft_store.raftdb_path = "/raft_path".to_owned();
        tikv_cfg.validate().unwrap();
        tikv_cfg.check_critical_cfg_with(&last_cfg).unwrap();
    }

    #[test]
    fn test_last_cfg_modified() {
        let (mut cfg, _dir) = TiKvConfig::with_tmp().unwrap();
        let store_path = Path::new(&cfg.storage.data_dir);
        let last_cfg_path = store_path.join(LAST_CONFIG_FILE);

        cfg.write_to_file(&last_cfg_path).unwrap();

        let mut last_cfg_metadata = last_cfg_path.metadata().unwrap();
        let first_modified = last_cfg_metadata.modified().unwrap();

        // not write to file when config is the equivalent of last one.
        assert!(persist_config(&cfg).is_ok());
        last_cfg_metadata = last_cfg_path.metadata().unwrap();
        assert_eq!(last_cfg_metadata.modified().unwrap(), first_modified);

        // write to file when config is the inequivalent of last one.
        cfg.log_level = slog::Level::Warning;
        assert!(persist_config(&cfg).is_ok());
        last_cfg_metadata = last_cfg_path.metadata().unwrap();
        assert_ne!(last_cfg_metadata.modified().unwrap(), first_modified);
    }

    #[test]
    fn test_persist_cfg() {
        let dir = Builder::new().prefix("test_persist_cfg").tempdir().unwrap();
        let path_buf = dir.path().join(LAST_CONFIG_FILE);
        let file = path_buf.as_path();
        let (s1, s2) = ("/xxx/wal_dir".to_owned(), "/yyy/wal_dir".to_owned());

        let mut tikv_cfg = TiKvConfig::default();

        tikv_cfg.rocksdb.wal_dir = s1.clone();
        tikv_cfg.raftdb.wal_dir = s2.clone();
        tikv_cfg.write_to_file(file).unwrap();
        let cfg_from_file = TiKvConfig::from_file(file, None).unwrap_or_else(|e| {
            panic!(
                "invalid auto generated configuration file {}, err {}",
                file.display(),
                e
            );
        });
        assert_eq!(cfg_from_file.rocksdb.wal_dir, s1);
        assert_eq!(cfg_from_file.raftdb.wal_dir, s2);

        // write critical config when exist.
        tikv_cfg.rocksdb.wal_dir = s2.clone();
        tikv_cfg.raftdb.wal_dir = s1.clone();
        tikv_cfg.write_to_file(file).unwrap();
        let cfg_from_file = TiKvConfig::from_file(file, None).unwrap_or_else(|e| {
            panic!(
                "invalid auto generated configuration file {}, err {}",
                file.display(),
                e
            );
        });
        assert_eq!(cfg_from_file.rocksdb.wal_dir, s2);
        assert_eq!(cfg_from_file.raftdb.wal_dir, s1);
    }

    #[test]
    fn test_create_parent_dir_if_missing() {
        let root_path = Builder::new()
            .prefix("test_create_parent_dir_if_missing")
            .tempdir()
            .unwrap();
        let path = root_path.path().join("not_exist_dir");

        let mut tikv_cfg = TiKvConfig::default();
        tikv_cfg.storage.data_dir = path.as_path().to_str().unwrap().to_owned();
        assert!(persist_config(&tikv_cfg).is_ok());
    }

    #[test]
    fn test_keepalive_check() {
        let mut tikv_cfg = TiKvConfig::default();
        tikv_cfg.pd.endpoints = vec!["".to_owned()];
        let dur = tikv_cfg.raft_store.raft_heartbeat_interval();
        tikv_cfg.server.grpc_keepalive_time = ReadableDuration(dur);
        assert!(tikv_cfg.validate().is_err());
        tikv_cfg.server.grpc_keepalive_time = ReadableDuration(dur * 2);
        tikv_cfg.validate().unwrap();
    }

    #[test]
    fn test_block_size() {
        let mut tikv_cfg = TiKvConfig::default();
        tikv_cfg.pd.endpoints = vec!["".to_owned()];
        tikv_cfg.rocksdb.defaultcf.block_size = ReadableSize::gb(10);
        tikv_cfg.rocksdb.lockcf.block_size = ReadableSize::gb(10);
        tikv_cfg.rocksdb.writecf.block_size = ReadableSize::gb(10);
        tikv_cfg.rocksdb.raftcf.block_size = ReadableSize::gb(10);
        tikv_cfg.raftdb.defaultcf.block_size = ReadableSize::gb(10);
        assert!(tikv_cfg.validate().is_err());
        tikv_cfg.rocksdb.defaultcf.block_size = ReadableSize::kb(10);
        tikv_cfg.rocksdb.lockcf.block_size = ReadableSize::kb(10);
        tikv_cfg.rocksdb.writecf.block_size = ReadableSize::kb(10);
        tikv_cfg.rocksdb.raftcf.block_size = ReadableSize::kb(10);
        tikv_cfg.raftdb.defaultcf.block_size = ReadableSize::kb(10);
        tikv_cfg.validate().unwrap();
    }

    #[test]
    fn test_parse_log_level() {
        #[derive(Serialize, Deserialize, Debug)]
        struct LevelHolder {
            #[serde(with = "log_level_serde")]
            v: Level,
        }

        let legal_cases = vec![
            ("fatal", Level::Critical),
            ("error", Level::Error),
            ("warn", Level::Warning),
            ("debug", Level::Debug),
            ("trace", Level::Trace),
            ("info", Level::Info),
        ];
        for (serialized, deserialized) in legal_cases {
            let holder = LevelHolder { v: deserialized };
            let res_string = toml::to_string(&holder).unwrap();
            let exp_string = format!("v = \"{}\"\n", serialized);
            assert_eq!(res_string, exp_string);
            let res_value: LevelHolder = toml::from_str(&exp_string).unwrap();
            assert_eq!(res_value.v, deserialized);
        }

        let compatibility_cases = vec![("warning", Level::Warning), ("critical", Level::Critical)];
        for (serialized, deserialized) in compatibility_cases {
            let variant_string = format!("v = \"{}\"\n", serialized);
            let res_value: LevelHolder = toml::from_str(&variant_string).unwrap();
            assert_eq!(res_value.v, deserialized);
        }

        let illegal_cases = vec!["foobar", ""];
        for case in illegal_cases {
            let string = format!("v = \"{}\"\n", case);
            toml::from_str::<LevelHolder>(&string).unwrap_err();
        }
    }

    #[test]
    fn test_to_config_change() {
        assert_eq!(
            to_change_value("10h", &ConfigValue::Duration(0)).unwrap(),
            ConfigValue::from(ReadableDuration::hours(10))
        );
        assert_eq!(
            to_change_value("100MB", &ConfigValue::Size(0)).unwrap(),
            ConfigValue::from(ReadableSize::mb(100))
        );
        assert_eq!(
            to_change_value("10000", &ConfigValue::U64(0)).unwrap(),
            ConfigValue::from(10000u64)
        );

        let old = TiKvConfig::default();
        let mut incoming = TiKvConfig::default();
        incoming.coprocessor.region_split_keys = 10000;
        incoming.gc.max_write_bytes_per_sec = ReadableSize::mb(100);
        incoming.rocksdb.defaultcf.block_cache_size = ReadableSize::mb(500);
        incoming.storage.io_rate_limit.import_priority = file_system::IOPriority::High;
        let diff = old.diff(&incoming);
        let mut change = HashMap::new();
        change.insert(
            "coprocessor.region-split-keys".to_owned(),
            "10000".to_owned(),
        );
        change.insert("gc.max-write-bytes-per-sec".to_owned(), "100MB".to_owned());
        change.insert(
            "rocksdb.defaultcf.block-cache-size".to_owned(),
            "500MB".to_owned(),
        );
        change.insert(
            "storage.io-rate-limit.import-priority".to_owned(),
            "high".to_owned(),
        );
        let res = to_config_change(change).unwrap();
        assert_eq!(diff, res);

        // illegal cases
        let cases = vec![
            // wrong value type
            ("gc.max-write-bytes-per-sec".to_owned(), "10s".to_owned()),
            (
                "pessimistic-txn.wait-for-lock-timeout".to_owned(),
                "1MB".to_owned(),
            ),
            // missing or unknown config fields
            ("xxx.yyy".to_owned(), "12".to_owned()),
            (
                "rocksdb.defaultcf.block-cache-size.xxx".to_owned(),
                "50MB".to_owned(),
            ),
            ("rocksdb.xxx.block-cache-size".to_owned(), "50MB".to_owned()),
            ("rocksdb.block-cache-size".to_owned(), "50MB".to_owned()),
            // not support change config
            (
                "raftstore.raft-heartbeat-ticks".to_owned(),
                "100".to_owned(),
            ),
            ("raftstore.prevote".to_owned(), "false".to_owned()),
        ];
        for (name, value) in cases {
            let mut change = HashMap::new();
            change.insert(name, value);
            assert!(to_config_change(change).is_err());
        }
    }

    #[test]
    fn test_to_toml_encode() {
        let mut change = HashMap::new();
        change.insert(
            "raftstore.pd-heartbeat-tick-interval".to_owned(),
            "1h".to_owned(),
        );
        change.insert(
            "coprocessor.region-split-keys".to_owned(),
            "10000".to_owned(),
        );
        change.insert("gc.max-write-bytes-per-sec".to_owned(), "100MB".to_owned());
        change.insert(
            "rocksdb.defaultcf.titan.blob-run-mode".to_owned(),
            "read-only".to_owned(),
        );
        change.insert("raftstore.apply_pool_size".to_owned(), "7".to_owned());
        change.insert("raftstore.store-pool-size".to_owned(), "17".to_owned());
        let res = to_toml_encode(change).unwrap();
        assert_eq!(
            res.get("raftstore.pd-heartbeat-tick-interval"),
            Some(&"\"1h\"".to_owned())
        );
        assert_eq!(
            res.get("coprocessor.region-split-keys"),
            Some(&"10000".to_owned())
        );
        assert_eq!(
            res.get("gc.max-write-bytes-per-sec"),
            Some(&"\"100MB\"".to_owned())
        );
        assert_eq!(
            res.get("rocksdb.defaultcf.titan.blob-run-mode"),
            Some(&"\"read-only\"".to_owned())
        );
        assert_eq!(res.get("raftstore.apply-pool-size"), Some(&"7".to_owned()));
        assert_eq!(res.get("raftstore.store-pool-size"), Some(&"17".to_owned()));
    }

    fn new_engines<Api: APIVersion>(
        cfg: TiKvConfig,
    ) -> (
        Storage<RocksDBEngine, DummyLockManager, Api>,
        ConfigController,
        ReceiverWrapper<TTLCheckerTask>,
        Arc<FlowController>,
    ) {
        assert_eq!(Api::TAG, cfg.storage.api_version());
        let engine = RocksDBEngine::new(
            &cfg.storage.data_dir,
            ALL_CFS,
            Some(cfg.rocksdb.build_cf_opts(
                &cfg.storage.block_cache.build_shared_cache(),
                None,
                cfg.storage.api_version(),
            )),
            true,
            None,
            Some(cfg.rocksdb.build_opt()),
        )
        .unwrap();
        let storage =
            TestStorageBuilder::<_, _, Api>::from_engine_and_lock_mgr(engine, DummyLockManager)
                .config(cfg.storage.clone())
                .build()
                .unwrap();
        let engine = storage.get_engine().get_rocksdb();
        let (_tx, rx) = std::sync::mpsc::channel();
        let flow_controller = Arc::new(FlowController::new(
            &cfg.storage.flow_control,
            engine.clone(),
            rx,
        ));

        let (shared, cfg_controller) = (cfg.storage.block_cache.shared, ConfigController::new(cfg));
        cfg_controller.register(
            Module::Rocksdb,
            Box::new(DBConfigManger::new(engine.clone(), DBType::Kv, shared)),
        );
        let (scheduler, receiver) = dummy_scheduler();
        cfg_controller.register(
            Module::Storage,
            Box::new(StorageConfigManger::new(
                engine,
                shared,
                scheduler,
                flow_controller.clone(),
                storage.get_scheduler(),
            )),
        );
        (storage, cfg_controller, receiver, flow_controller)
    }

    #[test]
    fn test_flow_control() {
        let (mut cfg, _dir) = TiKvConfig::with_tmp().unwrap();
        cfg.storage.flow_control.l0_files_threshold = 50;
        cfg.validate().unwrap();
        let (storage, cfg_controller, _, flow_controller) = new_engines::<APIV1>(cfg);
        let db = storage.get_engine().get_rocksdb();
        assert_eq!(
            db.get_options_cf(CF_DEFAULT)
                .unwrap()
                .get_level_zero_slowdown_writes_trigger(),
            50
        );
        assert_eq!(
            db.get_options_cf(CF_DEFAULT)
                .unwrap()
                .get_level_zero_stop_writes_trigger(),
            50
        );

        assert_eq!(
            db.get_options_cf(CF_DEFAULT)
                .unwrap()
                .get_disable_write_stall(),
            true
        );
        assert_eq!(flow_controller.enabled(), true);
        cfg_controller
            .update_config("storage.flow-control.enable", "false")
            .unwrap();
        assert_eq!(
            db.get_options_cf(CF_DEFAULT)
                .unwrap()
                .get_disable_write_stall(),
            false
        );
        assert_eq!(flow_controller.enabled(), false);
        cfg_controller
            .update_config("storage.flow-control.enable", "true")
            .unwrap();
        assert_eq!(
            db.get_options_cf(CF_DEFAULT)
                .unwrap()
                .get_disable_write_stall(),
            true
        );
        assert_eq!(flow_controller.enabled(), true);
    }

    #[test]
    fn test_change_resolved_ts_config() {
        use crossbeam::channel;

        pub struct TestConfigManager(channel::Sender<ConfigChange>);
        impl ConfigManager for TestConfigManager {
            fn dispatch(&mut self, change: ConfigChange) -> online_config::Result<()> {
                self.0.send(change).unwrap();
                Ok(())
            }
        }

        let (cfg, _dir) = TiKvConfig::with_tmp().unwrap();
        let cfg_controller = ConfigController::new(cfg);
        let (tx, rx) = channel::unbounded();
        cfg_controller.register(Module::ResolvedTs, Box::new(TestConfigManager(tx)));

        // Return error if try to update not support config or unknow config
        assert!(
            cfg_controller
                .update_config("resolved-ts.enable", "false")
                .is_err()
        );
        assert!(
            cfg_controller
                .update_config("resolved-ts.scan-lock-pool-size", "10")
                .is_err()
        );
        assert!(
            cfg_controller
                .update_config("resolved-ts.xxx", "false")
                .is_err()
        );

        let mut resolved_ts_cfg = cfg_controller.get_current().resolved_ts;
        // Default value
        assert_eq!(
            resolved_ts_cfg.advance_ts_interval,
            ReadableDuration::secs(1)
        );

        // Update `advance-ts-interval` to 100ms
        cfg_controller
            .update_config("resolved-ts.advance-ts-interval", "100ms")
            .unwrap();
        resolved_ts_cfg.update(rx.recv().unwrap());
        assert_eq!(
            resolved_ts_cfg.advance_ts_interval,
            ReadableDuration::millis(100)
        );

        // Return error if try to update `advance-ts-interval` to an invalid value
        assert!(
            cfg_controller
                .update_config("resolved-ts.advance-ts-interval", "0m")
                .is_err()
        );
        assert_eq!(
            resolved_ts_cfg.advance_ts_interval,
            ReadableDuration::millis(100)
        );

        // Update `advance-ts-interval` to 3s
        cfg_controller
            .update_config("resolved-ts.advance-ts-interval", "3s")
            .unwrap();
        resolved_ts_cfg.update(rx.recv().unwrap());
        assert_eq!(
            resolved_ts_cfg.advance_ts_interval,
            ReadableDuration::secs(3)
        );
    }

    #[test]
    fn test_change_rocksdb_config() {
        let (mut cfg, _dir) = TiKvConfig::with_tmp().unwrap();
        cfg.rocksdb.max_background_jobs = 4;
        cfg.rocksdb.max_background_flushes = 2;
        cfg.rocksdb.defaultcf.disable_auto_compactions = false;
        cfg.rocksdb.defaultcf.target_file_size_base = ReadableSize::mb(64);
        cfg.rocksdb.defaultcf.block_cache_size = ReadableSize::mb(8);
        cfg.rocksdb.rate_bytes_per_sec = ReadableSize::mb(64);
        cfg.rocksdb.rate_limiter_auto_tuned = false;
        cfg.storage.block_cache.shared = false;
        cfg.validate().unwrap();
        let (storage, cfg_controller, ..) = new_engines::<APIV1>(cfg);
        let db = storage.get_engine().get_rocksdb();

        // update max_background_jobs
        assert_eq!(db.get_db_options().get_max_background_jobs(), 4);

        cfg_controller
            .update_config("rocksdb.max-background-jobs", "8")
            .unwrap();
        assert_eq!(db.get_db_options().get_max_background_jobs(), 8);

        // update max_background_flushes, set to a bigger value
        assert_eq!(db.get_db_options().get_max_background_flushes(), 2);

        cfg_controller
            .update_config("rocksdb.max-background-flushes", "5")
            .unwrap();
        assert_eq!(db.get_db_options().get_max_background_flushes(), 5);

        // update rate_bytes_per_sec
        assert_eq!(
            db.get_db_options().get_rate_bytes_per_sec().unwrap(),
            ReadableSize::mb(64).0 as i64
        );

        cfg_controller
            .update_config("rocksdb.rate-bytes-per-sec", "128MB")
            .unwrap();
        assert_eq!(
            db.get_db_options().get_rate_bytes_per_sec().unwrap(),
            ReadableSize::mb(128).0 as i64
        );

        // update some configs on default cf
        let cf_opts = db.get_options_cf(CF_DEFAULT).unwrap();
        assert_eq!(cf_opts.get_disable_auto_compactions(), false);
        assert_eq!(cf_opts.get_target_file_size_base(), ReadableSize::mb(64).0);
        assert_eq!(cf_opts.get_block_cache_capacity(), ReadableSize::mb(8).0);

        let mut change = HashMap::new();
        change.insert(
            "rocksdb.defaultcf.disable-auto-compactions".to_owned(),
            "true".to_owned(),
        );
        change.insert(
            "rocksdb.defaultcf.target-file-size-base".to_owned(),
            "32MB".to_owned(),
        );
        change.insert(
            "rocksdb.defaultcf.block-cache-size".to_owned(),
            "256MB".to_owned(),
        );
        cfg_controller.update(change).unwrap();

        let cf_opts = db.get_options_cf(CF_DEFAULT).unwrap();
        assert_eq!(cf_opts.get_disable_auto_compactions(), true);
        assert_eq!(cf_opts.get_target_file_size_base(), ReadableSize::mb(32).0);
        assert_eq!(cf_opts.get_block_cache_capacity(), ReadableSize::mb(256).0);

        // Can not update block cache through storage module
        // when shared block cache is disabled
        assert!(
            cfg_controller
                .update_config("storage.block-cache.capacity", "512MB")
                .is_err()
        );
    }

    #[test]
    fn test_change_rate_limiter_auto_tuned() {
        let (mut cfg, _dir) = TiKvConfig::with_tmp().unwrap();
        // vanilla limiter does not support dynamically changing auto-tuned mode.
        cfg.rocksdb.rate_limiter_auto_tuned = true;
        cfg.validate().unwrap();
        let (storage, cfg_controller, ..) = new_engines::<APIV1>(cfg);
        let db = storage.get_engine().get_rocksdb();

        // update rate_limiter_auto_tuned
        assert_eq!(
            db.get_db_options().get_rate_limiter_auto_tuned().unwrap(),
            true
        );

        cfg_controller
            .update_config("rocksdb.rate_limiter_auto_tuned", "false")
            .unwrap();
        assert_eq!(
            db.get_db_options().get_rate_limiter_auto_tuned().unwrap(),
            false
        );
    }

    #[test]
    fn test_change_shared_block_cache() {
        let (mut cfg, _dir) = TiKvConfig::with_tmp().unwrap();
        cfg.storage.block_cache.shared = true;
        cfg.validate().unwrap();
        let (storage, cfg_controller, ..) = new_engines::<APIV1>(cfg);
        let db = storage.get_engine().get_rocksdb();

        // Can not update shared block cache through rocksdb module
        assert!(
            cfg_controller
                .update_config("rocksdb.defaultcf.block-cache-size", "256MB")
                .is_err()
        );

        cfg_controller
            .update_config("storage.block-cache.capacity", "256MB")
            .unwrap();

        let defaultcf_opts = db.get_options_cf(CF_DEFAULT).unwrap();
        assert_eq!(
            defaultcf_opts.get_block_cache_capacity(),
            ReadableSize::mb(256).0
        );
    }

    #[test]
    fn test_dispatch_titan_blob_run_mode_config() {
        let mut cfg = TiKvConfig::default();
        let mut incoming = cfg.clone();
        cfg.rocksdb.defaultcf.titan.blob_run_mode = BlobRunMode::Normal;
        incoming.rocksdb.defaultcf.titan.blob_run_mode = BlobRunMode::Fallback;

        let diff = cfg
            .rocksdb
            .defaultcf
            .titan
            .diff(&incoming.rocksdb.defaultcf.titan);
        assert_eq!(diff.len(), 1);

        let diff = config_value_to_string(diff.into_iter().collect());
        assert_eq!(diff.len(), 1);
        assert_eq!(diff[0].0.as_str(), "blob_run_mode");
        assert_eq!(diff[0].1.as_str(), "kFallback");
    }

    #[test]
    fn test_change_ttl_check_poll_interval() {
        let (mut cfg, _dir) = TiKvConfig::with_tmp().unwrap();
        cfg.storage.block_cache.shared = true;
        cfg.validate().unwrap();
        let (_, cfg_controller, mut rx, _) = new_engines::<APIV1>(cfg);

        // Can not update shared block cache through rocksdb module
        cfg_controller
            .update_config("storage.ttl_check_poll_interval", "10s")
            .unwrap();
        match rx.recv() {
            None => unreachable!(),
            Some(TTLCheckerTask::UpdatePollInterval(d)) => assert_eq!(d, Duration::from_secs(10)),
        }
    }

    #[test]
    fn test_change_store_scheduler_worker_pool_size() {
        let (mut cfg, _dir) = TiKvConfig::with_tmp().unwrap();
        cfg.storage.scheduler_worker_pool_size = 4;
        cfg.validate().unwrap();
        let (storage, cfg_controller, ..) = new_engines::<APIV1>(cfg);
        let scheduler = storage.get_scheduler();

        let max_pool_size = std::cmp::max(4, SysQuota::cpu_cores_quota() as usize);

        let check_scale_pool_size = |size: usize, ok: bool| {
            let origin_pool_size = scheduler
                .get_sched_pool(CommandPri::Normal)
                .pool
                .get_pool_size();
            let origin_pool_size_high = scheduler
                .get_sched_pool(CommandPri::High)
                .pool
                .get_pool_size();
            let res = cfg_controller
                .update_config("storage.scheduler-worker-pool-size", &format!("{}", size));
            let (expected_size, expected_size_high) = if ok {
                res.unwrap();
                (size, std::cmp::max(size / 2, 1))
            } else {
                assert!(res.is_err());
                (origin_pool_size, origin_pool_size_high)
            };
            assert_eq!(
                scheduler
                    .get_sched_pool(CommandPri::Normal)
                    .pool
                    .get_pool_size(),
                expected_size
            );
            assert_eq!(
                scheduler
                    .get_sched_pool(CommandPri::High)
                    .pool
                    .get_pool_size(),
                expected_size_high
            );
        };

        check_scale_pool_size(0, false);
        check_scale_pool_size(max_pool_size + 1, false);
        check_scale_pool_size(1, true);
        check_scale_pool_size(max_pool_size, true);
    }

    #[test]
    fn test_change_quota_config() {
        let (mut cfg, _dir) = TiKvConfig::with_tmp().unwrap();
        cfg.quota.foreground_cpu_time = 1000;
        cfg.quota.foreground_write_bandwidth = ReadableSize::mb(128);
        cfg.quota.foreground_read_bandwidth = ReadableSize::mb(256);
        cfg.quota.max_delay_duration = ReadableDuration::secs(1);
        cfg.validate().unwrap();

        let quota_limiter = Arc::new(QuotaLimiter::new(
            cfg.quota.foreground_cpu_time,
            cfg.quota.foreground_write_bandwidth,
            cfg.quota.foreground_read_bandwidth,
            cfg.quota.max_delay_duration,
        ));

        let cfg_controller = ConfigController::new(cfg.clone());
        cfg_controller.register(
            Module::Quota,
            Box::new(QuotaLimitConfigManager::new(Arc::clone(&quota_limiter))),
        );
        assert_eq!(cfg_controller.get_current(), cfg);

        // u64::MAX ns casts to 213503d.
        assert!(
            cfg_controller
                .update_config("quota.max-delay-duration", "213504d")
                .is_err()
        );
        assert_eq!(cfg_controller.get_current(), cfg);

        cfg_controller
            .update_config("quota.foreground-cpu-time", "2000")
            .unwrap();
        cfg.quota.foreground_cpu_time = 2000;
        assert_eq!(cfg_controller.get_current(), cfg);

        cfg_controller
            .update_config("quota.foreground-write-bandwidth", "256MB")
            .unwrap();
        cfg.quota.foreground_write_bandwidth = ReadableSize::mb(256);
        assert_eq!(cfg_controller.get_current(), cfg);

        let mut sample = quota_limiter.new_sample();
        sample.add_read_bytes(ReadableSize::mb(32).0 as usize);
        let should_delay = block_on(quota_limiter.async_consume(sample));
        assert_eq!(should_delay, Duration::from_millis(125));

        cfg_controller
            .update_config("quota.foreground-read-bandwidth", "512MB")
            .unwrap();
        cfg.quota.foreground_read_bandwidth = ReadableSize::mb(512);
        assert_eq!(cfg_controller.get_current(), cfg);
        let mut sample = quota_limiter.new_sample();
        sample.add_write_bytes(ReadableSize::mb(128).0 as usize);
        let should_delay = block_on(quota_limiter.async_consume(sample));
        assert_eq!(should_delay, Duration::from_millis(250));

        cfg_controller
            .update_config("quota.max-delay-duration", "50ms")
            .unwrap();
        cfg.quota.max_delay_duration = ReadableDuration::millis(50);
        assert_eq!(cfg_controller.get_current(), cfg);
        let mut sample = quota_limiter.new_sample();
        sample.add_write_bytes(ReadableSize::mb(128).0 as usize);
        let should_delay = block_on(quota_limiter.async_consume(sample));
        assert_eq!(should_delay, Duration::from_millis(50));
    }

    #[test]
    fn test_compatible_adjust_validate_equal() {
        // After calling many time of `compatible_adjust` and `validate` should has
        // the same effect as calling `compatible_adjust` and `validate` one time
        let mut c = TiKvConfig::default();
        let mut cfg = c.clone();
        c.compatible_adjust();
        c.validate().unwrap();

        for _ in 0..10 {
            cfg.compatible_adjust();
            cfg.validate().unwrap();
            assert_eq!(c, cfg);
        }
    }

    #[test]
    fn test_readpool_compatible_adjust_config() {
        let content = r#"
        [readpool.storage]
        [readpool.coprocessor]
        "#;
        let mut cfg: TiKvConfig = toml::from_str(content).unwrap();
        cfg.compatible_adjust();
        assert_eq!(cfg.readpool.storage.use_unified_pool, Some(true));
        assert_eq!(cfg.readpool.coprocessor.use_unified_pool, Some(true));

        let content = r#"
        [readpool.storage]
        stack-size = "1MB"
        [readpool.coprocessor]
        normal-concurrency = 1
        "#;
        let mut cfg: TiKvConfig = toml::from_str(content).unwrap();
        cfg.compatible_adjust();
        assert_eq!(cfg.readpool.storage.use_unified_pool, Some(false));
        assert_eq!(cfg.readpool.coprocessor.use_unified_pool, Some(false));
    }

    #[test]
    fn test_unrecognized_config_keys() {
        let mut temp_config_file = tempfile::NamedTempFile::new().unwrap();
        let temp_config_writer = temp_config_file.as_file_mut();
        temp_config_writer
            .write_all(
                br#"
                    log-level = "debug"
                    log-fmt = "json"
                    [readpool.unified]
                    min-threads-count = 5
                    stack-size = "20MB"
                    [import]
                    num_threads = 4
                    [gcc]
                    batch-keys = 1024
                    [[security.encryption.master-keys]]
                    type = "file"
                "#,
            )
            .unwrap();
        temp_config_writer.sync_data().unwrap();

        let mut unrecognized_keys = Vec::new();
        let _ = TiKvConfig::from_file(temp_config_file.path(), Some(&mut unrecognized_keys));

        assert_eq!(
            unrecognized_keys,
            vec![
                "log-fmt".to_owned(),
                "readpool.unified.min-threads-count".to_owned(),
                "import.num_threads".to_owned(),
                "gcc".to_owned(),
                "security.encryption.master-keys".to_owned(),
            ],
        );
    }

    #[test]
    fn test_raft_engine_dir() {
        let content = r#"
            [raft-engine]
            enable = true
        "#;
        let mut cfg: TiKvConfig = toml::from_str(content).unwrap();
        cfg.validate().unwrap();
        assert_eq!(
            cfg.raft_engine.config.dir,
            config::canonicalize_sub_path(&cfg.storage.data_dir, "raft-engine").unwrap()
        );
    }

    #[test]
    fn test_compaction_guard() {
        // Test comopaction guard disabled.
        {
            let config = DefaultCfConfig {
                target_file_size_base: ReadableSize::mb(16),
                enable_compaction_guard: false,
                ..Default::default()
            };
            let provider = Some(MockRegionInfoProvider::new(vec![]));
            let cf_opts = build_cf_opt!(config, CF_DEFAULT, None /*cache*/, provider);
            assert_eq!(
                config.target_file_size_base.0,
                cf_opts.get_target_file_size_base()
            );
        }
        // Test compaction guard enabled but region info provider is missing.
        {
            let config = DefaultCfConfig {
                target_file_size_base: ReadableSize::mb(16),
                enable_compaction_guard: true,
                ..Default::default()
            };
            let provider: Option<MockRegionInfoProvider> = None;
            let cf_opts = build_cf_opt!(config, CF_DEFAULT, None /*cache*/, provider);
            assert_eq!(
                config.target_file_size_base.0,
                cf_opts.get_target_file_size_base()
            );
        }
        // Test compaction guard enabled.
        {
            let config = DefaultCfConfig {
                target_file_size_base: ReadableSize::mb(16),
                enable_compaction_guard: true,
                compaction_guard_min_output_file_size: ReadableSize::mb(4),
                compaction_guard_max_output_file_size: ReadableSize::mb(64),
                ..Default::default()
            };
            let provider = Some(MockRegionInfoProvider::new(vec![]));
            let cf_opts = build_cf_opt!(config, CF_DEFAULT, None /*cache*/, provider);
            assert_eq!(
                config.compaction_guard_max_output_file_size.0,
                cf_opts.get_target_file_size_base()
            );
        }
    }

    #[test]
    fn test_validate_tikv_config() {
        let mut cfg = TiKvConfig::default();
        let default_region_split_check_diff = cfg.raft_store.region_split_check_diff.0;
        cfg.raft_store.region_split_check_diff.0 += 1;
        assert!(cfg.validate().is_ok());
        assert_eq!(
            cfg.raft_store.region_split_check_diff.0,
            default_region_split_check_diff + 1
        );

        // Test validating memory_usage_limit when it's greater than max.
        cfg.memory_usage_limit = Some(ReadableSize(SysQuota::memory_limit_in_bytes() * 2));
        assert!(cfg.validate().is_err());

        // Test memory_usage_limit is based on block cache size if it's not configured.
        cfg.memory_usage_limit = None;
        cfg.storage.block_cache.capacity = Some(ReadableSize(3 * GIB));
        assert!(cfg.validate().is_ok());
        assert_eq!(cfg.memory_usage_limit.unwrap(), ReadableSize(5 * GIB));

        // Test memory_usage_limit will fallback to system memory capacity with huge block cache.
        cfg.memory_usage_limit = None;
        let system = SysQuota::memory_limit_in_bytes();
        cfg.storage.block_cache.capacity = Some(ReadableSize(system * 3 / 4));
        assert!(cfg.validate().is_ok());
        assert_eq!(cfg.memory_usage_limit.unwrap(), ReadableSize(system));
    }

    #[test]
    fn test_validate_tikv_wal_config() {
        let tmp_path = tempfile::Builder::new().tempdir().unwrap().into_path();
        macro_rules! tmp_path_string_generate {
            ($base:expr, $($sub:expr),+) => {{
                let mut path: ::std::path::PathBuf = $base.clone();
                $(
                    path.push($sub);
                )*
                String::from(path.to_str().unwrap())
            }}
        }

        {
            let mut cfg = TiKvConfig::default();
            assert!(cfg.validate().is_ok());
        }

        {
            let mut cfg = TiKvConfig::default();
            cfg.storage.data_dir = tmp_path_string_generate!(tmp_path, "data");
            cfg.raft_store.raftdb_path = tmp_path_string_generate!(tmp_path, "data", "db");
            assert!(cfg.validate().is_err());
        }

        {
            let mut cfg = TiKvConfig::default();
            cfg.storage.data_dir = tmp_path_string_generate!(tmp_path, "data", "kvdb");
            cfg.raft_store.raftdb_path =
                tmp_path_string_generate!(tmp_path, "data", "raftdb", "db");
            cfg.rocksdb.wal_dir = tmp_path_string_generate!(tmp_path, "data", "raftdb", "db");
            assert!(cfg.validate().is_err());
        }

        {
            let mut cfg = TiKvConfig::default();
            cfg.storage.data_dir = tmp_path_string_generate!(tmp_path, "data", "kvdb");
            cfg.raft_store.raftdb_path =
                tmp_path_string_generate!(tmp_path, "data", "raftdb", "db");
            cfg.raftdb.wal_dir = tmp_path_string_generate!(tmp_path, "data", "kvdb", "db");
            assert!(cfg.validate().is_err());
        }

        {
            let mut cfg = TiKvConfig::default();
            cfg.rocksdb.wal_dir = tmp_path_string_generate!(tmp_path, "data", "wal");
            cfg.raftdb.wal_dir = tmp_path_string_generate!(tmp_path, "data", "wal");
            assert!(cfg.validate().is_err());
        }

        {
            let mut cfg = TiKvConfig::default();
            cfg.storage.data_dir = tmp_path_string_generate!(tmp_path, "data", "kvdb");
            cfg.raft_store.raftdb_path =
                tmp_path_string_generate!(tmp_path, "data", "raftdb", "db");
            cfg.rocksdb.wal_dir = tmp_path_string_generate!(tmp_path, "data", "kvdb", "db");
            cfg.raftdb.wal_dir = tmp_path_string_generate!(tmp_path, "data", "raftdb", "db");
            assert!(cfg.validate().is_ok());
        }
    }

    #[test]
    fn test_background_job_limits() {
        // cpu num = 1
        assert_eq!(
            get_background_job_limits_impl(1 /*cpu_num*/, &KVDB_DEFAULT_BACKGROUND_JOB_LIMITS),
            BackgroundJobLimits {
                max_background_jobs: 2,
                max_background_flushes: 1,
                max_sub_compactions: 1,
                max_titan_background_gc: 1,
            }
        );
        assert_eq!(
            get_background_job_limits_impl(
                1, /*cpu_num*/
                &RAFTDB_DEFAULT_BACKGROUND_JOB_LIMITS
            ),
            BackgroundJobLimits {
                max_background_jobs: 2,
                max_background_flushes: 1,
                max_sub_compactions: 1,
                max_titan_background_gc: 1,
            }
        );
        // cpu num = 2
        assert_eq!(
            get_background_job_limits_impl(2 /*cpu_num*/, &KVDB_DEFAULT_BACKGROUND_JOB_LIMITS),
            BackgroundJobLimits {
                max_background_jobs: 2,
                max_background_flushes: 1,
                max_sub_compactions: 1,
                max_titan_background_gc: 2,
            }
        );
        assert_eq!(
            get_background_job_limits_impl(
                2, /*cpu_num*/
                &RAFTDB_DEFAULT_BACKGROUND_JOB_LIMITS
            ),
            BackgroundJobLimits {
                max_background_jobs: 2,
                max_background_flushes: 1,
                max_sub_compactions: 1,
                max_titan_background_gc: 2,
            }
        );
        // cpu num = 4
        assert_eq!(
            get_background_job_limits_impl(4 /*cpu_num*/, &KVDB_DEFAULT_BACKGROUND_JOB_LIMITS),
            BackgroundJobLimits {
                max_background_jobs: 3,
                max_background_flushes: 1,
                max_sub_compactions: 1,
                max_titan_background_gc: 4,
            }
        );
        assert_eq!(
            get_background_job_limits_impl(
                4, /*cpu_num*/
                &RAFTDB_DEFAULT_BACKGROUND_JOB_LIMITS
            ),
            BackgroundJobLimits {
                max_background_jobs: 3,
                max_background_flushes: 1,
                max_sub_compactions: 1,
                max_titan_background_gc: 4,
            }
        );
        // cpu num = 8
        assert_eq!(
            get_background_job_limits_impl(8 /*cpu_num*/, &KVDB_DEFAULT_BACKGROUND_JOB_LIMITS),
            BackgroundJobLimits {
                max_background_jobs: 7,
                max_background_flushes: 2,
                max_sub_compactions: 3,
                max_titan_background_gc: 4,
            }
        );
        assert_eq!(
            get_background_job_limits_impl(
                8, /*cpu_num*/
                &RAFTDB_DEFAULT_BACKGROUND_JOB_LIMITS
            ),
            RAFTDB_DEFAULT_BACKGROUND_JOB_LIMITS,
        );
        // cpu num = 16
        assert_eq!(
            get_background_job_limits_impl(
                16, /*cpu_num*/
                &KVDB_DEFAULT_BACKGROUND_JOB_LIMITS
            ),
            KVDB_DEFAULT_BACKGROUND_JOB_LIMITS,
        );
        assert_eq!(
            get_background_job_limits_impl(
                16, /*cpu_num*/
                &RAFTDB_DEFAULT_BACKGROUND_JOB_LIMITS
            ),
            RAFTDB_DEFAULT_BACKGROUND_JOB_LIMITS,
        );
    }

    #[test]
    fn test_config_template_is_valid() {
        let template_config = std::include_str!("../etc/config-template.toml")
            .lines()
            .map(|l| l.strip_prefix('#').unwrap_or(l))
            .join("\n");

        let mut cfg: TiKvConfig = toml::from_str(&template_config).unwrap();
        cfg.validate().unwrap();
    }

    #[test]
    fn test_config_template_no_superfluous_keys() {
        let template_config = std::include_str!("../etc/config-template.toml")
            .lines()
            .map(|l| l.strip_prefix('#').unwrap_or(l))
            .join("\n");

        let mut deserializer = toml::Deserializer::new(&template_config);
        let mut unrecognized_keys = Vec::new();
        let _: TiKvConfig = serde_ignored::deserialize(&mut deserializer, |key| {
            unrecognized_keys.push(key.to_string())
        })
        .unwrap();

        // Don't use `is_empty()` so we see which keys are superfluous on failure.
        assert_eq!(unrecognized_keys, Vec::<String>::new());
    }

    #[test]
    fn test_config_template_matches_default() {
        let template_config = std::include_str!("../etc/config-template.toml")
            .lines()
            .map(|l| l.strip_prefix('#').unwrap_or(l))
            .join("\n");

        let mut cfg: TiKvConfig = toml::from_str(&template_config).unwrap();
        let mut default_cfg = TiKvConfig::default();

        // Some default values are computed based on the environment.
        // Because we can't set config values for these in `config-template.toml`, we will handle
        // them manually.
        cfg.readpool.unified.max_thread_count = default_cfg.readpool.unified.max_thread_count;
        cfg.readpool.storage.high_concurrency = default_cfg.readpool.storage.high_concurrency;
        cfg.readpool.storage.normal_concurrency = default_cfg.readpool.storage.normal_concurrency;
        cfg.readpool.storage.low_concurrency = default_cfg.readpool.storage.low_concurrency;
        cfg.readpool.coprocessor.high_concurrency =
            default_cfg.readpool.coprocessor.high_concurrency;
        cfg.readpool.coprocessor.normal_concurrency =
            default_cfg.readpool.coprocessor.normal_concurrency;
        cfg.readpool.coprocessor.low_concurrency = default_cfg.readpool.coprocessor.low_concurrency;
        cfg.server.grpc_memory_pool_quota = default_cfg.server.grpc_memory_pool_quota;
        cfg.server.background_thread_count = default_cfg.server.background_thread_count;
        cfg.server.end_point_max_concurrency = default_cfg.server.end_point_max_concurrency;
        cfg.storage.scheduler_worker_pool_size = default_cfg.storage.scheduler_worker_pool_size;
        cfg.rocksdb.max_background_jobs = default_cfg.rocksdb.max_background_jobs;
        cfg.rocksdb.max_background_flushes = default_cfg.rocksdb.max_background_flushes;
        cfg.rocksdb.max_sub_compactions = default_cfg.rocksdb.max_sub_compactions;
        cfg.rocksdb.titan.max_background_gc = default_cfg.rocksdb.titan.max_background_gc;
        cfg.raftdb.max_background_jobs = default_cfg.raftdb.max_background_jobs;
        cfg.raftdb.max_background_flushes = default_cfg.raftdb.max_background_flushes;
        cfg.raftdb.max_sub_compactions = default_cfg.raftdb.max_sub_compactions;
        cfg.raftdb.titan.max_background_gc = default_cfg.raftdb.titan.max_background_gc;
        cfg.backup.num_threads = default_cfg.backup.num_threads;
        cfg.backup_stream.num_threads = default_cfg.backup_stream.num_threads;

        // There is another set of config values that we can't directly compare:
        // When the default values are `None`, but are then resolved to `Some(_)` later on.
        default_cfg.readpool.storage.adjust_use_unified_pool();
        default_cfg.readpool.coprocessor.adjust_use_unified_pool();
        default_cfg.security.redact_info_log = Some(false);

        // Other special cases.
        cfg.pd.retry_max_count = default_cfg.pd.retry_max_count; // Both -1 and isize::MAX are the same.
        cfg.storage.block_cache.capacity = None; // Either `None` and a value is computed or `Some(_)` fixed value.
        cfg.memory_usage_limit = None;
        cfg.coprocessor_v2.coprocessor_plugin_directory = None; // Default is `None`, which is represented by not setting the key.

        assert_eq!(cfg, default_cfg);
    }

    #[test]
    fn test_compatibility_with_old_config_template() {
        let mut buf = Vec::new();
        let resp = reqwest::blocking::get(
            "https://raw.githubusercontent.com/tikv/tikv/master/etc/config-template.toml",
        );
        match resp {
            Ok(mut resp) => {
                std::io::copy(&mut resp, &mut buf).expect("failed to copy content");
                let template_config = std::str::from_utf8(&buf)
                    .unwrap()
                    .lines()
                    .map(|l| l.strip_prefix('#').unwrap_or(l))
                    .join("\n");
                let _: TiKvConfig = toml::from_str(&template_config).unwrap();
            }
            Err(e) => {
                if e.is_timeout() {
                    println!("warn: fail to download latest config template due to timeout");
                } else {
                    panic!("fail to download latest config template");
                }
            }
        }
    }

    #[test]
    fn test_cdc() {
        let content = r#"
            [cdc]
        "#;
        let mut cfg: TiKvConfig = toml::from_str(content).unwrap();
        cfg.validate().unwrap();

        // old-value-cache-size is deprecated, 0 must not report error.
        let content = r#"
            [cdc]
            old-value-cache-size = 0
        "#;
        let mut cfg: TiKvConfig = toml::from_str(content).unwrap();
        cfg.validate().unwrap();

        let content = r#"
            [cdc]
            min-ts-interval = "0s"
        "#;
        let mut cfg: TiKvConfig = toml::from_str(content).unwrap();
        cfg.validate().unwrap_err();

        let content = r#"
            [cdc]
            incremental-scan-threads = 0
        "#;
        let mut cfg: TiKvConfig = toml::from_str(content).unwrap();
        cfg.validate().unwrap_err();

        let content = r#"
            [cdc]
            incremental-scan-concurrency = 0
        "#;
        let mut cfg: TiKvConfig = toml::from_str(content).unwrap();
        cfg.validate().unwrap_err();

        let content = r#"
            [cdc]
            incremental-scan-concurrency = 1
            incremental-scan-threads = 2
        "#;
        let mut cfg: TiKvConfig = toml::from_str(content).unwrap();
        cfg.validate().unwrap_err();
    }

    #[test]
    fn test_module_from_str() {
        let cases = vec![
            ("readpool", Module::Readpool),
            ("server", Module::Server),
            ("metric", Module::Metric),
            ("raft_store", Module::Raftstore),
            ("coprocessor", Module::Coprocessor),
            ("pd", Module::Pd),
            ("split", Module::Split),
            ("rocksdb", Module::Rocksdb),
            ("raft_engine", Module::RaftEngine),
            ("storage", Module::Storage),
            ("security", Module::Security),
            ("import", Module::Import),
            ("backup", Module::Backup),
            ("backup_stream", Module::BackupStream),
            ("pessimistic_txn", Module::PessimisticTxn),
            ("gc", Module::Gc),
            ("cdc", Module::CDC),
            ("resolved_ts", Module::ResolvedTs),
            ("resource_metering", Module::ResourceMetering),
            ("unknown", Module::Unknown("unknown".to_string())),
        ];
        for (name, module) in cases {
            assert_eq!(Module::from(name), module);
        }
    }

    #[test]
    fn test_numeric_enum_serializing() {
        let normal_string_config = r#"
            compaction-style = 1
        "#;
        let config: DefaultCfConfig = toml::from_str(normal_string_config).unwrap();
        assert_eq!(config.compaction_style, DBCompactionStyle::Universal);

        // Test if we support string value
        let normal_string_config = r#"
            compaction-style = "universal"
        "#;
        let config: DefaultCfConfig = toml::from_str(normal_string_config).unwrap();
        assert_eq!(config.compaction_style, DBCompactionStyle::Universal);
        assert!(
            toml::to_string(&config)
                .unwrap()
                .contains("compaction-style = 1")
        );

        let bad_string_config = r#"
            compaction-style = "level1"
        "#;
        let r = panic_hook::recover_safe(|| {
            let _: DefaultCfConfig = toml::from_str(bad_string_config).unwrap();
        });
        assert!(r.is_err());

        let bad_string_config = r#"
            compaction-style = 4
        "#;
        let r = panic_hook::recover_safe(|| {
            let _: DefaultCfConfig = toml::from_str(bad_string_config).unwrap();
        });
        assert!(r.is_err());

        // rate-limiter-mode default values is 2
        let config_str = r#"
            rate-limiter-mode = 1
        "#;

        let config: DbConfig = toml::from_str(config_str).unwrap();
        assert_eq!(config.rate_limiter_mode, DBRateLimiterMode::ReadOnly);

        assert!(
            toml::to_string(&config)
                .unwrap()
                .contains("rate-limiter-mode = 1")
        );
    }

    #[test]
    fn test_serde_to_online_config() {
        let cases = vec![
            (
                "raftstore.store_pool_size",
                "raft_store.store_batch_system.pool_size",
            ),
            (
                "raftstore.store-pool-size",
                "raft_store.store_batch_system.pool_size",
            ),
            (
                "raftstore.store_max_batch_size",
                "raft_store.store_batch_system.max_batch_size",
            ),
            (
                "raftstore.store-max-batch-size",
                "raft_store.store_batch_system.max_batch_size",
            ),
            (
                "raftstore.apply_pool_size",
                "raft_store.apply_batch_system.pool_size",
            ),
            (
                "raftstore.apply-pool-size",
                "raft_store.apply_batch_system.pool_size",
            ),
            (
                "raftstore.apply_max_batch_size",
                "raft_store.apply_batch_system.max_batch_size",
            ),
            (
                "raftstore.apply-max-batch-size",
                "raft_store.apply_batch_system.max_batch_size",
            ),
            (
                "raftstore.store_io_pool_size",
                "raft_store.store_io_pool_size",
            ),
            (
                "raftstore.store-io-pool-size",
                "raft_store.store_io_pool_size",
            ),
            (
                "raftstore.apply_yield_duration",
                "raft_store.apply_yield_duration",
            ),
            (
                "raftstore.apply-yield-duration",
                "raft_store.apply_yield_duration",
            ),
            (
                "raftstore.raft_store_max_leader_lease",
                "raft_store.raft_store_max_leader_lease",
            ),
        ];

        for (name, res) in cases {
            assert_eq!(serde_to_online_config(name.into()).as_str(), res);
        }
    }
}<|MERGE_RESOLUTION|>--- conflicted
+++ resolved
@@ -2699,11 +2699,8 @@
             cdc: CdcConfig::default(),
             resolved_ts: ResolvedTsConfig::default(),
             resource_metering: ResourceMeteringConfig::default(),
-<<<<<<< HEAD
             backup_stream: BackupStreamConfig::default(),
-=======
             causal_ts: CausalTsConfig::default(),
->>>>>>> 43b202db
         }
     }
 }
@@ -3504,11 +3501,8 @@
     CDC,
     ResolvedTs,
     ResourceMetering,
-<<<<<<< HEAD
     BackupStream,
-=======
     Quota,
->>>>>>> 43b202db
     Unknown(String),
 }
 
