--- conflicted
+++ resolved
@@ -2347,11 +2347,9 @@
     #[online_config(skip)]
     pub initial_scan_pending_memory_quota: ReadableSize,
     #[online_config(skip)]
-<<<<<<< HEAD
+    pub initial_scan_rate_limit: ReadableSize,
+    #[online_config(skip)]
     pub use_checkpoint_v3: bool,
-=======
-    pub initial_scan_rate_limit: ReadableSize,
->>>>>>> 57b59c7d
 }
 
 impl BackupStreamConfig {
@@ -2378,11 +2376,8 @@
             temp_path: String::new(),
             temp_file_size_limit_per_task: ReadableSize::mb(128),
             initial_scan_pending_memory_quota: ReadableSize(quota_size as _),
-<<<<<<< HEAD
             use_checkpoint_v3: true,
-=======
             initial_scan_rate_limit: ReadableSize::mb(60),
->>>>>>> 57b59c7d
         }
     }
 }
