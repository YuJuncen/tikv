--- conflicted
+++ resolved
@@ -37,11 +37,7 @@
     sys::thread::ThreadBuildWrapper,
     time::{Instant, Limiter},
 };
-<<<<<<< HEAD
-use tokio::runtime::Runtime;
-=======
-use tokio::time::sleep;
->>>>>>> 372ea1af
+use tokio::{runtime::Runtime, time::sleep};
 use txn_types::{Key, WriteRef, WriteType};
 
 use super::make_rpc_error;
@@ -84,16 +80,10 @@
         importer: Arc<SstImporter>,
     ) -> ImportSstService<E, Router> {
         let props = tikv_util::thread_group::current_properties();
-<<<<<<< HEAD
         let threads = tokio::runtime::Builder::new_multi_thread()
             .worker_threads(cfg.num_threads)
             .enable_all()
             .thread_name("sst-importer")
-=======
-        let threads = ThreadPoolBuilder::new()
-            .pool_size(cfg.num_threads + 1)
-            .name_prefix("sst-importer")
->>>>>>> 372ea1af
             .after_start_wrapper(move || {
                 tikv_util::thread_group::set_properties(props.clone());
                 tikv_alloc::add_thread_memory_accessor();
@@ -102,13 +92,9 @@
             .before_stop_wrapper(move || tikv_alloc::remove_thread_memory_accessor())
             .build()
             .unwrap();
-<<<<<<< HEAD
         importer.start_switch_mode_check(threads.handle(), engine.clone());
-=======
-        importer.start_switch_mode_check(&threads, engine.clone());
         threads.spawn_ok(Self::tick(importer.clone()));
 
->>>>>>> 372ea1af
         ImportSstService {
             cfg,
             engine,
