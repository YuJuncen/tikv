[package]
name = "engine_rocks"
version = "0.0.1"
edition = "2018"
publish = false

[features]
jemalloc = ["rocksdb/jemalloc"]
portable = ["rocksdb/portable"]
sse = ["rocksdb/sse"]
failpoints = ["fail/failpoints"]

# Disables runtime checks of invariants required by RocksDB that are redundant
# with assertions inside RocksDB itself. This makes it possible to test those
# invariants in Rust tests, resulting an a panic instead of an abort, at the
# expense of an extra branch. This feature exists to mark those extra branches.
# The checks _can_ be disabled by enabling this feature, though it may not
# result in any real performance improvement to do so, and it will break
# the test suite.
#
# Probably these checks should be in the rust-rocksdb crate itself, in order
# to ensure the bindings are safe, but until that is done, they are here.
nortcheck = []

[dependencies]
api_version = { path = "../api_version", default-features = false }
encryption = { path = "../encryption", default-features = false }
engine_traits = { path = "../engine_traits", default-features = false }
file_system = { path = "../file_system", default-features = false }
keys = { path = "../keys", default-features = false }
num_cpus = "1"
prometheus = { version = "0.13", features = ["nightly"] }
prometheus-static-metric = "0.5"
slog = { version = "2.3", features = ["max_level_trace", "release_max_level_debug"] }
slog-global = { version = "0.1", git = "https://github.com/breeswish/slog-global.git", rev = "d592f88e4dbba5eb439998463054f1a44fbf17b9" }
tikv_alloc = { path = "../tikv_alloc" }
tikv_util = { path = "../tikv_util", default-features = false }
collections = { path = "../collections", default-features = false }
txn_types = { path = "../txn_types", default-features = false}
lazy_static = "1.4.0"
log_wrappers = { path = "../log_wrappers" }
time = "0.1"
online_config = { path = "../online_config" }
tempfile = "3.0"
serde = "1.0"
serde_derive = "1.0"
<<<<<<< HEAD
kvproto = { git = "https://github.com/pingcap/kvproto.git", branch="br-stream" }
raft = { version = "0.6.0-alpha", default-features = false, features = ["protobuf-codec"] }
=======
kvproto = { git = "https://github.com/pingcap/kvproto.git" }
raft = { version = "0.7.0", default-features = false, features = ["protobuf-codec"] }
>>>>>>> 9331bff9
protobuf = "2"
fail = "0.5"
case_macros = { path = "../case_macros" }

[dependencies.rocksdb]
git = "https://github.com/tikv/rust-rocksdb.git"
package = "rocksdb"
features = ["encryption", "static_libcpp"]

[dev-dependencies]
rand = "0.8"
toml = "0.5"<|MERGE_RESOLUTION|>--- conflicted
+++ resolved
@@ -44,13 +44,8 @@
 tempfile = "3.0"
 serde = "1.0"
 serde_derive = "1.0"
-<<<<<<< HEAD
 kvproto = { git = "https://github.com/pingcap/kvproto.git", branch="br-stream" }
-raft = { version = "0.6.0-alpha", default-features = false, features = ["protobuf-codec"] }
-=======
-kvproto = { git = "https://github.com/pingcap/kvproto.git" }
 raft = { version = "0.7.0", default-features = false, features = ["protobuf-codec"] }
->>>>>>> 9331bff9
 protobuf = "2"
 fail = "0.5"
 case_macros = { path = "../case_macros" }
