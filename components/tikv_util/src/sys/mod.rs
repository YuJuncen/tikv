// Copyright 2017 TiKV Project Authors. Licensed under Apache-2.0.

#[cfg(target_os = "linux")]
mod cgroup;
pub mod cpu_time;
pub mod disk;
pub mod inspector;
pub mod ioload;
pub mod thread;

// re-export some traits for ease of use
use std::{
    path::Path,
    sync::atomic::{AtomicU64, Ordering},
};

use fail::fail_point;
#[cfg(target_os = "linux")]
use lazy_static::lazy_static;
use sysinfo::RefreshKind;
pub use sysinfo::{CpuExt, DiskExt, NetworkExt, ProcessExt, SystemExt};

use crate::config::ReadableSize;

pub const HIGH_PRI: i32 = -1;
const CPU_CORES_QUOTA_ENV_VAR_KEY: &str = "TIKV_CPU_CORES_QUOTA";

static GLOBAL_MEMORY_USAGE: AtomicU64 = AtomicU64::new(0);
static MEMORY_USAGE_HIGH_WATER: AtomicU64 = AtomicU64::new(u64::MAX);

#[cfg(target_os = "linux")]
lazy_static! {
    static ref SELF_CGROUP: cgroup::CGroupSys = cgroup::CGroupSys::new().unwrap_or_default();
}

pub struct SysQuota;
impl SysQuota {
    #[cfg(target_os = "linux")]
    pub fn cpu_cores_quota() -> f64 {
        let mut cpu_num = num_cpus::get() as f64;
        let cpuset_cores = SELF_CGROUP.cpuset_cores().len() as f64;
        let cpu_quota = SELF_CGROUP.cpu_quota().unwrap_or(0.);

        if cpuset_cores != 0. {
            cpu_num = cpu_num.min(cpuset_cores);
        }

        if cpu_quota != 0. {
            cpu_num = cpu_num.min(cpu_quota);
        }

        limit_cpu_cores_quota_by_env_var(cpu_num)
    }

    #[cfg(target_os = "linux")]
    pub fn cpu_cores_quota_current() -> f64 {
        let cgroup = cgroup::CGroupSys::new().unwrap_or_default();
        let mut cpu_num = num_cpus::get() as f64;
        let cpuset_cores = cgroup.cpuset_cores().len() as f64;
        let cpu_quota = cgroup.cpu_quota().unwrap_or(0.);

        if cpuset_cores != 0. {
            cpu_num = cpu_num.min(cpuset_cores);
        }

        if cpu_quota != 0. {
            cpu_num = cpu_num.min(cpu_quota);
        }

        limit_cpu_cores_quota_by_env_var(cpu_num)
    }

    #[cfg(not(target_os = "linux"))]
    pub fn cpu_cores_quota() -> f64 {
        let cpu_num = num_cpus::get() as f64;
        limit_cpu_cores_quota_by_env_var(cpu_num)
    }

    #[cfg(not(target_os = "linux"))]
    pub fn cpu_cores_quota_current() -> f64 {
        let cpu_num = num_cpus::get() as f64;
        limit_cpu_cores_quota_by_env_var(cpu_num)
    }

    #[cfg(target_os = "linux")]
    pub fn memory_limit_in_bytes() -> u64 {
        let total_mem = Self::sysinfo_memory_limit_in_bytes();
        if let Some(cgroup_memory_limit) = SELF_CGROUP.memory_limit_in_bytes() {
            std::cmp::min(total_mem, cgroup_memory_limit)
        } else {
            total_mem
        }
    }

    #[cfg(target_os = "linux")]
    pub fn memory_limit_in_bytes_current() -> u64 {
        let cgroup = cgroup::CGroupSys::new().unwrap_or_default();
        let total_mem = Self::sysinfo_memory_limit_in_bytes();
        if let Some(cgroup_memory_limit) = cgroup.memory_limit_in_bytes() {
            std::cmp::min(total_mem, cgroup_memory_limit)
        } else {
            total_mem
        }
    }

    #[cfg(not(target_os = "linux"))]
    pub fn memory_limit_in_bytes() -> u64 {
        Self::sysinfo_memory_limit_in_bytes()
    }

    #[cfg(not(target_os = "linux"))]
    pub fn memory_limit_in_bytes_current() -> u64 {
        Self::sysinfo_memory_limit_in_bytes()
    }

    pub fn log_quota() {
        #[cfg(target_os = "linux")]
        info!(
            "cgroup quota: memory={:?}, cpu={:?}, cores={:?}",
            SELF_CGROUP.memory_limit_in_bytes(),
            SELF_CGROUP.cpu_quota(),
            SELF_CGROUP.cpuset_cores(),
        );

        info!(
            "memory limit in bytes: {}, cpu cores quota: {}",
            Self::memory_limit_in_bytes(),
            Self::cpu_cores_quota()
        );
    }

    fn sysinfo_memory_limit_in_bytes() -> u64 {
        let system = sysinfo::System::new_with_specifics(RefreshKind::new().with_memory());
        system.total_memory()
    }
}

/// Get the current global memory usage in bytes. Users need to call
/// `record_global_memory_usage` to refresh it periodically.
pub fn get_global_memory_usage() -> u64 {
    GLOBAL_MEMORY_USAGE.load(Ordering::Acquire)
}

/// Record the current global memory usage of the process.
#[cfg(target_os = "linux")]
pub fn record_global_memory_usage() {
    let s = procinfo::pid::statm_self().unwrap();
    let usage = s.resident * page_size::get();
    GLOBAL_MEMORY_USAGE.store(usage as u64, Ordering::Release);
}

#[cfg(not(target_os = "linux"))]
pub fn record_global_memory_usage() {
    GLOBAL_MEMORY_USAGE.store(0, Ordering::Release);
}

/// Register the high water mark so that `memory_usage_reaches_high_water` is
/// available.
pub fn register_memory_usage_high_water(mark: u64) {
    MEMORY_USAGE_HIGH_WATER.store(mark, Ordering::Release);
}

pub fn memory_usage_reaches_high_water(usage: &mut u64) -> bool {
    fail_point!("memory_usage_reaches_high_water", |_| true);
    *usage = get_global_memory_usage();
    *usage >= MEMORY_USAGE_HIGH_WATER.load(Ordering::Acquire)
}

fn limit_cpu_cores_quota_by_env_var(quota: f64) -> f64 {
    match std::env::var(CPU_CORES_QUOTA_ENV_VAR_KEY)
        .ok()
        .and_then(|value| value.parse().ok())
    {
        Some(env_var_quota) if quota.is_sign_positive() => f64::min(quota, env_var_quota),
        _ => quota,
    }
}

fn read_size_in_cache(level: usize, field: &str) -> Option<u64> {
    std::fs::read_to_string(format!(
        "/sys/devices/system/cpu/cpu0/cache/index{}/{}",
        level, field
    ))
    .ok()
    .and_then(|s| s.parse::<ReadableSize>().ok())
    .map(|s| s.0)
}

/// Gets the size of given level cache.
///
/// It will only return `Some` on Linux.
pub fn cache_size(level: usize) -> Option<u64> {
    read_size_in_cache(level, "size")
}

/// Gets the size of given level cache line.
///
/// It will only return `Some` on Linux.
pub fn cache_line_size(level: usize) -> Option<u64> {
    read_size_in_cache(level, "coherency_line_size")
}

#[cfg(target_os = "linux")]
pub fn path_in_diff_mount_point(path1: impl AsRef<Path>, path2: impl AsRef<Path>) -> bool {
    let (path1, path2) = (path1.as_ref(), path2.as_ref());
    let empty_path = |p: &Path| p.to_str().map_or(false, |s| s.is_empty());
    if empty_path(path1) || empty_path(path2) {
        return false;
    }
    let get_mount = |path| -> std::io::Result<_> {
        let mounts = std::fs::File::open("/proc/mounts")?;
        let mount_point = get_path_mount_point(Box::new(std::io::BufReader::new(mounts)), path);
        Ok(mount_point)
    };

    match (get_mount(path1), get_mount(path2)) {
        (Err(e1), _) => {
            warn!("Get mount point error for path {}, {}", path1.display(), e1);
            false
        }
        (_, Err(e2)) => {
            warn!("Get mount point error for path {}, {}", path2.display(), e2);
            false
        }
        (Ok(None), _) => {
            warn!("No mount point for {}", path1.display());
            false
        }
        (_, Ok(None)) => {
            warn!("No mount point for {}", path2.display());
            false
        }
        (Ok(Some(mount1)), Ok(Some(mount2))) => mount1 != mount2,
    }
}

#[cfg(target_os = "linux")]
fn get_path_mount_point(mounts: Box<dyn std::io::BufRead>, path: &Path) -> Option<String> {
    use std::io::BufRead;

    // (fs_file, mount point)
    let mut ret = None;
    // Each filesystem is described on a separate line. Fields on each line are
    // separated by tabs or spaces. Lines starting with '#' are comments.
    // Blank lines are ignored.
    // See man 5 fstab.
    for line in mounts.lines() {
        let line = match line {
            Ok(line) => line,
            Err(e) => {
                warn!("fail to read mounts line, error {}", e);
                continue;
            }
        };
        if line.is_empty() || line.starts_with('#') {
            continue;
        }
        // We only care about the second field (fs_file).
        let mut idx = 0;
        for field in line.split(&[' ', '\t']) {
            if field.is_empty() {
                continue;
            }
            if idx == 1 {
                if path.starts_with(field) {
                    // Keep the longest match.
                    if ret.as_ref().map_or(0, |r: &(String, String)| r.0.len()) < field.len() {
                        ret = Some((field.to_owned(), line.clone()));
                    }
                }
                break;
            }
            idx += 1;
        }
    }
    ret.map(|r| r.1)
}

#[cfg(not(target_os = "linux"))]
pub fn path_in_diff_mount_point(_path1: impl AsRef<Path>, _path2: impl AsRef<Path>) -> bool {
    false
}

<<<<<<< HEAD
#[cfg(unix)]
pub fn hostname() -> Option<String> {
    let mut buf = [0u8; 128];
    let os_name = nix::unistd::gethostname(&mut buf).ok()?;
    Some(os_name.to_string_lossy().to_string())
}

#[cfg(not(unix))]
pub fn hostname() -> Option<String> {
    None
}

#[cfg(all(test, target_os = "linux"))]
mod tests {
    use super::*;

    #[cfg(unix)]
    #[test]
    fn test_hostname() {
        use std::process::Command;

        let hn = Command::new("hostname").output().map(|mut output| {
            output.stdout.pop();
            // Remove the '\n'.
            output.stdout
        });
        match hn {
            Err(err) => eprintln!(
                "cannot run test_hostname: `hostname` CLI not installed or failed to run: {}",
                err
            ),
            Ok(hn) => assert_eq!(&hn, hostname().unwrap().as_bytes()),
        }
    }

=======
#[cfg(test)]
mod tests {
    use super::*;

    #[cfg(target_os = "linux")]
>>>>>>> 9b897d23
    #[test]
    fn test_path_in_diff_mount_point() {
        let (empty_path1, path2) = ("", "/");
        let result = path_in_diff_mount_point(empty_path1, path2);
        assert_eq!(result, false);

        let (no_mount_point_path, path2) = ("no_mount_point_path_w943nn", "/");
        let result = path_in_diff_mount_point(no_mount_point_path, path2);
        assert_eq!(result, false);

        let (not_existed_path, path2) = ("/non_existed_path_eu2yndh", "/");
        let result = path_in_diff_mount_point(not_existed_path, path2);
        assert_eq!(result, false);

        let (normal_path1, normal_path2) = ("/", "/");
        let result = path_in_diff_mount_point(normal_path1, normal_path2);
        assert_eq!(result, false);
    }

    #[cfg(target_os = "linux")]
    #[test]
    fn test_get_path_mount_point() {
        let mounts = "
sysfs /sys sysfs rw,nosuid,nodev,noexec,relatime 0 0
proc /proc proc rw,nosuid,nodev,noexec,relatime 0 0
tmpfs /sys/fs/cgroup tmpfs ro,nosuid,nodev,noexec,mode=755 0 0
cgroup /sys/fs/cgroup/systemd cgroup rw,nosuid,nodev,noexec,relatime,xattr,release_agent=/usr/lib/systemd/systemd-cgroups-agent,name=systemd 0 0
pstore /sys/fs/pstore pstore rw,nosuid,nodev,noexec,relatime 0 0
bpf /sys/fs/bpf bpf rw,nosuid,nodev,noexec,relatime,mode=700 0 0
none /sys/kernel/tracing tracefs rw,relatime 0 0
configfs /sys/kernel/config configfs rw,relatime 0 0
systemd-1 /proc/sys/fs/binfmt_misc autofs rw,relatime,fd=32,pgrp=1,timeout=0,minproto=5,maxproto=5,direct,pipe_ino=16122 0 0
mqueue /dev/mqueue mqueue rw,relatime 0 0
/dev/vda2 /boot ext4 rw,relatime 0 0
/dev/vda3 / ext4 rw,relatime 0 0

# Double spaces in below.
/dev/nvme1n1  /data/nvme1n1  xfs  rw,seclabel,relatime,attr2,inode64,logbufs=8,logbsize=32k,noquota 0 0
# \\t in below.
/dev/nvme0n1\t/data/nvme0n1/data ext4 rw,seclabel,relatime 0 0
";
        let reader = mounts.as_bytes();
        let check = |path: &str, expected: Option<&str>| {
            let mp = get_path_mount_point(Box::new(reader), Path::new(path));
            if let Some(expected) = expected {
                assert!(
                    mp.as_ref().unwrap().starts_with(expected),
                    "{:?}: {:?}",
                    mp,
                    expected
                );
            } else {
                assert!(mp.is_none(), "{:?}: {:?}", mp, expected);
            };
        };
        check("/data/nvme1n1", Some("/dev/nvme1n1  /data/nvme1n1  xfs"));
        check(
            "/data/nvme0n1/data/tikv",
            Some("/dev/nvme0n1\t/data/nvme0n1/data ext4"),
        );
        check("/data/nvme0n1", Some("/dev/vda3 / ext4"));
        check("/home", Some("/dev/vda3 / ext4"));
        check("unknown/path", None);
    }

    #[test]
    fn test_get_disk_space_stats() {
        let (capacity, available) = disk::get_disk_space_stats("./").unwrap();
        assert!(capacity > 0);
        assert!(available > 0);
        assert!(capacity >= available);

        disk::get_disk_space_stats("/non-exist-path").unwrap_err();
    }
}<|MERGE_RESOLUTION|>--- conflicted
+++ resolved
@@ -281,7 +281,6 @@
     false
 }
 
-<<<<<<< HEAD
 #[cfg(unix)]
 pub fn hostname() -> Option<String> {
     let mut buf = [0u8; 128];
@@ -294,7 +293,7 @@
     None
 }
 
-#[cfg(all(test, target_os = "linux"))]
+#[cfg(test)]
 mod tests {
     use super::*;
 
@@ -317,13 +316,7 @@
         }
     }
 
-=======
-#[cfg(test)]
-mod tests {
-    use super::*;
-
-    #[cfg(target_os = "linux")]
->>>>>>> 9b897d23
+    #[cfg(target_os = "linux")]
     #[test]
     fn test_path_in_diff_mount_point() {
         let (empty_path1, path2) = ("", "/");
