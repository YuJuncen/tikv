--- conflicted
+++ resolved
@@ -234,11 +234,7 @@
 
     #[test]
     fn test_retry_is_send_even_return_type_not_sync() {
-<<<<<<< HEAD
-        struct BangSync(Option<RefCell<String>>);
-=======
         struct BangSync(Option<RefCell<()>>);
->>>>>>> 5a8f970d
         let fut = retry(|| futures::future::ok::<_, HttpDispatchError>(BangSync(None)));
         assert_send(fut)
     }
