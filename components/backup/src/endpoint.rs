// Copyright 2019 TiKV Project Authors. Licensed under Apache-2.0.

use std::borrow::Cow;
use std::cell::RefCell;
use std::fmt;
use std::sync::atomic::*;
use std::sync::{mpsc, Arc, Mutex, RwLock};
use std::time::{SystemTime, UNIX_EPOCH};

use async_channel::SendError;
use concurrency_manager::ConcurrencyManager;
use engine_rocks::raw::DB;
use engine_traits::{name_to_cf, CfName, SstCompressionType};
use external_storage::{BackendConfig, HdfsConfig};
use external_storage_export::{create_storage, ExternalStorage};
use file_system::IOType;
use futures::channel::mpsc::*;
use kvproto::brpb::*;
use kvproto::encryptionpb::EncryptionMethod;
use kvproto::kvrpcpb::{ApiVersion, Context, IsolationLevel};
use kvproto::metapb::*;
use online_config::OnlineConfig;

use raft::StateRole;
use raftstore::coprocessor::RegionInfoProvider;
use raftstore::store::util::find_peer;
use tikv::config::BackupConfig;
use tikv::storage::kv::{CursorBuilder, Engine, ScanMode, SnapContext};
use tikv::storage::mvcc::Error as MvccError;
use tikv::storage::txn::{
    EntryBatch, Error as TxnError, SnapshotStore, TxnEntryScanner, TxnEntryStore,
};
use tikv::storage::Statistics;
use tikv_util::time::{Instant, Limiter};
use tikv_util::worker::Runnable;
use tikv_util::{box_err, debug, error, error_unknown, impl_display_as_debug, info, warn};
use txn_types::{Key, Lock, TimeStamp};

use crate::metrics::*;
use crate::softlimit::{CpuStatistics, SoftLimit, SoftLimitByCpu};
use crate::utils::ControlThreadPool;
use crate::writer::{BackupWriterBuilder, CfNameWrap};
use crate::Error;
use crate::*;

const BACKUP_BATCH_LIMIT: usize = 1024;

#[derive(Clone)]
struct Request {
    start_key: Vec<u8>,
    end_key: Vec<u8>,
    start_ts: TimeStamp,
    end_ts: TimeStamp,
    limiter: Limiter,
    backend: StorageBackend,
    cancel: Arc<AtomicBool>,
    is_raw_kv: bool,
    cf: CfName,
    compression_type: CompressionType,
    compression_level: i32,
    cipher: CipherInfo,
}

/// Backup Task.
pub struct Task {
    request: Request,
    pub(crate) resp: UnboundedSender<BackupResponse>,
}

impl_display_as_debug!(Task);

impl fmt::Debug for Task {
    fn fmt(&self, f: &mut fmt::Formatter<'_>) -> fmt::Result {
        f.debug_struct("BackupTask")
            .field("start_ts", &self.request.start_ts)
            .field("end_ts", &self.request.end_ts)
            .field(
                "start_key",
                &log_wrappers::Value::key(&self.request.start_key),
            )
            .field("end_key", &log_wrappers::Value::key(&self.request.end_key))
            .field("is_raw_kv", &self.request.is_raw_kv)
            .field("cf", &self.request.cf)
            .finish()
    }
}

#[derive(Clone)]
struct LimitedStorage {
    limiter: Limiter,
    storage: Arc<dyn ExternalStorage>,
}

impl Task {
    /// Create a backup task based on the given backup request.
    pub fn new(
        req: BackupRequest,
        resp: UnboundedSender<BackupResponse>,
    ) -> Result<(Task, Arc<AtomicBool>)> {
        let cancel = Arc::new(AtomicBool::new(false));

        let speed_limit = req.get_rate_limit();
        let limiter = Limiter::new(if speed_limit > 0 {
            speed_limit as f64
        } else {
            f64::INFINITY
        });
        let cf = name_to_cf(req.get_cf()).ok_or_else(|| crate::Error::InvalidCf {
            cf: req.get_cf().to_owned(),
        })?;

        let task = Task {
            request: Request {
                start_key: req.get_start_key().to_owned(),
                end_key: req.get_end_key().to_owned(),
                start_ts: req.get_start_version().into(),
                end_ts: req.get_end_version().into(),
                backend: req.get_storage_backend().clone(),
                limiter,
                cancel: cancel.clone(),
                is_raw_kv: req.get_is_raw_kv(),
                cf,
                compression_type: req.get_compression_type(),
                compression_level: req.get_compression_level(),
                cipher: req.cipher_info.unwrap_or_else(|| {
                    let mut cipher = CipherInfo::default();
                    cipher.set_cipher_type(EncryptionMethod::Plaintext);
                    cipher
                }),
            },
            resp,
        };
        Ok((task, cancel))
    }

    /// Check whether the task is canceled.
    pub fn has_canceled(&self) -> bool {
        self.request.cancel.load(Ordering::SeqCst)
    }
}

#[derive(Debug)]
pub struct BackupRange {
    start_key: Option<Key>,
    end_key: Option<Key>,
    region: Region,
    leader: Peer,
    is_raw_kv: bool,
    cf: CfName,
}

/// The generic saveable writer. for generic `InMemBackupFiles`.
/// Maybe what we really need is make Writer a trait...
enum KvWriter {
    Txn(BackupWriter),
    Raw(BackupRawKVWriter),
}

impl std::fmt::Debug for KvWriter {
    fn fmt(&self, f: &mut fmt::Formatter<'_>) -> fmt::Result {
        match self {
            Self::Txn(_) => f.debug_tuple("Txn").finish(),
            Self::Raw(_) => f.debug_tuple("Raw").finish(),
        }
    }
}

impl KvWriter {
    async fn save(self, storage: &dyn ExternalStorage) -> Result<Vec<File>> {
        match self {
            Self::Txn(writer) => writer.save(storage).await,
            Self::Raw(writer) => writer.save(storage).await,
        }
    }

    fn need_flush_keys(&self) -> bool {
        match self {
            Self::Txn(writer) => writer.need_flush_keys(),
            Self::Raw(_) => true,
        }
    }
}

#[derive(Debug)]
struct InMemBackupFiles {
    files: KvWriter,
    start_key: Vec<u8>,
    end_key: Vec<u8>,
    start_version: TimeStamp,
    end_version: TimeStamp,
    region: Region,
}

async fn save_backup_file_worker(
    rx: async_channel::Receiver<InMemBackupFiles>,
    tx: UnboundedSender<BackupResponse>,
    storage: Arc<dyn ExternalStorage>,
    api_version: ApiVersion,
) {
    while let Ok(msg) = rx.recv().await {
        let files = if msg.files.need_flush_keys() {
            match msg.files.save(&storage).await {
                Ok(mut split_files) => {
                    for file in split_files.iter_mut() {
                        file.set_start_key(msg.start_key.clone());
                        file.set_end_key(msg.end_key.clone());
                        file.set_start_version(msg.start_version.into_inner());
                        file.set_end_version(msg.end_version.into_inner());
                    }
                    Ok(split_files)
                }
                Err(e) => {
                    error_unknown!(?e; "backup save file failed");
                    Err(e)
                }
            }
        } else {
            Ok(vec![])
        };
        let mut response = BackupResponse::default();
        match files {
            Err(e) => {
                error_unknown!(?e; "backup region failed";
                    "region" => ?msg.region,
                    "start_key" => &log_wrappers::Value::key(&msg.start_key),
                    "end_key" => &log_wrappers::Value::key(&msg.end_key),
                );
                response.set_error(e.into());
            }
            Ok(files) => {
                response.set_files(files.into());
            }
        }
        response.set_start_key(msg.start_key.clone());
        response.set_end_key(msg.end_key.clone());
        response.set_api_version(api_version);
        if let Err(e) = tx.unbounded_send(response) {
            error_unknown!(?e; "backup failed to send response"; "region" => ?msg.region,
            "start_key" => &log_wrappers::Value::key(&msg.start_key),
            "end_key" => &log_wrappers::Value::key(&msg.end_key),);
            if e.is_disconnected() {
                return;
            }
        }
    }
}

/// Send the save task to the save worker.
/// Record the wait time at the same time.
async fn send_to_worker_with_metrics(
    tx: &async_channel::Sender<InMemBackupFiles>,
    files: InMemBackupFiles,
) -> std::result::Result<(), SendError<InMemBackupFiles>> {
    let files = match tx.try_send(files) {
        Ok(_) => return Ok(()),
        Err(e) => e.into_inner(),
    };
    let begin = Instant::now();
    tx.send(files).await?;
    BACKUP_SCAN_WAIT_FOR_WRITER_HISTOGRAM.observe(begin.saturating_elapsed_secs());
    Ok(())
}

impl BackupRange {
    /// Get entries from the scanner and save them to storage
    async fn backup<E: Engine>(
        &self,
        writer_builder: BackupWriterBuilder,
        engine: E,
        concurrency_manager: ConcurrencyManager,
        backup_ts: TimeStamp,
        begin_ts: TimeStamp,
        saver: async_channel::Sender<InMemBackupFiles>,
    ) -> Result<Statistics> {
        assert!(!self.is_raw_kv);

        let mut ctx = Context::default();
        ctx.set_region_id(self.region.get_id());
        ctx.set_region_epoch(self.region.get_region_epoch().to_owned());
        ctx.set_peer(self.leader.clone());

        // Update max_ts and check the in-memory lock table before getting the snapshot
        concurrency_manager.update_max_ts(backup_ts);
        concurrency_manager
            .read_range_check(
                self.start_key.as_ref(),
                self.end_key.as_ref(),
                |key, lock| {
                    Lock::check_ts_conflict(
                        Cow::Borrowed(lock),
                        key,
                        backup_ts,
                        &Default::default(),
                    )
                },
            )
            .map_err(MvccError::from)
            .map_err(TxnError::from)?;

        // Currently backup always happens on the leader, so we don't need
        // to set key ranges and start ts to check.
        assert!(!ctx.get_replica_read());
        let snap_ctx = SnapContext {
            pb_ctx: &ctx,
            ..Default::default()
        };

        let start_snapshot = Instant::now();
        let snapshot = match engine.snapshot(snap_ctx) {
            Ok(s) => s,
            Err(e) => {
                error!(?e; "backup snapshot failed");
                return Err(e.into());
            }
        };
        BACKUP_RANGE_HISTOGRAM_VEC
            .with_label_values(&["snapshot"])
            .observe(start_snapshot.saturating_elapsed().as_secs_f64());
        let snap_store = SnapshotStore::new(
            snapshot,
            backup_ts,
            IsolationLevel::Si,
            false, /* fill_cache */
            Default::default(),
            Default::default(),
            false,
        );
        let start_key = self.start_key.clone();
        let end_key = self.end_key.clone();
        // Incremental backup needs to output delete records.
        let incremental = !begin_ts.is_zero();
        let mut scanner = snap_store
            .entry_scanner(start_key, end_key, begin_ts, incremental)
            .unwrap();

        let start_scan = Instant::now();
        let mut batch = EntryBatch::with_capacity(BACKUP_BATCH_LIMIT);
        let mut next_file_start_key = self
            .start_key
            .clone()
            .map_or_else(Vec::new, |k| k.into_raw().unwrap());
        let mut writer = writer_builder.build(next_file_start_key.clone())?;
        loop {
            if let Err(e) = scanner.scan_entries(&mut batch) {
                error!(?e; "backup scan entries failed");
                return Err(e.into());
            };
            if batch.is_empty() {
                break;
            }
            debug!("backup scan entries"; "len" => batch.len());

            let entries = batch.drain();
            if writer.need_split_keys() {
                let this_end_key = entries.as_slice().get(0).map_or_else(
                    || Err(Error::Other(box_err!("get entry error: nothing in batch"))),
                    |x| {
                        x.to_key().map(|k| k.into_raw().unwrap()).map_err(|e| {
                            error!(?e; "backup save file failed");
                            Error::Other(box_err!("Decode error: {:?}", e))
                        })
                    },
                )?;
                let this_start_key = next_file_start_key.clone();
                let msg = InMemBackupFiles {
                    files: KvWriter::Txn(writer),
                    start_key: this_start_key,
                    end_key: this_end_key.clone(),
                    start_version: begin_ts,
                    end_version: backup_ts,
                    region: self.region.clone(),
                };
                send_to_worker_with_metrics(&saver, msg).await?;
                next_file_start_key = this_end_key;
                writer = writer_builder
                    .build(next_file_start_key.clone())
                    .map_err(|e| {
                        error_unknown!(?e; "backup writer failed");
                        e
                    })?;
            }

            // Build sst files.
            if let Err(e) = writer.write(entries, true) {
                error_unknown!(?e; "backup build sst failed");
                return Err(e);
            }
        }
        drop(snap_store);
        let stat = scanner.take_statistics();
        let take = start_scan.saturating_elapsed_secs();
        if take > 30.0 {
            warn!("backup scan takes long time.";
                "take(s)" => %take,
                "region" => ?self.region,
                "start_key" => %redact_option_key(&self.start_key),
                "end_key" => %redact_option_key(&self.end_key),
                "stat" => ?stat,
            );
        }
        BACKUP_RANGE_HISTOGRAM_VEC
            .with_label_values(&["scan"])
            .observe(take);

        let msg = InMemBackupFiles {
            files: KvWriter::Txn(writer),
            start_key: next_file_start_key,
            end_key: self
                .end_key
                .clone()
                .map_or_else(Vec::new, |k| k.into_raw().unwrap()),
            start_version: begin_ts,
            end_version: backup_ts,
            region: self.region.clone(),
        };
        send_to_worker_with_metrics(&saver, msg).await?;

        Ok(stat)
    }

    fn backup_raw<E: Engine>(
        &self,
        writer: &mut BackupRawKVWriter,
        engine: &E,
    ) -> Result<Statistics> {
        assert!(self.is_raw_kv);

        let mut ctx = Context::default();
        ctx.set_region_id(self.region.get_id());
        ctx.set_region_epoch(self.region.get_region_epoch().to_owned());
        ctx.set_peer(self.leader.clone());
        let snap_ctx = SnapContext {
            pb_ctx: &ctx,
            ..Default::default()
        };
        let snapshot = match engine.snapshot(snap_ctx) {
            Ok(s) => s,
            Err(e) => {
                error!(?e; "backup raw kv snapshot failed");
                return Err(e.into());
            }
        };
        let start = Instant::now();
        let mut statistics = Statistics::default();
        let cfstatistics = statistics.mut_cf_statistics(self.cf);
        let mut cursor = CursorBuilder::new(&snapshot, self.cf)
            .range(None, self.end_key.clone())
            .scan_mode(ScanMode::Forward)
            .build()?;
        if let Some(begin) = self.start_key.clone() {
            if !cursor.seek(&begin, cfstatistics)? {
                return Ok(statistics);
            }
        } else if !cursor.seek_to_first(cfstatistics) {
            return Ok(statistics);
        }
        let mut batch = vec![];
        loop {
            while cursor.valid()? && batch.len() < BACKUP_BATCH_LIMIT {
                batch.push(Ok((
                    cursor.key(cfstatistics).to_owned(),
                    cursor.value(cfstatistics).to_owned(),
                )));
                cursor.next(cfstatistics);
            }
            if batch.is_empty() {
                break;
            }
            debug!("backup scan raw kv entries"; "len" => batch.len());
            // Build sst files.
            if let Err(e) = writer.write(batch.drain(..), false) {
                error_unknown!(?e; "backup raw kv build sst failed");
                return Err(e);
            }
        }
        BACKUP_RANGE_HISTOGRAM_VEC
            .with_label_values(&["raw_scan"])
            .observe(start.saturating_elapsed().as_secs_f64());
        Ok(statistics)
    }

    async fn backup_raw_kv_to_file<E: Engine>(
        &self,
        engine: E,
        db: Arc<DB>,
        storage: &LimitedStorage,
        file_name: String,
        cf: CfNameWrap,
        compression_type: Option<SstCompressionType>,
        compression_level: i32,
        cipher: CipherInfo,
        saver_tx: async_channel::Sender<InMemBackupFiles>,
    ) -> Result<Statistics> {
        let mut writer = match BackupRawKVWriter::new(
            db,
            &file_name,
            cf,
            storage.limiter.clone(),
            compression_type,
            compression_level,
            cipher,
        ) {
            Ok(w) => w,
            Err(e) => {
                error_unknown!(?e; "backup writer failed");
                return Err(e);
            }
        };
        let stat = match self.backup_raw(&mut writer, &engine) {
            Ok(s) => s,
            Err(e) => return Err(e),
        };
        let start_key = self
            .start_key
            .clone()
            .map(Key::into_encoded)
            .unwrap_or_default();
        let end_key = self
            .end_key
            .clone()
            .map(Key::into_encoded)
            .unwrap_or_default();
        let msg = InMemBackupFiles {
            files: KvWriter::Raw(writer),
            start_key,
            end_key,
            start_version: TimeStamp::zero(),
            end_version: TimeStamp::zero(),
            region: self.region.clone(),
        };
        send_to_worker_with_metrics(&saver_tx, msg).await?;
        Ok(stat)
    }
}

#[derive(Clone)]
pub struct ConfigManager(Arc<RwLock<BackupConfig>>);

impl online_config::ConfigManager for ConfigManager {
    fn dispatch(&mut self, change: online_config::ConfigChange) -> online_config::Result<()> {
        self.0.write().unwrap().update(change);
        Ok(())
    }
}

#[cfg(test)]
impl ConfigManager {
    fn set_num_threads(&self, num_threads: usize) {
        self.0.write().unwrap().num_threads = num_threads;
    }
}

#[derive(Clone)]
struct SoftLimitKeeper {
    limit: SoftLimit,
    config: ConfigManager,
}

impl SoftLimitKeeper {
    fn new(config: ConfigManager) -> Self {
        let BackupConfig { num_threads, .. } = *config.0.read().unwrap();
        let limit = SoftLimit::new(num_threads);
        BACKUP_SOFTLIMIT_GAUGE.set(limit.current_cap() as _);
        Self { limit, config }
    }

    /// run the soft limit keeper at background.
    async fn run(self) {
        let mut cpu_quota =
            SoftLimitByCpu::with_remain(self.config.0.read().unwrap().auto_tune_remain_threads);
        loop {
            if let Err(err) = self.on_tick(&mut cpu_quota).await {
                warn!("soft limit on_tick failed."; "err" => %err);
            }
            let auto_tune_refresh_interval =
                self.config.0.read().unwrap().auto_tune_refresh_interval;
            tokio::time::sleep(auto_tune_refresh_interval.0).await;
        }
    }

    async fn on_tick<S: CpuStatistics>(&self, cpu_quota: &mut SoftLimitByCpu<S>) -> Result<()> {
        let BackupConfig {
            enable_auto_tune,
            num_threads,
            auto_tune_remain_threads,
            ..
        } = *self.config.0.read().unwrap();
        cpu_quota.set_remain(auto_tune_remain_threads);
        if !enable_auto_tune {
            return self.limit.resize(num_threads).await.map_err(|err| {
                    warn!("failed to resize the soft limit to num-threads, backup may be restricted unexpectly.";
                        "current_limit" => %self.limit.current_cap(),
                        "error" => %err
                    );
                    Error::Other(box_err!("failed to resize softlimit: {}", err))
                });
        }

        let quota_val = cpu_quota
            .get_quota(|s| s.contains("bkwkr"))
            .clamp(1, num_threads);
        self.limit.resize(quota_val).await.map_err(|err| {
            warn!("error during appling the soft limit for backup."; "err" => %err);
            Error::Other(box_err!("failed to resize softlimit: {}", err))
        })?;
        BACKUP_SOFTLIMIT_GAUGE.set(self.limit.current_cap() as _);
        Ok(())
    }

    fn limit(&self) -> SoftLimit {
        self.limit.clone()
    }
}

/// The endpoint of backup.
///
/// It coordinates backup tasks and dispatches them to different workers.
pub struct Endpoint<E: Engine, R: RegionInfoProvider + Clone + 'static> {
    store_id: u64,
    pool: RefCell<ControlThreadPool>,
    io_pool: Runtime,
    db: Arc<DB>,
    config_manager: ConfigManager,
    concurrency_manager: ConcurrencyManager,
    softlimit: SoftLimitKeeper,
    api_version: ApiVersion,

    pub(crate) engine: E,
    pub(crate) region_info: R,
}

/// The progress of a backup task
pub struct Progress<R: RegionInfoProvider> {
    store_id: u64,
    next_start: Option<Key>,
    end_key: Option<Key>,
    region_info: R,
    finished: bool,
    is_raw_kv: bool,
    cf: CfName,
}

impl<R: RegionInfoProvider> Progress<R> {
    fn new(
        store_id: u64,
        next_start: Option<Key>,
        end_key: Option<Key>,
        region_info: R,
        is_raw_kv: bool,
        cf: CfName,
    ) -> Self {
        Progress {
            store_id,
            next_start,
            end_key,
            region_info,
            finished: false,
            is_raw_kv,
            cf,
        }
    }

    /// Forward the progress by `ranges` BackupRanges
    ///
    /// The size of the returned BackupRanges should <= `ranges`
    fn forward(&mut self, limit: usize) -> Vec<BackupRange> {
        if self.finished {
            return Vec::new();
        }
        let store_id = self.store_id;
        let (tx, rx) = mpsc::channel();
        let start_key_ = self
            .next_start
            .clone()
            .map_or_else(Vec::new, |k| k.into_encoded());

        let start_key = self.next_start.clone();
        let end_key = self.end_key.clone();
        let raw_kv = self.is_raw_kv;
        let cf_name = self.cf;
        let res = self.region_info.seek_region(
            &start_key_,
            Box::new(move |iter| {
                let mut count = 0;
                for info in iter {
                    let region = &info.region;
                    if end_key.is_some() {
                        let end_slice = end_key.as_ref().unwrap().as_encoded().as_slice();
                        if end_slice <= region.get_start_key() {
                            // We have reached the end.
                            // The range is defined as [start, end) so break if
                            // region start key is greater or equal to end key.
                            break;
                        }
                    }
                    if info.role == StateRole::Leader {
                        let ekey = get_min_end_key(end_key.as_ref(), region);
                        let skey = get_max_start_key(start_key.as_ref(), region);
                        assert!(!(skey == ekey && ekey.is_some()), "{:?} {:?}", skey, ekey);
                        let leader = find_peer(region, store_id).unwrap().to_owned();
                        let backup_range = BackupRange {
                            start_key: skey,
                            end_key: ekey,
                            region: region.clone(),
                            leader,
                            is_raw_kv: raw_kv,
                            cf: cf_name,
                        };
                        tx.send(backup_range).unwrap();
                        count += 1;
                        if count >= limit {
                            break;
                        }
                    }
                }
            }),
        );
        if let Err(e) = res {
            // TODO: handle error.
            error!(?e; "backup seek region failed");
        }

        let branges: Vec<_> = rx.iter().collect();
        if let Some(b) = branges.last() {
            // The region's end key is empty means it is the last
            // region, we need to set the `finished` flag here in case
            // we run with `next_start` set to None
            if b.region.get_end_key().is_empty() || b.end_key == self.end_key {
                self.finished = true;
            }
            self.next_start = b.end_key.clone();
        } else {
            self.finished = true;
        }
        branges
    }
}

<<<<<<< HEAD
=======
struct ControlThreadPool {
    size: usize,
    workers: Option<Runtime>,
}

impl ControlThreadPool {
    fn new() -> Self {
        ControlThreadPool {
            size: 0,
            workers: None,
        }
    }

    fn spawn<F>(&self, func: F)
    where
        F: Future<Output = ()> + Send + 'static,
    {
        let workers = self
            .workers
            .as_ref()
            .expect("ControlThreadPool: please call adjust_with() before spawn()");
        workers.spawn(func);
    }

    /// Lazily adjust the thread pool's size
    ///
    /// Resizing if the thread pool need to expend or there
    /// are too many idle threads. Otherwise do nothing.
    fn adjust_with(&mut self, new_size: usize) {
        if self.size >= new_size && self.size - new_size <= 10 {
            return;
        }
        // TODO: after tokio supports adjusting thread pool size(https://github.com/tokio-rs/tokio/issues/3329),
        //   adapt it.
        if let Some(wkrs) = self.workers.take() {
            wkrs.shutdown_background();
        }
        let workers = create_tokio_runtime(new_size, "bkwkr")
            .expect("failed to create tokio runtime for backup worker.");
        self.workers = Some(workers);
        self.size = new_size;
        BACKUP_THREAD_POOL_SIZE_GAUGE.set(new_size as i64);
    }
}

/// Create a standard tokio runtime
//  (which allows io and time reactor, involve thread memory accessor),
/// and set the io type to `IOType::Export`.
fn create_tokio_runtime(thread_count: usize, thread_name: &str) -> TokioResult<Runtime> {
    tokio::runtime::Builder::new_multi_thread()
        .thread_name(thread_name)
        .enable_io()
        .enable_time()
        .on_thread_start(|| {
            tikv_alloc::add_thread_memory_accessor();
            file_system::set_io_type(IOType::Export);
        })
        .on_thread_stop(|| {
            tikv_alloc::remove_thread_memory_accessor();
        })
        .worker_threads(thread_count)
        .build()
}

>>>>>>> a7e89a85
impl<E: Engine, R: RegionInfoProvider + Clone + 'static> Endpoint<E, R> {
    pub fn new(
        store_id: u64,
        engine: E,
        region_info: R,
        db: Arc<DB>,
        config: BackupConfig,
        concurrency_manager: ConcurrencyManager,
        api_version: ApiVersion,
    ) -> Endpoint<E, R> {
        let pool = ControlThreadPool::new();
        let rt = create_tokio_runtime(config.io_thread_size, "backup-io").unwrap();
        let config_manager = ConfigManager(Arc::new(RwLock::new(config)));
        let softlimit = SoftLimitKeeper::new(config_manager.clone());
        rt.spawn(softlimit.clone().run());
        Endpoint {
            store_id,
            engine,
            region_info,
            pool: RefCell::new(pool),
            db,
            io_pool: rt,
            softlimit,
            config_manager,
            concurrency_manager,
            api_version,
        }
    }

    pub fn get_config_manager(&self) -> ConfigManager {
        self.config_manager.clone()
    }

    fn get_hdfs_config(&self) -> BackendConfig {
        BackendConfig {
            hdfs_config: HdfsConfig {
                hadoop_home: self.config_manager.0.read().unwrap().hadoop.home.clone(),
                linux_user: self
                    .config_manager
                    .0
                    .read()
                    .unwrap()
                    .hadoop
                    .linux_user
                    .clone(),
            },
        }
    }

    fn spawn_backup_worker(
        &self,
        prs: Arc<Mutex<Progress<R>>>,
        request: Request,
        saver_tx: async_channel::Sender<InMemBackupFiles>,
        resp_tx: UnboundedSender<BackupResponse>,
        backend: Arc<dyn ExternalStorage>,
    ) {
        let start_ts = request.start_ts;
        let backup_ts = request.end_ts;
        let engine = self.engine.clone();
        let db = self.db.clone();
        let store_id = self.store_id;
        let concurrency_manager = self.concurrency_manager.clone();
        let batch_size = self.config_manager.0.read().unwrap().batch_size;
        let sst_max_size = self.config_manager.0.read().unwrap().sst_max_size.0;
        let limit = self.softlimit.limit();

        self.pool.borrow_mut().spawn(async move {
            let storage = LimitedStorage {
                limiter: request.limiter,
                storage: backend,
            };

            loop {
                // when get the guard, release it until we finish scanning a batch, 
                // because if we were suspended during scanning, 
                // the region info have higher possibility to change (then we must compensate that by the fine-grained backup).
                let guard = limit.guard().await;
                if let Err(e) = guard {
                    warn!("failed to retrieve limit guard, omitting."; "err" => %e);
                };
                let (batch, is_raw_kv, cf) = {
                    // Release lock as soon as possible.
                    // It is critical to speed up backup, otherwise workers are
                    // blocked by each other.
                    //
                    // If we use [tokio::sync::Mutex] here, until we give back the control flow to the scheduler
                    // or tasks waiting for the lock won't be waked up due to the characteristic of the runtime...
                    //
                    // The worst case is when using `noop` backend:
                    // the task seems never yielding and in fact the backup would executing sequentially.
                    //
                    // Anyway, even tokio itself doesn't recommend to use it unless the lock guard needs to be `Send`.
                    // (See https://tokio.rs/tokio/tutorial/shared-state)
                    // Use &mut and mark the type for making rust-analyzer happy.
                    let progress: &mut Progress<_> = &mut prs.lock().unwrap();
                    let batch = progress.forward(batch_size);
                    if batch.is_empty() {
                        return;
                    }
                    (batch, progress.is_raw_kv, progress.cf)
                };

                for brange in batch {
                    // wake up the scheduler for each loop for awaking tasks waiting for some lock or channels.
                    // because the softlimit permit is held by current task, there isn't risk of being suspended for long time.
                    tokio::task::yield_now().await;
                    let engine = engine.clone();
                    if request.cancel.load(Ordering::SeqCst) {
                        warn!("backup task has canceled"; "range" => ?brange);
                        return;
                    }
                    // TODO: make file_name unique and short
                    let key = brange.start_key.clone().and_then(|k| {
                        // use start_key sha256 instead of start_key to avoid file name too long os error
                        let input = if is_raw_kv {
                            k.into_encoded()
                        } else {
                            k.into_raw().unwrap()
                        };
                        file_system::sha256(&input).ok().map(hex::encode)
                    });
                    let name = backup_file_name(store_id, &brange.region, key);
                    let ct = to_sst_compression_type(request.compression_type);

                    let stat = if is_raw_kv {
                        brange
                            .backup_raw_kv_to_file(
                                engine,
                                db.clone(),
                                &storage,
                                name,
                                cf.into(),
                                ct,
                                request.compression_level,
                                request.cipher.clone(),
                                saver_tx.clone(),
                            )
                            .await
                    } else {
                        let writer_builder = BackupWriterBuilder::new(
                            store_id,
                            storage.limiter.clone(),
                            brange.region.clone(),
                            db.clone(),
                            ct,
                            request.compression_level,
                            sst_max_size,
                            request.cipher.clone(),
                        );
                        brange
                            .backup(
                                writer_builder,
                                engine,
                                concurrency_manager.clone(),
                                backup_ts,
                                start_ts,
                                saver_tx.clone(),
                            )
                            .await
                    };
                    match stat {
                        Err(err) => {
                            error_unknown!(%err; "error during backup"; "region" => ?brange.region,);
                            let mut resp = BackupResponse::new();
                            resp.set_error(err.into());
                            if let Err(err) =  resp_tx.unbounded_send(resp) {
                                warn!("failed to send response"; "err" => ?err)
                            }
                        }
                        Ok(stat) => {
                            // TODO: maybe add the stat to metrics?
                            debug!("backup region finish";
                            "region" => ?brange.region,
                            "details" => ?stat);
                        }
                    }
                }
            }
        });
    }

    pub fn handle_backup_task(&self, task: Task) {
        let Task { request, resp } = task;
        let is_raw_kv = request.is_raw_kv;
        let start_key = if request.start_key.is_empty() {
            None
        } else {
            // TODO: if is_raw_kv is written everywhere. It need to be simplified.
            if is_raw_kv {
                Some(Key::from_encoded(request.start_key.clone()))
            } else {
                Some(Key::from_raw(&request.start_key))
            }
        };
        let end_key = if request.end_key.is_empty() {
            None
        } else if is_raw_kv {
            Some(Key::from_encoded(request.end_key.clone()))
        } else {
            Some(Key::from_raw(&request.end_key))
        };

        let prs = Arc::new(Mutex::new(Progress::new(
            self.store_id,
            start_key,
            end_key,
            self.region_info.clone(),
            is_raw_kv,
            request.cf,
        )));
        let backend = match create_storage(&request.backend, self.get_hdfs_config()) {
            Ok(backend) => backend,
            Err(err) => {
                error_unknown!(?err; "backup create storage failed");
                let mut response = BackupResponse::default();
                response.set_error(crate::Error::Io(err).into());
                if let Err(err) = resp.unbounded_send(response) {
                    error_unknown!(?err; "backup failed to send response");
                }
                return;
            }
        };
        let backend = Arc::<dyn ExternalStorage>::from(backend);
        let concurrency = self.config_manager.0.read().unwrap().num_threads;
        self.pool.borrow_mut().adjust_with(concurrency);
        // make the buffer small enough to implement back pressure.
        let (tx, rx) = async_channel::bounded(1);
        for _ in 0..concurrency {
            self.spawn_backup_worker(
                prs.clone(),
                request.clone(),
                tx.clone(),
                resp.clone(),
                backend.clone(),
            );
            self.io_pool.spawn(save_backup_file_worker(
                rx.clone(),
                resp.clone(),
                backend.clone(),
                self.api_version,
            ));
        }
    }
}

impl<E: Engine, R: RegionInfoProvider + Clone + 'static> Runnable for Endpoint<E, R> {
    type Task = Task;

    fn run(&mut self, task: Task) {
        if task.has_canceled() {
            warn!("backup task has canceled"; "task" => %task);
            return;
        }
        info!("run backup task"; "task" => %task);
        self.handle_backup_task(task);
    }
}

/// Get the min end key from the given `end_key` and `Region`'s end key.
fn get_min_end_key(end_key: Option<&Key>, region: &Region) -> Option<Key> {
    let region_end = if region.get_end_key().is_empty() {
        None
    } else {
        Some(Key::from_encoded_slice(region.get_end_key()))
    };
    if region.get_end_key().is_empty() {
        end_key.cloned()
    } else if end_key.is_none() {
        region_end
    } else {
        let end_slice = end_key.as_ref().unwrap().as_encoded().as_slice();
        if end_slice < region.get_end_key() {
            end_key.cloned()
        } else {
            region_end
        }
    }
}

/// Get the max start key from the given `start_key` and `Region`'s start key.
fn get_max_start_key(start_key: Option<&Key>, region: &Region) -> Option<Key> {
    let region_start = if region.get_start_key().is_empty() {
        None
    } else {
        Some(Key::from_encoded_slice(region.get_start_key()))
    };
    if start_key.is_none() {
        region_start
    } else {
        let start_slice = start_key.as_ref().unwrap().as_encoded().as_slice();
        if start_slice < region.get_start_key() {
            region_start
        } else {
            start_key.cloned()
        }
    }
}

/// Construct an backup file name based on the given store id, region, range start key and local unix timestamp.
/// A name consists with five parts: store id, region_id, a epoch version, the hash of range start key and timestamp.
/// range start key is used to keep the unique file name for file, to handle different tables exists on the same region.
/// local unix timestamp is used to keep the unique file name for file, to handle receive the same request after connection reset.
pub fn backup_file_name(store_id: u64, region: &Region, key: Option<String>) -> String {
    let start = SystemTime::now();
    let since_the_epoch = start
        .duration_since(UNIX_EPOCH)
        .expect("Time went backwards");
    match key {
        Some(k) => format!(
            "{}_{}_{}_{}_{}",
            store_id,
            region.get_id(),
            region.get_region_epoch().get_version(),
            k,
            since_the_epoch.as_millis()
        ),
        None => format!(
            "{}_{}_{}",
            store_id,
            region.get_id(),
            region.get_region_epoch().get_version()
        ),
    }
}

// convert BackupCompresionType to rocks db DBCompressionType
fn to_sst_compression_type(ct: CompressionType) -> Option<SstCompressionType> {
    match ct {
        CompressionType::Lz4 => Some(SstCompressionType::Lz4),
        CompressionType::Snappy => Some(SstCompressionType::Snappy),
        CompressionType::Zstd => Some(SstCompressionType::Zstd),
        CompressionType::Unknown => None,
    }
}

/// warp a Option<Key> to the redact wrapper.
fn redact_option_key(key: &Option<Key>) -> log_wrappers::Value<'_> {
    match key {
        None => log_wrappers::Value::key(b""),
        Some(key) => log_wrappers::Value::key(key.as_encoded().as_slice()),
    }
}

#[cfg(test)]
pub mod tests {
    use std::fs;
    use std::path::{Path, PathBuf};
    use std::time::Duration;

    use engine_traits::MiscExt;
    use external_storage_export::{make_local_backend, make_noop_backend};
    use file_system::{IOOp, IORateLimiter};
    use futures::executor::block_on;
    use futures::stream::StreamExt;
    use kvproto::metapb;
    use raftstore::coprocessor::RegionCollector;
    use raftstore::coprocessor::Result as CopResult;
    use raftstore::coprocessor::SeekRegionCallback;
    use raftstore::store::util::new_peer;
    use rand::Rng;
    use std::sync::Mutex;
    use tempfile::TempDir;
    use tikv::storage::txn::tests::{must_commit, must_prewrite_put};
    use tikv::storage::{RocksEngine, TestEngineBuilder};
    use tikv_util::config::ReadableSize;
    use tokio::time;
    use txn_types::SHORT_VALUE_MAX_LEN;

    use super::*;

    #[derive(Clone)]
    pub struct MockRegionInfoProvider {
        regions: Arc<Mutex<RegionCollector>>,
        cancel: Option<Arc<AtomicBool>>,
    }

    impl MockRegionInfoProvider {
        pub fn new() -> Self {
            MockRegionInfoProvider {
                regions: Arc::new(Mutex::new(RegionCollector::new())),
                cancel: None,
            }
        }
        pub fn set_regions(&self, regions: Vec<(Vec<u8>, Vec<u8>, u64)>) {
            let mut map = self.regions.lock().unwrap();
            for (mut start_key, mut end_key, id) in regions {
                if !start_key.is_empty() {
                    start_key = Key::from_raw(&start_key).into_encoded();
                }
                if !end_key.is_empty() {
                    end_key = Key::from_raw(&end_key).into_encoded();
                }
                let mut r = metapb::Region::default();
                r.set_id(id);
                r.set_start_key(start_key.clone());
                r.set_end_key(end_key);
                r.mut_peers().push(new_peer(1, 1));
                map.create_region(r, StateRole::Leader);
            }
        }
        fn canecl_on_seek(&mut self, cancel: Arc<AtomicBool>) {
            self.cancel = Some(cancel);
        }
    }

    impl RegionInfoProvider for MockRegionInfoProvider {
        fn seek_region(&self, from: &[u8], callback: SeekRegionCallback) -> CopResult<()> {
            let from = from.to_vec();
            let regions = self.regions.lock().unwrap();
            if let Some(c) = self.cancel.as_ref() {
                c.store(true, Ordering::SeqCst);
            }
            regions.handle_seek_region(from, callback);
            Ok(())
        }
    }

    pub fn new_endpoint() -> (TempDir, Endpoint<RocksEngine, MockRegionInfoProvider>) {
        new_endpoint_with_limiter(None)
    }

    pub fn new_endpoint_with_limiter(
        limiter: Option<Arc<IORateLimiter>>,
    ) -> (TempDir, Endpoint<RocksEngine, MockRegionInfoProvider>) {
        let temp = TempDir::new().unwrap();
        let rocks = TestEngineBuilder::new()
            .path(temp.path())
            .cfs(&[
                engine_traits::CF_DEFAULT,
                engine_traits::CF_LOCK,
                engine_traits::CF_WRITE,
            ])
            .io_rate_limiter(limiter)
            .build()
            .unwrap();
        let concurrency_manager = ConcurrencyManager::new(1.into());
        let db = rocks.get_rocksdb().get_sync_db();
        (
            temp,
            Endpoint::new(
                1,
                rocks,
                MockRegionInfoProvider::new(),
                db,
                BackupConfig {
                    num_threads: 4,
                    batch_size: 8,
                    sst_max_size: ReadableSize::mb(144),
                    ..Default::default()
                },
                concurrency_manager,
                ApiVersion::V1,
            ),
        )
    }

    pub fn check_response<F>(rx: UnboundedReceiver<BackupResponse>, check: F)
    where
        F: FnOnce(Option<BackupResponse>),
    {
        let rx = rx.fuse();
        let (resp, rx) = block_on(rx.into_future());
        check(resp);
        let (none, _rx) = block_on(rx.into_future());
        assert!(none.is_none(), "{:?}", none);
    }

    fn make_unique_dir(path: &Path) -> PathBuf {
        let uid: u64 = rand::thread_rng().gen();
        let tmp_suffix = format!("{:016x}", uid);
        let unique = path.join(tmp_suffix);
        fs::create_dir_all(&unique).unwrap();
        unique
    }

    #[test]
    fn test_control_thread_pool_adjust_keep_tasks() {
        use std::thread::sleep;

        let counter = Arc::new(AtomicU32::new(0));
        let mut pool = ControlThreadPool::new();
        pool.adjust_with(3);

        for i in 0..8 {
            let ctr = counter.clone();
            pool.spawn(async move {
                time::sleep(Duration::from_millis(100)).await;
                ctr.fetch_or(1 << i, Ordering::SeqCst);
            });
        }

        sleep(Duration::from_millis(150));
        pool.adjust_with(4);

        for i in 8..16 {
            let ctr = counter.clone();
            pool.spawn(async move {
                time::sleep(Duration::from_millis(100)).await;
                ctr.fetch_or(1 << i, Ordering::SeqCst);
            });
        }

        sleep(Duration::from_millis(250));
        assert_eq!(counter.load(Ordering::SeqCst), 0xffff);
    }

    #[test]
    fn test_seek_range() {
        let (_tmp, endpoint) = new_endpoint();

        endpoint.region_info.set_regions(vec![
            (b"".to_vec(), b"1".to_vec(), 1),
            (b"1".to_vec(), b"2".to_vec(), 2),
            (b"3".to_vec(), b"4".to_vec(), 3),
            (b"7".to_vec(), b"9".to_vec(), 4),
            (b"9".to_vec(), b"".to_vec(), 5),
        ]);
        // Test seek backup range.
        let test_seek_backup_range =
            |start_key: &[u8], end_key: &[u8], expect: Vec<(&[u8], &[u8])>| {
                let start_key = if start_key.is_empty() {
                    None
                } else {
                    Some(Key::from_raw(start_key))
                };
                let end_key = if end_key.is_empty() {
                    None
                } else {
                    Some(Key::from_raw(end_key))
                };
                let mut prs = Progress::new(
                    endpoint.store_id,
                    start_key,
                    end_key,
                    endpoint.region_info.clone(),
                    false,
                    engine_traits::CF_DEFAULT,
                );

                let mut ranges = Vec::with_capacity(expect.len());
                while ranges.len() != expect.len() {
                    let n = (rand::random::<usize>() % 3) + 1;
                    let mut r = prs.forward(n);
                    // The returned backup ranges should <= n
                    assert!(r.len() <= n);

                    if r.is_empty() {
                        // if return a empty vec then the progress is finished
                        assert_eq!(
                            ranges.len(),
                            expect.len(),
                            "got {:?}, expect {:?}",
                            ranges,
                            expect
                        );
                    }
                    ranges.append(&mut r);
                }

                for (a, b) in ranges.into_iter().zip(expect) {
                    assert_eq!(
                        a.start_key.map_or_else(Vec::new, |k| k.into_raw().unwrap()),
                        b.0
                    );
                    assert_eq!(
                        a.end_key.map_or_else(Vec::new, |k| k.into_raw().unwrap()),
                        b.1
                    );
                }
            };

        // Test whether responses contain correct range.
        #[allow(clippy::blocks_in_if_conditions)]
        let test_handle_backup_task_range =
            |start_key: &[u8], end_key: &[u8], expect: Vec<(&[u8], &[u8])>| {
                let tmp = TempDir::new().unwrap();
                let backend = make_local_backend(tmp.path());
                let (tx, rx) = unbounded();
                let task = Task {
                    request: Request {
                        start_key: start_key.to_vec(),
                        end_key: end_key.to_vec(),
                        start_ts: 1.into(),
                        end_ts: 1.into(),
                        backend,
                        limiter: Limiter::new(f64::INFINITY),
                        cancel: Arc::default(),
                        is_raw_kv: false,
                        cf: engine_traits::CF_DEFAULT,
                        compression_type: CompressionType::Unknown,
                        compression_level: 0,
                        cipher: CipherInfo::default(),
                    },
                    resp: tx,
                };
                endpoint.handle_backup_task(task);
                let resps: Vec<_> = block_on(rx.collect());
                for a in &resps {
                    assert!(
                        expect
                            .iter()
                            .any(|b| { a.get_start_key() == b.0 && a.get_end_key() == b.1 }),
                        "{:?} {:?}",
                        resps,
                        expect
                    );
                }
                assert_eq!(resps.len(), expect.len(), "{:?} {:?}", start_key, end_key);
            };

        // Backup range from case.0 to case.1,
        // the case.2 is the expected results.
        type Case<'a> = (&'a [u8], &'a [u8], Vec<(&'a [u8], &'a [u8])>);

        let case: Vec<Case<'_>> = vec![
            (b"", b"1", vec![(b"", b"1")]),
            (b"", b"2", vec![(b"", b"1"), (b"1", b"2")]),
            (b"1", b"2", vec![(b"1", b"2")]),
            (b"1", b"3", vec![(b"1", b"2")]),
            (b"1", b"4", vec![(b"1", b"2"), (b"3", b"4")]),
            (b"4", b"6", vec![]),
            (b"4", b"5", vec![]),
            (b"2", b"7", vec![(b"3", b"4")]),
            (b"7", b"8", vec![(b"7", b"8")]),
            (b"3", b"", vec![(b"3", b"4"), (b"7", b"9"), (b"9", b"")]),
            (b"5", b"", vec![(b"7", b"9"), (b"9", b"")]),
            (b"7", b"", vec![(b"7", b"9"), (b"9", b"")]),
            (b"8", b"91", vec![(b"8", b"9"), (b"9", b"91")]),
            (b"8", b"", vec![(b"8", b"9"), (b"9", b"")]),
            (
                b"",
                b"",
                vec![
                    (b"", b"1"),
                    (b"1", b"2"),
                    (b"3", b"4"),
                    (b"7", b"9"),
                    (b"9", b""),
                ],
            ),
        ];
        for (start_key, end_key, ranges) in case {
            test_seek_backup_range(start_key, end_key, ranges.clone());
            test_handle_backup_task_range(start_key, end_key, ranges);
        }
    }

    #[test]
    fn test_handle_backup_task() {
        let limiter = Arc::new(IORateLimiter::new_for_test());
        let stats = limiter.statistics().unwrap();
        let (tmp, endpoint) = new_endpoint_with_limiter(Some(limiter));
        let engine = endpoint.engine.clone();

        endpoint
            .region_info
            .set_regions(vec![(b"".to_vec(), b"5".to_vec(), 1)]);

        let mut ts = TimeStamp::new(1);
        let mut alloc_ts = || *ts.incr();
        let mut backup_tss = vec![];
        // Multi-versions for key 0..9.
        for len in &[SHORT_VALUE_MAX_LEN - 1, SHORT_VALUE_MAX_LEN * 2] {
            for i in 0..10u8 {
                let start = alloc_ts();
                let commit = alloc_ts();
                let key = format!("{}", i);
                must_prewrite_put(
                    &engine,
                    key.as_bytes(),
                    &vec![i; *len],
                    key.as_bytes(),
                    start,
                );
                must_commit(&engine, key.as_bytes(), start, commit);
                backup_tss.push((alloc_ts(), len));
            }
        }
        // flush to disk so that read requests can be traced by TiKV limiter.
        engine
            .get_rocksdb()
            .flush_cf(engine_traits::CF_DEFAULT, true /*sync*/)
            .unwrap();
        engine
            .get_rocksdb()
            .flush_cf(engine_traits::CF_WRITE, true /*sync*/)
            .unwrap();

        // TODO: check key number for each snapshot.
        let limiter = Limiter::new(10.0 * 1024.0 * 1024.0 /* 10 MB/s */);
        for (ts, len) in backup_tss {
            stats.reset();
            let mut req = BackupRequest::default();
            req.set_start_key(vec![]);
            req.set_end_key(vec![b'5']);
            req.set_start_version(0);
            req.set_end_version(ts.into_inner());
            let (tx, rx) = unbounded();

            let tmp1 = make_unique_dir(tmp.path());
            req.set_storage_backend(make_local_backend(&tmp1));
            if len % 2 == 0 {
                req.set_rate_limit(10 * 1024 * 1024);
            }
            let (mut task, _) = Task::new(req, tx).unwrap();
            if len % 2 == 0 {
                // Make sure the rate limiter is set.
                assert!(task.request.limiter.speed_limit().is_finite());
                // Share the same rate limiter.
                task.request.limiter = limiter.clone();
            }
            endpoint.handle_backup_task(task);
            let (resp, rx) = block_on(rx.into_future());
            let resp = resp.unwrap();
            assert!(!resp.has_error(), "{:?}", resp);
            let file_len = if *len <= SHORT_VALUE_MAX_LEN { 1 } else { 2 };
            let files = resp.get_files();
            info!("{:?}", files);
            assert_eq!(
                files.len(),
                file_len, /* default and write */
                "{:?}",
                resp
            );
            let (none, _rx) = block_on(rx.into_future());
            assert!(none.is_none(), "{:?}", none);
            assert_eq!(stats.fetch(IOType::Export, IOOp::Write), 0);
            assert_ne!(stats.fetch(IOType::Export, IOOp::Read), 0);
        }
    }

    #[test]
    fn test_scan_error() {
        let (tmp, endpoint) = new_endpoint();
        let engine = endpoint.engine.clone();

        endpoint
            .region_info
            .set_regions(vec![(b"".to_vec(), b"5".to_vec(), 1)]);

        let mut ts: TimeStamp = 1.into();
        let mut alloc_ts = || *ts.incr();
        let start = alloc_ts();
        let key = format!("{}", start);
        must_prewrite_put(
            &engine,
            key.as_bytes(),
            key.as_bytes(),
            key.as_bytes(),
            start,
        );

        let now = alloc_ts();
        let mut req = BackupRequest::default();
        req.set_start_key(vec![]);
        req.set_end_key(vec![b'5']);
        req.set_start_version(now.into_inner());
        req.set_end_version(now.into_inner());
        req.set_concurrency(4);
        let tmp1 = make_unique_dir(tmp.path());
        req.set_storage_backend(make_local_backend(&tmp1));
        let (tx, rx) = unbounded();
        let (task, _) = Task::new(req.clone(), tx).unwrap();
        endpoint.handle_backup_task(task);
        check_response(rx, |resp| {
            let resp = resp.unwrap();
            assert!(resp.get_error().has_kv_error(), "{:?}", resp);
            assert!(resp.get_error().get_kv_error().has_locked(), "{:?}", resp);
            assert_eq!(resp.get_files().len(), 0, "{:?}", resp);
        });

        // Commit the perwrite.
        let commit = alloc_ts();
        must_commit(&engine, key.as_bytes(), start, commit);

        // Test whether it can correctly convert not leader to region error.
        engine.trigger_not_leader();
        let now = alloc_ts();
        req.set_start_version(now.into_inner());
        req.set_end_version(now.into_inner());
        let tmp2 = make_unique_dir(tmp.path());
        req.set_storage_backend(make_local_backend(&tmp2));
        let (tx, rx) = unbounded();
        let (task, _) = Task::new(req, tx).unwrap();
        endpoint.handle_backup_task(task);
        check_response(rx, |resp| {
            let resp = resp.unwrap();
            assert!(resp.get_error().has_region_error(), "{:?}", resp);
            assert!(
                resp.get_error().get_region_error().has_not_leader(),
                "{:?}",
                resp
            );
        });
    }

    #[test]
    fn test_cancel() {
        let (temp, mut endpoint) = new_endpoint();
        let engine = endpoint.engine.clone();

        endpoint
            .region_info
            .set_regions(vec![(b"".to_vec(), b"5".to_vec(), 1)]);

        let mut ts: TimeStamp = 1.into();
        let mut alloc_ts = || *ts.incr();
        let start = alloc_ts();
        let key = format!("{}", start);
        must_prewrite_put(
            &engine,
            key.as_bytes(),
            key.as_bytes(),
            key.as_bytes(),
            start,
        );
        // Commit the perwrite.
        let commit = alloc_ts();
        must_commit(&engine, key.as_bytes(), start, commit);

        let now = alloc_ts();
        let mut req = BackupRequest::default();
        req.set_start_key(vec![]);
        req.set_end_key(vec![]);
        req.set_start_version(now.into_inner());
        req.set_end_version(now.into_inner());
        req.set_concurrency(4);
        req.set_storage_backend(make_local_backend(temp.path()));

        // Cancel the task before starting the task.
        let (tx, rx) = unbounded();
        let (task, cancel) = Task::new(req.clone(), tx).unwrap();
        // Cancel the task.
        cancel.store(true, Ordering::SeqCst);
        endpoint.handle_backup_task(task);
        check_response(rx, |resp| {
            assert!(resp.is_none());
        });

        // Cancel the task during backup.
        let (tx, rx) = unbounded();
        let (task, cancel) = Task::new(req, tx).unwrap();
        endpoint.region_info.canecl_on_seek(cancel);
        endpoint.handle_backup_task(task);
        check_response(rx, |resp| {
            assert!(resp.is_none());
        });
    }

    #[test]
    fn test_busy() {
        let (_tmp, endpoint) = new_endpoint();
        let engine = endpoint.engine.clone();

        endpoint
            .region_info
            .set_regions(vec![(b"".to_vec(), b"5".to_vec(), 1)]);

        let mut req = BackupRequest::default();
        req.set_start_key(vec![]);
        req.set_end_key(vec![]);
        req.set_start_version(1);
        req.set_end_version(1);
        req.set_concurrency(4);
        req.set_storage_backend(make_noop_backend());

        let (tx, rx) = unbounded();
        let (task, _) = Task::new(req, tx).unwrap();
        // Pause the engine 6 seconds to trigger Timeout error.
        // The Timeout error is translated to server is busy.
        engine.pause(Duration::from_secs(6));
        endpoint.handle_backup_task(task);
        check_response(rx, |resp| {
            let resp = resp.unwrap();
            assert!(resp.get_error().has_region_error(), "{:?}", resp);
            assert!(
                resp.get_error().get_region_error().has_server_is_busy(),
                "{:?}",
                resp
            );
        });
    }

    #[test]
    fn test_adjust_thread_pool_size() {
        let (_tmp, endpoint) = new_endpoint();
        endpoint
            .region_info
            .set_regions(vec![(b"".to_vec(), b"".to_vec(), 1)]);

        let mut req = BackupRequest::default();
        req.set_start_key(vec![b'1']);
        req.set_end_key(vec![]);
        req.set_start_version(1);
        req.set_end_version(1);
        req.set_storage_backend(make_noop_backend());

        let (tx, rx) = unbounded();

        // expand thread pool is needed
        endpoint.get_config_manager().set_num_threads(15);
        let (task, _) = Task::new(req.clone(), tx.clone()).unwrap();
        endpoint.handle_backup_task(task);
        assert!(endpoint.pool.borrow().size == 15);

        // shrink thread pool only if there are too many idle threads
        endpoint.get_config_manager().set_num_threads(10);
        req.set_start_key(vec![b'2']);
        let (task, _) = Task::new(req.clone(), tx.clone()).unwrap();
        endpoint.handle_backup_task(task);
        assert!(endpoint.pool.borrow().size == 15);

        endpoint.get_config_manager().set_num_threads(3);
        req.set_start_key(vec![b'3']);
        let (task, _) = Task::new(req, tx).unwrap();
        endpoint.handle_backup_task(task);
        assert!(endpoint.pool.borrow().size == 3);

        // make sure all tasks can finish properly.
        let responses = block_on(rx.collect::<Vec<_>>());
        assert_eq!(responses.len(), 3, "{:?}", responses);

        // for testing whether dropping the pool before all tasks finished causes panic.
        // but the panic must be checked manually... (It may panic at tokio runtime threads...)
        let mut pool = ControlThreadPool::new();
        pool.adjust_with(1);
        pool.spawn(async { tokio::time::sleep(Duration::from_millis(100)).await });
        pool.adjust_with(2);
        drop(pool);
        std::thread::sleep(Duration::from_millis(150));
    }
}<|MERGE_RESOLUTION|>--- conflicted
+++ resolved
@@ -736,73 +736,6 @@
     }
 }
 
-<<<<<<< HEAD
-=======
-struct ControlThreadPool {
-    size: usize,
-    workers: Option<Runtime>,
-}
-
-impl ControlThreadPool {
-    fn new() -> Self {
-        ControlThreadPool {
-            size: 0,
-            workers: None,
-        }
-    }
-
-    fn spawn<F>(&self, func: F)
-    where
-        F: Future<Output = ()> + Send + 'static,
-    {
-        let workers = self
-            .workers
-            .as_ref()
-            .expect("ControlThreadPool: please call adjust_with() before spawn()");
-        workers.spawn(func);
-    }
-
-    /// Lazily adjust the thread pool's size
-    ///
-    /// Resizing if the thread pool need to expend or there
-    /// are too many idle threads. Otherwise do nothing.
-    fn adjust_with(&mut self, new_size: usize) {
-        if self.size >= new_size && self.size - new_size <= 10 {
-            return;
-        }
-        // TODO: after tokio supports adjusting thread pool size(https://github.com/tokio-rs/tokio/issues/3329),
-        //   adapt it.
-        if let Some(wkrs) = self.workers.take() {
-            wkrs.shutdown_background();
-        }
-        let workers = create_tokio_runtime(new_size, "bkwkr")
-            .expect("failed to create tokio runtime for backup worker.");
-        self.workers = Some(workers);
-        self.size = new_size;
-        BACKUP_THREAD_POOL_SIZE_GAUGE.set(new_size as i64);
-    }
-}
-
-/// Create a standard tokio runtime
-//  (which allows io and time reactor, involve thread memory accessor),
-/// and set the io type to `IOType::Export`.
-fn create_tokio_runtime(thread_count: usize, thread_name: &str) -> TokioResult<Runtime> {
-    tokio::runtime::Builder::new_multi_thread()
-        .thread_name(thread_name)
-        .enable_io()
-        .enable_time()
-        .on_thread_start(|| {
-            tikv_alloc::add_thread_memory_accessor();
-            file_system::set_io_type(IOType::Export);
-        })
-        .on_thread_stop(|| {
-            tikv_alloc::remove_thread_memory_accessor();
-        })
-        .worker_threads(thread_count)
-        .build()
-}
-
->>>>>>> a7e89a85
 impl<E: Engine, R: RegionInfoProvider + Clone + 'static> Endpoint<E, R> {
     pub fn new(
         store_id: u64,
