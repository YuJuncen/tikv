--- conflicted
+++ resolved
@@ -29,12 +29,8 @@
 };
 use online_config::OnlineConfig;
 use raft::StateRole;
-<<<<<<< HEAD
 use raftstore::{coprocessor::RegionInfoProvider, store::RegionReadProgressRegistry};
-=======
-use raftstore::coprocessor::RegionInfoProvider;
 use resource_control::{with_resource_limiter, ResourceGroupManager, ResourceLimiter};
->>>>>>> 2f2900a6
 use tikv::{
     config::BackupConfig,
     storage::{
@@ -87,8 +83,9 @@
     compression_level: i32,
     cipher: CipherInfo,
     replica_read: bool,
-<<<<<<< HEAD
     backup_mode: BackupMode,
+    resource_group_name: String,
+    source_tag: String,
 }
 
 // Backup Operation corrosponsed to backup service
@@ -97,10 +94,6 @@
     BackupTask(Task),
     Prepare(bool, Sender<PrepareResponse>),
     Cleanup(String, Sender<CleanupResponse>),
-=======
-    resource_group_name: String,
-    source_tag: String,
->>>>>>> 2f2900a6
 }
 impl_display_as_debug!(Operation);
 
@@ -328,7 +321,6 @@
     let file_prefix = format!("{store_id}");
 
     while let Ok(msg) = rx.recv().await {
-<<<<<<< HEAD
         let response_by_err = |e: Error| -> BackupResponse {
             let mut response = BackupResponse::default();
             error_unknown!(?e; "backup region failed";
@@ -338,43 +330,6 @@
             );
             response.set_error(e.into());
             response
-=======
-        let files = if msg.files.need_flush_keys() {
-            match with_resource_limiter(msg.files.save(&storage), msg.limiter.clone()).await {
-                Ok(mut split_files) => {
-                    let mut has_err = false;
-                    for file in split_files.iter_mut() {
-                        // In the case that backup from v1 and restore to v2,
-                        // the file range need be encoded as v2 format.
-                        // And range in response keep in v1 format.
-                        let ret = codec.convert_key_range_to_dst_version(
-                            msg.start_key.clone(),
-                            msg.end_key.clone(),
-                        );
-                        if ret.is_err() {
-                            has_err = true;
-                            break;
-                        }
-                        let (start, end) = ret.unwrap();
-                        file.set_start_key(start);
-                        file.set_end_key(end);
-                        file.set_start_version(msg.start_version.into_inner());
-                        file.set_end_version(msg.end_version.into_inner());
-                    }
-                    if has_err {
-                        Err(box_err!("backup convert key range failed"))
-                    } else {
-                        Ok(split_files)
-                    }
-                }
-                Err(e) => {
-                    error_unknown!(?e; "backup save file failed");
-                    Err(e)
-                }
-            }
-        } else {
-            Ok(vec![])
->>>>>>> 2f2900a6
         };
         let response_by_files = |files: Vec<File>| {
             let mut response = BackupResponse::default();
@@ -384,15 +339,6 @@
             response.set_api_version(codec.dst_api_ver);
             response
         };
-            let res = tx.unbounded_send(resp);
-            if let Err(e) = &res {
-                error_unknown!(?e; "backup failed to send response"; "region" => ?msg.region,
-                    "start_key" => &log_wrappers::Value::key(&msg.start_key),
-                    "end_key" => &log_wrappers::Value::key(&msg.end_key),);
-            }
-            res
-        };
-        let using_region_boundary = msg.files.is_atomic();
         if !msg.files.need_flush_keys() {
             let resp = response_by_files(vec![]);
             let res = send_and_log_error(resp);
@@ -419,7 +365,7 @@
             Result::Ok(files)
         };
 
-        let files = match msg.files.save(&storage, &file_prefix).await {
+        let files = match with_resource_limiter(msg.files.save(&storage, &file_prefix), msg.limiter).await {
             Ok(split_files) => convert_key_range(split_files),
             Err(e) => {
                 error_unknown!(?e; "backup save file failed");
@@ -460,18 +406,8 @@
         &self,
         engine: &mut E,
         backup_ts: TimeStamp,
-<<<<<<< HEAD
         concurrency_manager: &ConcurrencyManager,
     ) -> Result<E::Snap> {
-=======
-        begin_ts: TimeStamp,
-        saver: async_channel::Sender<InMemBackupFiles<E::Local>>,
-        storage_name: &str,
-        resource_limiter: Option<Arc<ResourceLimiter>>,
-    ) -> Result<Statistics> {
-        assert!(!self.codec.is_raw_kv);
-
->>>>>>> 2f2900a6
         let mut ctx = Context::default();
         ctx.set_region_id(self.region.get_id());
         ctx.set_region_epoch(self.region.get_region_epoch().to_owned());
@@ -537,6 +473,7 @@
         cm: &ConcurrencyManager,
         saver: async_channel::Sender<InMemBackupFiles<E::Local>>,
         progress: &flush_progress::Advancer<E::Local>,
+        limiter: Option<Arc<ResourceLimiter>>,
     ) -> Result<()> {
         // Firstly, create a snapshot to making sure out leadership (at least
         // consistency).
@@ -578,6 +515,7 @@
             start_version: TimeStamp::zero(),
             end_version: backup_ts,
             region: r.clone(),
+            limiter,
         };
         metrics::BACKUP_FILE_FILES_PER_REGION.observe(ssts.len() as f64);
 
@@ -595,6 +533,7 @@
         begin_ts: TimeStamp,
         saver: async_channel::Sender<InMemBackupFiles<E::Local>>,
         storage_name: &str,
+        resource_limiter: Option<Arc<ResourceLimiter>>,
     ) -> Result<Statistics> {
         assert!(!self.codec.is_raw_kv);
         let snapshot = self.take_snapshot(&mut engine, backup_ts, &concurrency_manager)?;
@@ -1090,11 +1029,8 @@
         concurrency_manager: ConcurrencyManager,
         api_version: ApiVersion,
         causal_ts_provider: Option<Arc<CausalTsProviderImpl>>,
-<<<<<<< HEAD
         read_progress: RegionReadProgressRegistry,
-=======
         resource_ctl: Option<Arc<ResourceGroupManager>>,
->>>>>>> 2f2900a6
     ) -> Endpoint<E, R> {
         let pool = ControlThreadPool::new();
         let rt = utils::create_tokio_runtime(config.io_thread_size, "backup-io").unwrap();
@@ -1116,11 +1052,8 @@
             concurrency_manager,
             api_version,
             causal_ts_provider,
-<<<<<<< HEAD
             flush_prog,
-=======
             resource_ctl,
->>>>>>> 2f2900a6
         }
     }
 
@@ -1162,21 +1095,14 @@
         let batch_size = self.config_manager.0.read().unwrap().batch_size;
         let sst_max_size = self.config_manager.0.read().unwrap().sst_max_size.0;
         let limit = self.softlimit.limit();
-<<<<<<< HEAD
         let prog = self.flush_prog.clone();
-=======
         let resource_limiter = self.resource_ctl.as_ref().and_then(|r| {
             r.get_resource_limiter(&request.resource_group_name, &request.source_tag)
         });
->>>>>>> 2f2900a6
-
         self.pool.borrow_mut().spawn(async move {
-            // Migrated to 2021 migration. This let statement is probably not needed, see
-            //   https://doc.rust-lang.org/edition-guide/rust-2021/disjoint-capture-in-closures.html
             let _ = &request;
             loop {
                 // when get the guard, release it until we finish scanning a batch,
-                // because if we were suspended during scanning,
                 // the region info have higher possibility to change (then we must compensate that by the fine-grained backup).
                 let guard = limit.guard().await;
                 if let Err(e) = guard {
@@ -1272,6 +1198,7 @@
                             backup_ts, &concurrency_manager,
                             saver_tx.clone(),
                             &prog
+                            resource_limiter.clone(),
                         ).await;
                         res.map(|_| Statistics::default())
                     };
@@ -1420,14 +1347,14 @@
                 self.handle_backup_task(task);
             }
             Operation::Prepare(_persistent, mut tx) => {
-                self.io_pool.borrow().spawn(async move {
+                self.io_pool.spawn(async move {
                     let mut resp = PrepareResponse::new();
                     resp.set_unique_id(Uuid::new_v4().to_string());
                     let _ = tx.send(resp).await;
                 });
             }
             Operation::Cleanup(_unique_id, mut tx) => {
-                self.io_pool.borrow().spawn(async move {
+                self.io_pool.spawn(async move {
                     let _ = tx.send(CleanupResponse::new()).await;
                 });
             }
@@ -1720,11 +1647,8 @@
                 concurrency_manager,
                 api_version,
                 causal_ts_provider,
-<<<<<<< HEAD
                 RegionReadProgressRegistry::new(),
-=======
                 None,
->>>>>>> 2f2900a6
             ),
         )
     }
@@ -1869,12 +1793,9 @@
                         compression_level: 0,
                         cipher: CipherInfo::default(),
                         replica_read: false,
-<<<<<<< HEAD
                         backup_mode: BackupMode::Scan,
-=======
                         resource_group_name: "".into(),
                         source_tag: "br".into(),
->>>>>>> 2f2900a6
                     },
                     resp: tx,
                 };
@@ -1984,12 +1905,9 @@
                 compression_level: 0,
                 cipher: CipherInfo::default(),
                 replica_read: false,
-<<<<<<< HEAD
                 backup_mode: BackupMode::Scan,
-=======
                 resource_group_name: "".into(),
                 source_tag: "br".into(),
->>>>>>> 2f2900a6
             },
             resp: tx,
         };
