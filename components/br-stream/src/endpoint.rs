--- conflicted
+++ resolved
@@ -1,14 +1,7 @@
 // Copyright 2021 TiKV Project Authors. Licensed under Apache-2.0.
 
+use std::path::PathBuf;
 use std::fmt;
-use std::path::PathBuf;
-<<<<<<< HEAD
-use std::sync::{Arc, RwLock};
-use std::{fmt, io::Write};
-=======
->>>>>>> 0437c080
-
-use engine_traits::CF_LOCK;
 
 use tokio::io::Result as TokioResult;
 use tokio::runtime::Runtime;
@@ -21,12 +14,7 @@
 use crate::{errors::Result, observer::BackupStreamObserver};
 
 use online_config::ConfigChange;
-<<<<<<< HEAD
-use raftstore::coprocessor::{Cmd, CmdBatch};
-use tidb_query_datatype::codec::table::decode_table_id;
-=======
 use raftstore::coprocessor::CmdBatch;
->>>>>>> 0437c080
 use tikv::config::BackupStreamConfig;
 use tikv_util::worker::{Runnable, Scheduler};
 use tikv_util::{debug, error, info};
@@ -35,7 +23,7 @@
     #[allow(dead_code)]
     config: BackupStreamConfig,
     meta_client: Option<MetadataClient<S>>,
-    range_router: Arc<RwLock<Router>>,
+    range_router: Router,
     #[allow(dead_code)]
     scheduler: Scheduler<Task>,
     #[allow(dead_code)]
@@ -67,15 +55,11 @@
             }
         };
 
-<<<<<<< HEAD
-        let range_router = Arc::new(RwLock::new(Router::new()));
-=======
         let range_router = Router::new(
             PathBuf::from(config.streaming_path.clone()),
             scheduler.clone(),
             config.temp_file_size_limit_per_task.0,
         );
->>>>>>> 0437c080
 
         if cli.is_none() {
             // unable to connect to etcd
@@ -166,78 +150,6 @@
         buf
     }
 
-<<<<<<< HEAD
-    // TODO improve the bakcup file name
-    fn backup_file_name(
-        &self,
-        task_name: String,
-        store_id: u64,
-        table_id: u64,
-        region_id: u64,
-        cf: &str,
-        t: &str,
-    ) -> String {
-        format!(
-            "{}-{}-{}-{}-{}-{}.log",
-            task_name, store_id, table_id, region_id, cf, t,
-        )
-    }
-
-    // backup kv event to file.
-    fn backup_file(&self, t: CmdType, key: Vec<u8>, value: Vec<u8>, cf: String) {
-        if cf == CF_LOCK {
-            return;
-        }
-        if !self.range_router.read().unwrap().key_in_ranges(&key) {
-            // drop the key not in filter
-            return;
-        }
-        debug!(
-            "backup kv";
-            "cmdtype" => ?t,
-            "cf" => ?cf,
-            "key" => &log_wrappers::Value::key(&key),
-        );
-        if let Some(task) = self.range_router.read().unwrap().get_task_by_key(&key) {
-            let cmd_type = if t == CmdType::Put { "put" } else { "delete" };
-            let table_id = decode_table_id(&key).unwrap_or(0) as u64;
-            let name = self.backup_file_name(task, self.store_id, table_id, 0, &cf, cmd_type);
-            let file = PathBuf::from(self.config.streaming_path.clone()).join(name);
-            let mut file = OpenOptions::new()
-                .create(true)
-                .append(true)
-                .open(file)
-                .unwrap();
-            let bytes = self.encode_event(&key, &value);
-            if let Err(e) = file.write_all(&bytes) {
-                error!("backup stream write file failed"; "error" => ?e);
-            }
-        } else {
-            // TODO handle this error
-            error!(
-                "backup stream not found task by given key failed";
-                "key" => &log_wrappers::Value::key(&key)
-            );
-        }
-    }
-
-    fn backup_data(&mut self, requests: Vec<Request>) -> Result<()> {
-        for mut req in requests {
-            match req.get_cmd_type() {
-                CmdType::Put => {
-                    let mut put = req.take_put();
-                    self.backup_file(req.get_cmd_type(), put.take_key(), put.take_value(), put.cf);
-                }
-                CmdType::Delete => {
-                    let mut del = req.take_delete();
-                    self.backup_file(req.get_cmd_type(), del.take_key(), Vec::new(), del.cf);
-                }
-                _ => {
-                    debug!(
-                        "backup stream skip other command";
-                        "command" => ?req,
-                    );
-=======
     fn backup_batch(&self, batch: CmdBatch) {
         let kvs = ApplyEvent::from_cmd_batch(batch, /* TODO */ 0);
         let router = self.range_router.clone();
@@ -249,7 +161,6 @@
                     if let Err(err) = router.on_event(kv).await {
                         error!("backup stream failed in backup batch"; "error" => ?err);
                     }
->>>>>>> 0437c080
                 }
             }
         });
@@ -259,14 +170,10 @@
     pub fn on_register(&self, task: MetaTask) {
         if let Some(cli) = self.meta_client.as_ref() {
             let cli = cli.clone();
-<<<<<<< HEAD
-            let range_router = Arc::clone(&self.range_router);
+            let range_router = self.range_router.clone();
 
             info!("register task {:?}", task);
 
-=======
-            let range_router = self.range_router.clone();
->>>>>>> 0437c080
             self.pool.block_on(async move {
                 let task_name = task.info.get_name();
                 match cli.ranges_of_task(task_name).await {
@@ -277,12 +184,6 @@
                             ranges.inner.len()
                         );
                         // TODO implement register ranges
-<<<<<<< HEAD
-                        range_router
-                            .write()
-                            .unwrap()
-                            .register_ranges(task_name, ranges.inner);
-=======
                         range_router.lock().await.register_ranges(
                             task_name,
                             ranges
@@ -293,7 +194,6 @@
                                 })
                                 .collect(),
                         );
->>>>>>> 0437c080
                     }
                     Err(e) => {
                         error!("backup stream get tasks failed"; "error" => ?e);
