// Copyright 2021 TiKV Project Authors. Licensed under Apache-2.0.

use std::fs::OpenOptions;
use std::path::PathBuf;
use std::sync::{Arc, Mutex};
use std::{fmt, io::Write};

use engine_traits::CF_LOCK;

use tokio::io::Result as TokioResult;
use tokio::runtime::Runtime;
use tokio_stream::StreamExt;

use crate::metadata::store::{EtcdStore, MetaStore};
use crate::metadata::{MetadataClient, MetadataEvent, Task as MetaTask};
use crate::router::Router;
use crate::{errors::Result, observer::BackupStreamObserver};
use kvproto::raft_cmdpb::{CmdType, Request};
use online_config::ConfigChange;
use raftstore::coprocessor::{Cmd, CmdBatch};
use tidb_query_datatype::codec::table::decode_table_id;
use tikv::config::BackupStreamConfig;
use tikv_util::worker::{Runnable, Scheduler};
use tikv_util::{debug, error, info};

pub struct Endpoint<S: MetaStore + 'static> {
    #[allow(dead_code)]
    config: BackupStreamConfig,
    meta_client: Option<MetadataClient<S>>,
    range_router: Arc<Mutex<Router>>,
    #[allow(dead_code)]
    scheduler: Scheduler<Task>,
    #[allow(dead_code)]
    observer: BackupStreamObserver,
    pool: Runtime,
    store_id: u64,
}

impl Endpoint<EtcdStore> {
    pub fn new<E: AsRef<str>>(
        store_id: u64,
        endpoints: &dyn AsRef<[E]>,
        config: BackupStreamConfig,
        scheduler: Scheduler<Task>,
        observer: BackupStreamObserver,
    ) -> Endpoint<EtcdStore> {
        let pool = create_tokio_runtime(config.num_threads, "br-stream")
            .expect("failed to create tokio runtime for backup stream worker.");

        // TODO consider TLS?
        let cli = match pool.block_on(etcd_client::Client::connect(&endpoints, None)) {
            Ok(c) => {
                let meta_store = EtcdStore::from(c);
                Some(MetadataClient::new(meta_store, store_id))
            }
            Err(e) => {
                error!("failed to create etcd client for backup stream worker"; "error" => ?e);
                None
            }
        };

        let range_router = Arc::new(Mutex::new(Router::new()));

        if cli.is_none() {
            // unable to connect to etcd
            // may we should retry connect later
            // TODO build a error handle mechanism #error 1
            return Endpoint {
                config,
                meta_client: None,
                range_router,
                scheduler,
                observer,
                pool,
                store_id,
            };
        }

        let meta_client = cli.unwrap();
        // spawn a worker to watch task changes from etcd periodically.
        let meta_client_clone = meta_client.clone();
        let scheduler_clone = scheduler.clone();
        // TODO build a error handle mechanism #error 2
        pool.spawn(Endpoint::starts_watch_tasks(
            meta_client_clone,
            scheduler_clone,
        ));
        Endpoint {
            config,
            meta_client: Some(meta_client),
            range_router,
            scheduler,
            observer,
            pool,
            store_id,
        }
    }
}

impl<S> Endpoint<S>
where
    S: MetaStore + 'static,
{
    // TODO find a proper way to exit watch tasks
    async fn starts_watch_tasks(
        meta_client: MetadataClient<S>,
        scheduler: Scheduler<Task>,
    ) -> Result<()> {
        let tasks = meta_client.get_tasks().await?;
        for task in tasks.inner {
            info!("watch task"; "task" => ?task);
            // move task to schedule
            if let Err(e) = scheduler.schedule(Task::WatchTask(task)) {
                // TODO build a error handle mechanism #error 3
                error!("backup stream schedule task failed"; "error" => ?e);
            }
        }

        let mut watcher = meta_client.events_from(tasks.revision).await?;
        loop {
            if let Some(event) = watcher.stream.next().await {
                info!("watch event from etcd"; "event" => ?event);
                match event {
                    MetadataEvent::AddTask { task } => {
                        let t = meta_client.get_task(&task).await?;
                        if let Err(e) = scheduler.schedule(Task::WatchTask(t)) {
                            error!("backup stream schedule task failed"; "error" => ?e);
                        }
                    }
                    MetadataEvent::RemoveTask { task: _ } => {
                        // TODO implement remove task
                    }
                    MetadataEvent::Error { .. } => {
                        // TODO implement error
                    }
                }
            }
        }
    }
    // TODO use a more efficent encode kv event format
    // TODO move this function to a indepentent module.
    fn encode_event(&self, key: &[u8], value: &[u8]) -> Vec<u8> {
        let mut buf = vec![];
        let key_len = (key.len() as u32).to_ne_bytes();
        let val_len = value.len().to_ne_bytes();
        buf.extend_from_slice(&key_len);
        buf.extend_from_slice(key);
        buf.extend_from_slice(&val_len);
        buf.extend_from_slice(value);
        buf
    }

    // TODO improve the bakcup file name
    fn backup_file_name(
        &self,
        task_name: String,
        store_id: u64,
        table_id: u64,
        region_id: u64,
        cf: &str,
        t: &str,
    ) -> String {
<<<<<<< HEAD
        format!(
            "{}-{}-{}-{}-{}-{}.log",
            task_name, store_id, table_id, region_id, cf, t
        )
=======
        format!("{}-{}-{}-{}-{}-{}.log", task_name, store_id, table_id, region_id, cf, t)
>>>>>>> 36ea4637
    }

    // backup kv event to file.
    fn backup_file(&self, t: CmdType, key: Vec<u8>, value: Vec<u8>, cf: String) {
<<<<<<< HEAD
=======
        debug!(
            "backup kv";
            "cmdtype" => ?t,
            "cf" => ?cf,
            "key" => &log_wrappers::Value::key(&key),
        );
>>>>>>> 36ea4637
        if cf == CF_LOCK {
            return;
        }
        if !self.range_router.lock().unwrap().key_in_ranges(&key) {
            // drop the key not in filter
            return;
        }
<<<<<<< HEAD
        debug!(
            "backup kv";
            "cmdtype" => ?t,
            "cf" => ?cf,
            "key" => &log_wrappers::Value::key(&key),
        );
=======
>>>>>>> 36ea4637
        if let Some(task) = self.range_router.lock().unwrap().get_task_by_key(&key) {
            let cmd_type = if t == CmdType::Put { "put" } else { "delete" };
            let table_id = decode_table_id(&key).unwrap_or(0) as u64;
            let name = self.backup_file_name(task, self.store_id, table_id, 0, &cf, cmd_type);
            let file = PathBuf::from(self.config.streaming_path.clone()).join(name);
            let mut file = OpenOptions::new()
                .create(true)
                .append(true)
                .open(file)
                .unwrap();
            let bytes = self.encode_event(&key, &value);
            if let Err(e) = file.write_all(&bytes) {
                error!("backup stream write file failed"; "error" => ?e);
            }
        } else {
            // TODO handle this error
            error!(
                "backup stream not found task by given key failed";
                "key" => &log_wrappers::Value::key(&key)
            );
        }
    }

    fn backup_data(&mut self, requests: Vec<Request>) -> Result<()> {
        for mut req in requests {
            match req.get_cmd_type() {
                CmdType::Put => {
                    let mut put = req.take_put();
                    self.backup_file(req.get_cmd_type(), put.take_key(), put.take_value(), put.cf);
                }
                CmdType::Delete => {
                    let mut del = req.take_delete();
                    self.backup_file(req.get_cmd_type(), del.take_key(), Vec::new(), del.cf);
                }
                _ => {
                    debug!(
                        "backup stream skip other command";
                        "command" => ?req,
                    );
                }
            };
        }
        Ok(())
    }

    fn backup_batch(&mut self, batch: CmdBatch) -> Result<()> {
        let region_id = batch.region_id;
        for cmd in batch.into_iter(region_id) {
            let Cmd {
                index: _,
                request,
                mut response,
            } = cmd;
            if response.get_header().has_error() {
                let err_header = response.mut_header().take_error();
                error!("backup stream parse batch cmd failed"; "error" => ?err_header);
                // TODO find a proper way to handle all related error
            }
            if !request.has_admin_request() {
                self.backup_data(request.requests.into())?;
            } else {
                error!("backup stream ignore amdin request for now");
            }
        }
        Ok(())
    }

    // register task ranges
    pub fn on_register(&self, task: MetaTask) {
        if let Some(cli) = self.meta_client.as_ref() {
            let cli = cli.clone();
            let range_router = self.range_router.clone();

            info!("register task {:?}", task);

            self.pool.block_on(async move {
                let task_name = task.info.get_name();
                match cli.ranges_of_task(task_name).await {
                    Ok(ranges) => {
                        debug!(
                            "backup stream {:?} ranges len {:?}",
                            task,
                            ranges.inner.len()
                        );
                        // TODO implement register ranges
                        range_router
                            .lock()
                            .unwrap()
                            .register_ranges(task_name, ranges.inner);
                    }
                    Err(e) => {
                        error!("backup stream get tasks failed"; "error" => ?e);
                        // TODO build a error handle mechanism #error 5
                    }
                }
            });
        };
    }

    pub fn do_backup(&mut self, events: Vec<CmdBatch>) {
        for batch in events {
            if let Err(e) = self.backup_batch(batch) {
                // TODO build a error handle mechanism #error 6
                error!("backup stream failed in backup batch"; "error" => ?e);
            }
        }
    }
}

/// Create a standard tokio runtime
/// (which allows io and time reactor, involve thread memory accessor),
fn create_tokio_runtime(thread_count: usize, thread_name: &str) -> TokioResult<Runtime> {
    tokio::runtime::Builder::new_multi_thread()
        .thread_name(thread_name)
        .enable_io()
        .enable_time()
        .on_thread_start(|| {
            tikv_alloc::add_thread_memory_accessor();
        })
        .on_thread_stop(|| {
            tikv_alloc::remove_thread_memory_accessor();
        })
        .worker_threads(thread_count)
        .build()
}

pub enum Task {
    WatchTask(MetaTask),
    BatchEvent(Vec<CmdBatch>),
    ChangeConfig(ConfigChange),
}

impl fmt::Debug for Task {
    fn fmt(&self, f: &mut fmt::Formatter<'_>) -> fmt::Result {
        let mut de = f.debug_struct("BackupStreamTask");
        match self {
            Task::WatchTask(t) => de
                .field("name", &t.info.name)
                .field("table_filter", &t.info.table_filter)
                .field("start_ts", &t.info.start_ts)
                .field("end_ts", &t.info.end_ts)
                .finish(),
            Task::BatchEvent(_) => de.field("name", &"batch_event").finish(),
            Task::ChangeConfig(change) => de
                .field("name", &"change_config")
                .field("change", change)
                .finish(),
        }
    }
}

impl fmt::Display for Task {
    fn fmt(&self, f: &mut fmt::Formatter<'_>) -> fmt::Result {
        write!(f, "{:?}", self)
    }
}

impl<S> Runnable for Endpoint<S>
where
    S: MetaStore,
{
    type Task = Task;

    fn run(&mut self, task: Task) {
        debug!("run backup-stream task"; "task" => ?task);
        match task {
            Task::WatchTask(task) => self.on_register(task),
            Task::BatchEvent(events) => self.do_backup(events),
            _ => (),
        }
    }
}<|MERGE_RESOLUTION|>--- conflicted
+++ resolved
@@ -160,43 +160,27 @@
         cf: &str,
         t: &str,
     ) -> String {
-<<<<<<< HEAD
         format!(
             "{}-{}-{}-{}-{}-{}.log",
-            task_name, store_id, table_id, region_id, cf, t
+            task_name, store_id, table_id, region_id, cf, t,
         )
-=======
-        format!("{}-{}-{}-{}-{}-{}.log", task_name, store_id, table_id, region_id, cf, t)
->>>>>>> 36ea4637
     }
 
     // backup kv event to file.
     fn backup_file(&self, t: CmdType, key: Vec<u8>, value: Vec<u8>, cf: String) {
-<<<<<<< HEAD
-=======
+        if cf == CF_LOCK {
+            return;
+        }
+        if !self.range_router.lock().unwrap().key_in_ranges(&key) {
+            // drop the key not in filter
+            return;
+        }
         debug!(
             "backup kv";
             "cmdtype" => ?t,
             "cf" => ?cf,
             "key" => &log_wrappers::Value::key(&key),
         );
->>>>>>> 36ea4637
-        if cf == CF_LOCK {
-            return;
-        }
-        if !self.range_router.lock().unwrap().key_in_ranges(&key) {
-            // drop the key not in filter
-            return;
-        }
-<<<<<<< HEAD
-        debug!(
-            "backup kv";
-            "cmdtype" => ?t,
-            "cf" => ?cf,
-            "key" => &log_wrappers::Value::key(&key),
-        );
-=======
->>>>>>> 36ea4637
         if let Some(task) = self.range_router.lock().unwrap().get_task_by_key(&key) {
             let cmd_type = if t == CmdType::Put { "put" } else { "delete" };
             let table_id = decode_table_id(&key).unwrap_or(0) as u64;
