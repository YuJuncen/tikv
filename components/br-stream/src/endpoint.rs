--- conflicted
+++ resolved
@@ -62,67 +62,7 @@
     resolvers: Arc<DashMap<u64, Resolver>>,
 }
 
-<<<<<<< HEAD
-impl<R, E, RT, S> Endpoint<S, R, E, RT>
-where
-    R: RegionInfoProvider + 'static + Clone,
-    E: KvEngine,
-    RT: RaftStoreRouter<E> + 'static,
-    S: MetaStore,
-{
-    pub fn with_client(
-        store_id: u64,
-        config: BackupStreamConfig,
-        scheduler: Scheduler<Task>,
-        observer: BackupStreamObserver,
-        region_infos: R,
-        raft_router: RT,
-        meta_client: MetadataClient<S>,
-    ) -> Self {
-        let pool = create_tokio_runtime(config.num_threads, "br-stream")
-            .expect("failed to create tokio runtime for backup stream worker.");
-
-        let range_router = Router::new(
-            PathBuf::from(config.streaming_path.clone()),
-            scheduler.clone(),
-            config.temp_file_size_limit_per_task.0,
-        );
-
-        // spawn a worker to watch task changes from etcd periodically.
-        let meta_client_clone = meta_client.clone();
-        let scheduler_clone = scheduler.clone();
-        // TODO build a error handle mechanism #error 2
-        pool.spawn(async {
-            if let Err(err) =
-                Endpoint::<_, R, E, RT>::starts_watch_tasks(meta_client_clone, scheduler_clone)
-                    .await
-            {
-                err.report("failed to start watch tasks");
-            }
-        });
-        pool.spawn(Endpoint::<EtcdStore, R, E, RT>::starts_flush_ticks(
-            range_router.clone(),
-        ));
-        Endpoint {
-            config,
-            meta_client: Some(meta_client),
-            range_router,
-            scheduler,
-            observer,
-            pool,
-            store_id,
-            regions: region_infos,
-            engine: PhantomData,
-            router: raft_router,
-            resolvers: Default::default(),
-        }
-    }
-}
-
-impl<R, E, RT> Endpoint<EtcdStore, R, E, RT>
-=======
 impl<R, E, RT, PDC> Endpoint<EtcdStore, R, E, RT, PDC>
->>>>>>> 9245791a
 where
     R: RegionInfoProvider + 'static + Clone,
     E: KvEngine,
@@ -404,9 +344,6 @@
         };
     }
 
-<<<<<<< HEAD
-    pub fn on_flush(&self, task: String, store_id: u64, force: bool) {
-=======
     pub fn on_unregister(&self, task: &str) {
         let router = self.range_router.clone();
 
@@ -432,7 +369,6 @@
     }
 
     pub fn on_flush(&self, task: String, store_id: u64) {
->>>>>>> 9245791a
         let router = self.range_router.clone();
         let cli = self
             .meta_client
@@ -442,9 +378,6 @@
         let pd_cli = self.pd_client.clone();
         let resolvers = self.resolvers.clone();
         self.pool.spawn(async move {
-<<<<<<< HEAD
-            if let Some(rts) = router.do_flush(&task, store_id, force).await {
-=======
             // NOTE: Maybe push down the resolve step to the router?
             //       Or if there are too many duplicated `Flush` command, we may do some useless works.
             let new_rts = Self::try_resolve(pd_cli.clone(), resolvers).await;
@@ -465,7 +398,6 @@
                     Error::from(err).report("failed to update service safe point!");
                     // don't give up?
                 }
->>>>>>> 9245791a
                 if let Err(err) = cli.step_task(&task, rts).await {
                     err.report(format!("on flushing task {}", task));
                     // we can advance the progress at next time.
