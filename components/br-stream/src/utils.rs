// Copyright 2021 TiKV Project Authors. Licensed under Apache-2.0.
use std::{
    borrow::Borrow,
    collections::{hash_map::RandomState, BTreeMap, HashMap},
    ops::{Bound, RangeBounds},
    time::Duration,
};

use crate::errors::{Error, Result};

use engine_traits::{CfName, CF_DEFAULT, CF_LOCK, CF_RAFT, CF_WRITE};
use futures::{channel::mpsc, executor::block_on, StreamExt};
use kvproto::raft_cmdpb::{CmdType, Request};
use raft::StateRole;
use raftstore::{coprocessor::RegionInfoProvider, RegionInfo};

use tikv_util::{box_err, time::Instant, warn, Either};
use tokio::sync::{Mutex, RwLock};
use txn_types::Key;

/// wrap a user key with encoded data key.
pub fn wrap_key(v: Vec<u8>) -> Vec<u8> {
    // TODO: encode in place.
    let key = Key::from_raw(v.as_slice()).into_encoded();
    key
}

/// Transform a str to a [`engine_traits::CfName`]\(`&'static str`).
/// If the argument isn't one of `""`, `"DEFAULT"`, `"default"`, `"WRITE"`, `"write"`, `"LOCK"`, `"lock"`...
/// returns "ERR_CF". (Which would be ignored then.)
pub fn cf_name(s: &str) -> CfName {
    match s {
        "" | "DEFAULT" | "default" => CF_DEFAULT,
        "WRITE" | "write" => CF_WRITE,
        "LOCK" | "lock" => CF_LOCK,
        "RAFT" | "raft" => CF_RAFT,
        _ => {
            Error::Other(box_err!("unknown cf name {}", s)).report("");
            "ERR_CF"
        }
    }
}

pub fn redact(key: &impl AsRef<[u8]>) -> log_wrappers::Value<'_> {
    log_wrappers::Value::key(key.as_ref())
}

/// RegionPager seeks regions with leader role in the range.
pub struct RegionPager<P> {
    regions: P,
    start_key: Vec<u8>,
    end_key: Vec<u8>,
    reach_last_region: bool,
}

impl<P: RegionInfoProvider> RegionPager<P> {
    pub fn scan_from(regions: P, start_key: Vec<u8>, end_key: Vec<u8>) -> Self {
        Self {
            regions,
            start_key,
            end_key,
            reach_last_region: false,
        }
    }

    pub fn next_page(&mut self, size: usize) -> Result<Vec<RegionInfo>> {
        if self.start_key >= self.end_key || self.reach_last_region {
            return Ok(vec![]);
        }

        let (mut tx, rx) = mpsc::channel(size);
        let end_key = self.end_key.clone();
        self.regions
            .seek_region(
                &self.start_key,
                Box::new(move |i| {
                    let r = i
                        .filter(|r| r.role == StateRole::Leader)
                        .take(size)
                        .take_while(|r| r.region.start_key < end_key)
                        .try_for_each(|r| tx.try_send(r.clone()));
                    if let Err(_err) = r {
                        warn!("failed to scan region and send to initlizer")
                    }
                }),
            )
            .map_err(|err| {
                Error::Other(box_err!(
                    "failed to seek region for start key {}: {}",
                    redact(&self.start_key),
                    err
                ))
            })?;
        let collected_regions = block_on(rx.collect::<Vec<_>>());
        self.start_key = collected_regions
            .last()
            .map(|region| region.region.end_key.to_owned())
            // no leader region found.
            .unwrap_or_default();
        if self.start_key.is_empty() {
            self.reach_last_region = true;
        }
        Ok(collected_regions)
    }
}

/// StopWatch is a utility for record time cost in multi-stage tasks.
/// NOTE: Maybe it should be generic over somewhat Clock type?
pub struct StopWatch(Instant);

impl StopWatch {
    /// Create a new stopwatch via current time.
    pub fn new() -> Self {
        Self(Instant::now_coarse())
    }

    /// Get time elapsed since last lap (or creation if the first time).
    pub fn lap(&mut self) -> Duration {
        let elapsed = self.0.saturating_elapsed();
        self.0 = Instant::now_coarse();
        elapsed
    }
}

/// Slot is a shareable slot in the slot map.
pub type Slot<T> = Mutex<T>;

/// SlotMap is a trivial concurrent map which sharding over each key.
/// NOTE: Maybe we can use dashmap for replacing the RwLock.
pub type SlotMap<K, V, S = RandomState> = RwLock<HashMap<K, Slot<V>, S>>;

/// Like `..=val`(a.k.a. `RangeToInclusive`), but allows `val` being a reference to DSTs.
struct RangeToInclusiveRef<'a, T: ?Sized>(&'a T);

impl<'a, T: ?Sized> RangeBounds<T> for RangeToInclusiveRef<'a, T> {
    fn start_bound(&self) -> Bound<&T> {
        Bound::Unbounded
    }

    fn end_bound(&self) -> Bound<&T> {
        Bound::Included(self.0)
    }
}

struct RangeToExclusiveRef<'a, T: ?Sized>(&'a T);

impl<'a, T: ?Sized> RangeBounds<T> for RangeToExclusiveRef<'a, T> {
    fn start_bound(&self) -> Bound<&T> {
        Bound::Unbounded
    }

    fn end_bound(&self) -> Bound<&T> {
        Bound::Excluded(self.0)
    }
}
#[derive(Default, Debug, Clone)]
pub struct SegmentMap<K: Ord, V>(BTreeMap<K, SegmentValue<K, V>>);

#[derive(Clone, Debug)]
pub struct SegmentValue<R, T> {
    pub range_end: R,
    pub item: T,
}

/// A container for holding ranges without overlapping.
/// supports fast(`O(log(n))`) query of overlapping and points in segments.
///
/// Maybe replace it with extended binary search tree or the real segment tree?
/// So it can contains overlapping segments.
pub type SegmentSet<T> = SegmentMap<T, ()>;

impl<K: Ord, V: Default> SegmentMap<K, V> {
    /// Try to add a element into the segment tree, with default value.
    /// (This is useful when using the segment tree as a `Set`, i.e. `SegmentMap<T, ()>`)
    ///
    /// - If no overlapping, insert the range into the tree and returns `true`.
    /// - If overlapping detected, do nothing and return `false`.
    pub fn add(&mut self, (start, end): (K, K)) -> bool {
        self.insert((start, end), V::default())
    }
}

struct RangeToExclusiveRef<'a, T: ?Sized>(&'a T);

impl<'a, T: ?Sized> RangeBounds<T> for RangeToExclusiveRef<'a, T> {
    fn start_bound(&self) -> Bound<&T> {
        Bound::Unbounded
    }

    fn end_bound(&self) -> Bound<&T> {
        Bound::Excluded(self.0)
    }
}

impl<K: Ord, V> SegmentMap<K, V> {
    /// Like `add`, but insert a value associated to the key.
    pub fn insert(&mut self, (start, end): (K, K), value: V) -> bool {
        if self.is_overlapping((&start, &end)) {
            return false;
        }
        self.0.insert(
            start,
            SegmentValue {
                range_end: end,
                item: value,
            },
        );
        true
    }

    /// Find a segment with its associated value by the point.
    pub fn get_by_point<R>(&self, point: &R) -> Option<(&K, &K, &V)>
    where
        K: Borrow<R>,
        R: Ord + ?Sized,
    {
        self.0
            .range(RangeToInclusiveRef(point))
            .next_back()
            .filter(|(_, end)| <K as Borrow<R>>::borrow(&end.range_end) > point)
            .map(|(k, v)| (k, &v.range_end, &v.item))
    }

    /// Like `get_by_point`, but omit the segment.
    pub fn get_value_by_point<R>(&self, point: &R) -> Option<&V>
    where
        K: Borrow<R>,
        R: Ord + ?Sized,
    {
        self.get_by_point(point).map(|(_, _, v)| v)
    }

    /// Like `get_by_point`, but omit the segment.
    pub fn get_interval_by_point<R>(&self, point: &R) -> Option<(&K, &K)>
    where
        K: Borrow<R>,
        R: Ord + ?Sized,
    {
        self.get_by_point(point).map(|(k, v, _)| (k, v))
    }

    /// Check whether the range is overlapping with any range in the segment tree.
    pub fn is_overlapping<R>(&self, range: (&R, &R)) -> bool
    where
        K: Borrow<R>,
        R: Ord + ?Sized,
    {
        // o: The Start Key.
        // e: The End Key.
        // +: The Boundary of Candidate Range.
        // |------+-s----+----e----|
        // Firstly, we check whether the start point is in some range.
        // if true, it must be overlapping.
        let overlap_with_start = self.get_interval_by_point(range.0).is_some();
        // |--s----+-----+----e----|
        // Otherwise, the possibility of being overlapping would be there are some sub range
        // of the queried range...
        // |--s----+----e----+-----|
        // ...Or the end key is contained by some Range.
        // For faster query, we merged the two cases together.
        let covered_by_the_range = self
<<<<<<< HEAD
            .0
            // When querying possibility of overlapping by end key,
            // we don't want the range [end key, ...) become a candidate.
            // (which is impossible to overlapping with the range)
            .range(RangeToExclusiveRef(range.1))
            .next_back()
            .filter(|(start, end)| {
                <K as Borrow<R>>::borrow(&end.range_end) > range.1
                    || <K as Borrow<R>>::borrow(start) > range.0
            })
            .is_some();
        overlap_with_start || covered_by_the_range
=======
             .0
             // When querying possibility of overlapping by end key,
             // we don't want the range [end key, ...) become a candidate.
             // (which is impossible to overlapping with the range)
             .range(RangeToExclusiveRef(range.1))
             .next_back()
             .filter(|(start, end)| {
                 <K as Borrow<R>>::borrow(&end.range_end) > range.1
                     || <K as Borrow<R>>::borrow(start) > range.0
             })
             .is_some();
        overlap_with_start || covered_by_the_range
    }

    pub fn get_inner(&mut self) -> &mut BTreeMap<K, SegmentValue<K, V>> {
        &mut self.0
>>>>>>> 9245791a
    }
}

/// transform a [`RaftCmdRequest`] to `(key, value, cf)` triple.
/// once it contains a write request, extract it, and return `Left((key, value, cf))`,
/// otherwise return the request itself via `Right`.
pub fn request_to_triple(mut req: Request) -> Either<(Vec<u8>, Vec<u8>, CfName), Request> {
    let (key, value, cf) = match req.get_cmd_type() {
        CmdType::Put => {
            let mut put = req.take_put();
            (put.take_key(), put.take_value(), put.cf)
        }
        CmdType::Delete => {
            let mut del = req.take_delete();
            (del.take_key(), Vec::new(), del.cf)
        }
        _ => return Either::Right(req),
    };
    Either::Left((key, value, cf_name(cf.as_str())))
}

/// `try_send!(s: Scheduler<T>, task: T)` tries to send a task to the scheduler,
/// once meet an error, would report it, with the current file and line (so it is made as a macro).    
/// returns whether it success.
#[macro_export(crate)]
macro_rules! try_send {
    ($s: expr, $task: expr) => {
        match $s.schedule($task) {
            Err(err) => {
                $crate::errors::Error::from(err).report(concat!(
                    "[",
                    file!(),
                    ":",
                    line!(),
                    "]",
                    "failed to schedule task"
                ));
                false
            }
            Ok(_) => true,
        }
    };
}

#[cfg(test)]
mod test {
    use crate::utils::SegmentMap;

    #[test]
    fn test_segment_tree() {
        let mut tree = SegmentMap::default();
        assert!(tree.add((1, 4)));
        assert!(tree.add((4, 8)));
        assert!(tree.add((42, 46)));
        assert!(!tree.add((3, 8)));
        assert!(tree.insert((47, 88), "hello".to_owned()));
        assert_eq!(
            tree.get_value_by_point(&49).map(String::as_str),
            Some("hello")
        );
        assert_eq!(tree.get_interval_by_point(&3), Some((&1, &4)));
        assert_eq!(tree.get_interval_by_point(&7), Some((&4, &8)));
        assert_eq!(tree.get_interval_by_point(&90), None);
        assert!(tree.is_overlapping((&1, &3)));
        assert!(tree.is_overlapping((&7, &9)));
        assert!(!tree.is_overlapping((&8, &42)));
        assert!(!tree.is_overlapping((&9, &10)));
        assert!(tree.is_overlapping((&2, &10)));
        assert!(tree.is_overlapping((&0, &9999999)));
    }
}<|MERGE_RESOLUTION|>--- conflicted
+++ resolved
@@ -259,20 +259,6 @@
         // ...Or the end key is contained by some Range.
         // For faster query, we merged the two cases together.
         let covered_by_the_range = self
-<<<<<<< HEAD
-            .0
-            // When querying possibility of overlapping by end key,
-            // we don't want the range [end key, ...) become a candidate.
-            // (which is impossible to overlapping with the range)
-            .range(RangeToExclusiveRef(range.1))
-            .next_back()
-            .filter(|(start, end)| {
-                <K as Borrow<R>>::borrow(&end.range_end) > range.1
-                    || <K as Borrow<R>>::borrow(start) > range.0
-            })
-            .is_some();
-        overlap_with_start || covered_by_the_range
-=======
              .0
              // When querying possibility of overlapping by end key,
              // we don't want the range [end key, ...) become a candidate.
@@ -289,7 +275,6 @@
 
     pub fn get_inner(&mut self) -> &mut BTreeMap<K, SegmentValue<K, V>> {
         &mut self.0
->>>>>>> 9245791a
     }
 }
 
