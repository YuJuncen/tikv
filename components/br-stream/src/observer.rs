--- conflicted
+++ resolved
@@ -298,17 +298,11 @@
         o.register_region(&r);
         let task = rx.recv_timeout(Duration::from_secs(0)).unwrap().unwrap();
         let handle = ObserveHandle::new();
-<<<<<<< HEAD
-        assert_matches!(task, Task::ModifyObserve(ObserveOp::Start { region, .. }) => {
-            o.subs.register_region(region.get_id(), handle.clone())
-        });
-=======
-        if let Task::ModifyObserve(ObserveOp::Start { region }) = task {
+        if let Task::ModifyObserve(ObserveOp::Start { region, .. }) = task {
             o.subs.register_region(region.get_id(), handle.clone());
         } else {
             panic!("not match, it is {:?}", task);
         }
->>>>>>> 54473c96
 
         // Test events with key in the range can be observed.
         let observe_info = CmdObserveInfo::from_handle(handle.clone(), ObserveHandle::new());
