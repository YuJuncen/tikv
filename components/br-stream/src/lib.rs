--- conflicted
+++ resolved
@@ -1,14 +1,10 @@
-<<<<<<< HEAD
-// Copyright 021 TiKV Project Authors. Licensed under Apache-2.0.
-pub mod config;
-mod endpoint;
-=======
 // Copyright 2021 TiKV Project Authors. Licensed under Apache-2.0.
 #![feature(inherent_ascii_escape)]
 
->>>>>>> 33128069
 pub mod errors;
 pub mod metadata;
 pub mod observer;
+pub mod config;
+mod endpoint;
 
 pub use endpoint::Endpoint;