// Copyright 2021 TiKV Project Authors. Licensed under Apache-2.0.
use std::{
    collections::{BTreeMap, HashMap},
    io,
    path::{Path, PathBuf},
    result,
    sync::{
        atomic::{AtomicBool, AtomicPtr, AtomicUsize, Ordering},
        Arc, RwLock as SyncRwLock,
    },
    time::Duration,
};

use crate::{
    annotate,
    codec::Encoder,
    endpoint::Task,
    errors::Error,
    metadata::StreamTask,
    metrics::SKIP_KV_COUNTER,
    utils::{self, SlotMap},
};

use super::errors::Result;

use engine_traits::{CfName, CF_DEFAULT, CF_LOCK, CF_WRITE};

use external_storage::{BackendConfig, UnpinReader};
use external_storage_export::{create_storage, ExternalStorage};

use futures::io::{AllowStdIo, Cursor};
use kvproto::{
    brpb::{DataFileInfo, FileType, Metadata},
    raft_cmdpb::CmdType,
};
use openssl::hash::{Hasher, MessageDigest};
use protobuf::Message;
use raftstore::coprocessor::CmdBatch;
use resolved_ts::Resolver;
use slog_global::debug;
use tidb_query_datatype::codec::table::decode_table_id;

use tikv_util::{
    box_err, defer, error, info,
    time::{Instant, Limiter},
    warn,
    worker::Scheduler,
    Either,
};
use tokio::io::AsyncWriteExt;
use tokio::sync::Mutex;
use tokio::{fs::remove_file, fs::File};
use txn_types::{Key, Lock, TimeStamp};

const FLUSH_STORAGE_INTERVAL: u64 = 300;

#[derive(Debug)]
pub struct ApplyEvent {
    key: Vec<u8>,
    value: Vec<u8>,
    cf: String,
    region_id: u64,
    region_resolved_ts: u64,
    cmd_type: CmdType,
}

impl ApplyEvent {
    /// Convert a [CmdBatch] to a vector of events. Ignoring admin / error commands.
    /// Assuming the resolved ts of the region is `resolved_ts`.
    /// Note: the resolved ts cannot be advanced if there is no command,
    ///       maybe we also need to update resolved_ts when flushing?
    pub fn from_cmd_batch(cmd: CmdBatch, resolver: &mut Resolver) -> Vec<Self> {
        let region_id = cmd.region_id;
        let mut result = vec![];
        for req in cmd
            .cmds
            .into_iter()
            .filter(|cmd| {
                // We will add some log then, this is just a template.
                #[allow(clippy::if_same_then_else)]
                #[allow(clippy::needless_bool)]
                if cmd.response.get_header().has_error() {
                    // Add some log for skipping the error.
                    false
                } else if cmd.request.has_admin_request() {
                    // Add some log for skipping the admin request.
                    false
                } else {
                    true
                }
            })
            .flat_map(|mut cmd| cmd.request.take_requests().into_iter())
        {
            let cmd_type = req.get_cmd_type();

            let (key, value, cf) = match utils::request_to_triple(req) {
                Either::Left(t) => t,
                Either::Right(req) => {
                    debug!("ignoring unexpected request"; "type" => ?req.get_cmd_type());
                    SKIP_KV_COUNTER.inc();
                    continue;
                }
            };
            if cf == CF_LOCK {
                match cmd_type {
                    CmdType::Put => {
                        match Lock::parse(&value).map_err(|err| {
                            annotate!(
                                err,
                                "failed to parse lock (value = {})",
                                utils::redact(&value)
                            )
                        }) {
                            Ok(lock) => resolver.track_lock(lock.ts, key, None),
                            Err(err) => err.report(format!("region id = {}", region_id)),
                        }
                    }
                    CmdType::Delete => resolver.untrack_lock(&key, None),
                    _ => {}
                }
                continue;
            }
            // use the key ts as min_ts would be safe.
            // - if it is uncommitted, the lock would be tracked, preventing resolved ts
            //   advanced incorrectly.
            // - if it is committed, it is safe(hopefully) to advance resolved ts to it.
            //   (Will something like one PC break this?)
            // note: maybe get this ts from PD? The current implement cannot advance the resolved ts
            //       if there is no write.
            let region_resolved_ts = resolver
                .resolve(Key::decode_ts_from(&key).unwrap_or_default())
                .into_inner();
            let item = Self {
                key,
                value,
                cf,
                region_id,
                region_resolved_ts,
                cmd_type,
            };
            if item.should_record() {
                result.push(item);
            }
        }
        result
    }

    /// make an apply event from a prewrite record kv pair.
    pub fn from_prewrite(key: Vec<u8>, value: Vec<u8>, region: u64) -> Self {
        Self {
            key,
            value,
            // Uncommitted (prewrite) records can only exist at default CF.
            cf: CF_DEFAULT.to_owned(),
            region_id: region,
            // The prewrite hasn't been committed -- we cannot get more information about it.
            region_resolved_ts: 0,
            cmd_type: CmdType::Put,
        }
    }

    /// make an apply event from a committed KV pair.
    pub fn from_committed(cf: CfName, key: Vec<u8>, value: Vec<u8>, region: u64) -> Result<Self> {
        let key = Key::from_encoded(key);
        // Once we can scan the write key, the txn must be committed.
        let resolved_ts = utils::get_ts(&key)?;
        Ok(Self {
            key: key.into_encoded(),
            value,
            cf: cf.to_owned(),
            region_id: region,
            region_resolved_ts: resolved_ts.into_inner(),
            cmd_type: CmdType::Put,
        })
    }

    /// Check whether the key associate to the event is a meta key.
    pub fn is_meta(&self) -> bool {
        // Can we make things not looking so hacky?
        self.key.starts_with(b"m")
    }

    /// Check whether the event should be recorded.
    /// (We would ignore LOCK cf)
    pub fn should_record(&self) -> bool {
        let cf_can_handle = self.cf == CF_DEFAULT || self.cf == CF_WRITE;
        // should we handle prewrite here?
        let cmd_can_handle = self.cmd_type == CmdType::Delete || self.cmd_type == CmdType::Put;
        cf_can_handle && cmd_can_handle
    }

    /// The size of the event.
    pub fn size(&self) -> usize {
        self.key.len() + self.value.len()
    }
}

/// The shared version of router.
#[derive(Debug, Clone)]
pub struct Router(Arc<RouterInner>);

impl Router {
    /// Create a new router with the temporary folder.
    pub fn new(prefix: PathBuf, scheduler: Scheduler<Task>, temp_file_size_limit: u64) -> Self {
        Self(Arc::new(RouterInner::new(
            prefix,
            scheduler,
            temp_file_size_limit,
        )))
    }
}

impl std::ops::Deref for Router {
    type Target = RouterInner;

    fn deref(&self) -> &Self::Target {
        Arc::deref(&self.0)
    }
}

/// An Router for Backup Stream.
///
/// It works as a table-filter.
///   1. route the kv event to different task
///   2. filter the kv event not belong to the task
// TODO maybe we should introduce table key from tidb_query_datatype module.
pub struct RouterInner {
    // TODO find a proper way to record the ranges of table_filter.
    // TODO replace all map like things with lock free map, to get rid of the Mutex.
    /// The index for search tasks by range.
    /// It uses the `start_key` of range as the key.
    /// Given there isn't overlapping, we can simply use binary search to find
    /// which range a point belongs to.
    ranges: SyncRwLock<BTreeMap<KeyRange, TaskRange>>,
    /// The temporary files associated to some task.
    tasks: Mutex<HashMap<String, Arc<StreamTaskInfo>>>,
    /// The temporary directory for all tasks.
    prefix: PathBuf,

    /// The handle to Endpoint, we should send `Flush` to endpoint if there are too many temporary files.
    scheduler: Scheduler<Task>,
    /// The size limit of temporary file per task.
    temp_file_size_limit: u64,
}

impl std::fmt::Debug for RouterInner {
    fn fmt(&self, f: &mut std::fmt::Formatter<'_>) -> std::fmt::Result {
        f.debug_struct("RouterInner")
            .field("ranges", &self.ranges)
            .field("tasks", &self.tasks)
            .field("prefix", &self.prefix)
            .finish()
    }
}

impl RouterInner {
    pub fn new(prefix: PathBuf, scheduler: Scheduler<Task>, temp_file_size_limit: u64) -> Self {
        RouterInner {
            ranges: SyncRwLock::new(BTreeMap::default()),
            tasks: Mutex::new(HashMap::default()),
            prefix,
            scheduler,
            temp_file_size_limit,
        }
    }

    /// Register some ranges associated to some task.
    /// Because the observer interface yields encoded data key, the key should be ENCODED DATA KEY too.    
    /// (i.e. encoded by `Key::from_raw(key).into_encoded()`, [`utils::wrap_key`] could be a shortcut.).    
    /// We keep ranges in memory to filter kv events not in these ranges.  
    fn register_ranges(&self, task_name: &str, ranges: Vec<(Vec<u8>, Vec<u8>)>) {
        // TODO reigister ranges to filter kv event
        // register ranges has two main purpose.
        // 1. filter kv event that no need to backup
        // 2. route kv event to the corresponding file.

        let mut w = self.ranges.write().unwrap();
        for range in ranges {
            let key_range = KeyRange(range.0);
            let task_range = TaskRange {
                end: range.1,
                task_name: task_name.to_string(),
            };
            debug!(
                "backup stream register observe range";
                "task_name" => task_name,
                "start_key" => &log_wrappers::Value::key(&key_range.0),
                "end_key" => &log_wrappers::Value::key(&task_range.end),
            );
            w.insert(key_range, task_range);
        }
    }

    // register task info ans range info to router
    pub async fn register_task(
        &self,
        mut task: StreamTask,
        ranges: Vec<(Vec<u8>, Vec<u8>)>,
    ) -> Result<()> {
        let task_name = task.info.take_name();

        // register ragnes
        self.register_ranges(&task_name, ranges);

        // register task info
        let prefix_path = self.prefix.join(&task_name);
        let stream_task = StreamTaskInfo::new(prefix_path, task).await?;

        let _ = self
            .tasks
            .lock()
            .await
            .insert(task_name, Arc::new(stream_task));
        Ok(())
    }

    /// get the task name by a key.
    pub fn get_task_by_key(&self, key: &[u8]) -> Option<String> {
        // TODO avoid key.to_vec()
        let r = self.ranges.read().unwrap();
        let k = &KeyRange(key.to_vec());
        r.range(..k)
            .next_back()
            .filter(|r| key <= &r.1.end[..] && key >= &r.0.0[..])
            .map_or_else(
                || {
                    r.range(k..)
                        .next()
                        .filter(|r| key <= &r.1.end[..] && key >= &r.0.0[..])
                        .map(|r| r.1.task_name.clone())
                },
                |r| Some(r.1.task_name.clone()),
            )
    }

    pub async fn get_task_info(&self, task_name: &str) -> Result<Arc<StreamTaskInfo>> {
        let task_info = match self.tasks.lock().await.get(task_name) {
            Some(t) => t.clone(),
            None => {
                info!("backup stream no task"; "task" => ?task_name);
                return Err(Error::NoSuchTask {
                    task_name: task_name.to_string(),
                });
            }
        };
        Ok(task_info)
    }

    pub async fn on_event(&self, kv: ApplyEvent) -> Result<()> {
        if let Some(task) = self.get_task_by_key(&kv.key) {
            debug!(
                "backup stream kv";
                "cmdtype" => ?kv.cmd_type,
                "cf" => ?kv.cf,
                "key" => &log_wrappers::Value::key(&kv.key),
            );

            let task_info = self.get_task_info(&task).await?;
            task_info.on_event(kv).await?;

            // When this event make the size of temporary files exceeds the size limit, make a flush.
            // Note that we only flush if the size is less than the limit before the event,
            // or we may send multiplied flush requests.
            debug!(
                "backup stream statics size";
                "task" => ?task,
                "next_size" => task_info.total_size(),
                "size_limit" => self.temp_file_size_limit,
            );
            let cur_size = task_info.total_size();
            if cur_size > self.temp_file_size_limit && !task_info.is_flushing() {
                info!("try flushing task"; "task" => %task, "size" => %cur_size);
                if task_info.set_flushing_status_cas(false, true).is_ok() {
                    if let Err(e) = self.scheduler.schedule(Task::Flush(task)) {
                        error!("backup stream schedule task failed"; "error" => ?e);
                        task_info.set_flushing_status(false);
                    }
                }
            }
        }
        Ok(())
    }

    /// flush the specified task, once once success, return the min resolved ts of this flush.
    /// returns `None` if failed.
    pub async fn do_flush(&self, task_name: &str, store_id: u64) -> Option<u64> {
        debug!("backup stream do flush"; "task" => task_name);
        match self.tasks.lock().await.get(task_name) {
            Some(task_info) => {
                let result = task_info.do_flush(store_id).await;
                if let Err(ref e) = result {
                    warn!("backup steam do flush fail"; "err" => ?e);
                }

                // set false to flushing whether success or fail
                task_info.set_flushing_status(false);

                result.ok().flatten()
            }
<<<<<<< HEAD
            _ => None,
=======
            // set false to flushing whether success or fail
            task_info.set_flushing_status(false);
            task_info.update_flush_time();
>>>>>>> 2a635788
        }
    }
}

/// The handle of a temporary file.
#[derive(Debug, PartialEq, Eq, Clone, Hash)]
struct TempFileKey {
    is_meta: bool,
    table_id: i64,
    region_id: u64,
    cf: String,
    cmd_type: CmdType,
}

impl TempFileKey {
    /// Create the key for an event. The key can be used to find which temporary file the event should be stored.
    fn of(kv: &ApplyEvent) -> Self {
        let table_id = if kv.is_meta() {
            // Force table id of meta key be zero.
            0
        } else {
            // When we cannot extract the table key, use 0 for the table key(perhaps we insert meta key here.).
            // Can we emit the copy here(or at least, take a slice of key instead of decoding the whole key)?
            Key::from_encoded_slice(&kv.key)
                .into_raw()
                .ok()
                .and_then(|decoded_key| decode_table_id(&decoded_key).ok())
                .unwrap_or(0)
        };
        Self {
            is_meta: kv.is_meta(),
            table_id,
            region_id: kv.region_id,
            cf: kv.cf.clone(),
            cmd_type: kv.cmd_type,
        }
    }

    fn get_file_type(&self) -> FileType {
        let file_type = match self.cmd_type {
            CmdType::Put => FileType::Put,
            CmdType::Delete => FileType::Delete,
            _ => {
                warn!("error cmdtype"; "cmdtype" => ?self.cmd_type);
                panic!("error CmdType");
            }
        };
        file_type
    }

    /// The full name of the file owns the key.
    fn temp_file_name(&self) -> String {
        if self.is_meta {
            format!(
                "meta_{:08}_{}_{:?}_{}.temp.log",
                self.region_id,
                self.cf,
                self.cmd_type,
                TimeStamp::physical_now(),
            )
        } else {
            format!(
                "{:08}_{:08}_{}_{:?}_{}.temp.log",
                self.table_id,
                self.region_id,
                self.cf,
                self.cmd_type,
                TimeStamp::physical_now(),
            )
        }
    }

    fn path_to_log_file(&self, min_ts: u64) -> String {
        format!(
            // "/v1/t{:012}/{:012}-{}.log",
            "v1_t{:012}_{:012}-{}.log",
            self.table_id,
            min_ts,
            uuid::Uuid::new_v4()
        )
    }

    fn path_to_schema_file(min_ts: u64) -> String {
        // format!("/v1/m/{:012}-{}.log", min_ts, uuid::Uuid::new_v4())
        format!("v1_m{:012}-{}.log", min_ts, uuid::Uuid::new_v4())
    }

    fn file_name(&self, min_ts: TimeStamp) -> String {
        if self.is_meta {
            Self::path_to_schema_file(min_ts.into_inner())
        } else {
            self.path_to_log_file(min_ts.into_inner())
        }
    }
}

pub struct StreamTaskInfo {
    task: StreamTask,
    /// support external storage. eg local/s3.
    storage: Box<dyn ExternalStorage>,
    /// The parent directory of temporary files.
    temp_dir: PathBuf,
    /// The temporary file index. Both meta (m prefixed keys) and data (t prefixed keys).
    files: SlotMap<TempFileKey, DataFile>,
    /// flushing_files contains files pending flush.
    flushing_files: SlotMap<TempFileKey, DataFile>,
    /// last_flush_ts represents last time this task flushed to storage.
    last_flush_time: AtomicPtr<Instant>,
    /// flush_interval represents the tick interval of flush, setting by users.
    flush_interval: Duration,
    /// The min resolved TS of all regions involved.
    min_resolved_ts: TimeStamp,
    /// Total size of all temporary files in byte.
    total_size: AtomicUsize,
    /// This should only be set to `true` by `compare_and_set(current=false, value=ture)`.
    /// The thread who setting it to `true` takes the responsibility of sending the request to the
    /// scheduler for flushing the files then.
    ///
    /// If the request failed, that thread can set it to `false` back then.
    flushing: AtomicBool,
}

impl std::fmt::Debug for StreamTaskInfo {
    fn fmt(&self, f: &mut std::fmt::Formatter<'_>) -> std::fmt::Result {
        f.debug_struct("StreamTaskInfo")
            .field("task", &self.task.info.name)
            .field("temp_dir", &self.temp_dir)
            .field("min_resolved_ts", &self.min_resolved_ts)
            .field("total_size", &self.total_size)
            .field("flushing", &self.flushing)
            .finish()
    }
}

impl StreamTaskInfo {
    /// Create a new temporary file set at the `temp_dir`.
    pub async fn new(temp_dir: PathBuf, task: StreamTask) -> Result<Self> {
        tokio::fs::create_dir_all(&temp_dir).await?;
        let storage = create_storage(task.info.get_storage(), BackendConfig::default())?;
        Ok(Self {
            task,
            storage,
            temp_dir,
            min_resolved_ts: TimeStamp::max(),
            files: SlotMap::default(),
            flushing_files: SlotMap::default(),
            last_flush_time: AtomicPtr::new(Box::into_raw(Box::new(Instant::now()))),
            // TODO make this config set by config or task?
            flush_interval: Duration::from_secs(FLUSH_STORAGE_INTERVAL),
            total_size: AtomicUsize::new(0),
            flushing: AtomicBool::new(false),
        })
    }

    /// Append a event to the files. This wouldn't trigger `fsync` syscall.
    /// i.e. No guarantee of persistence.
    pub async fn on_event(&self, kv: ApplyEvent) -> Result<()> {
        let now = Instant::now_coarse();
        defer! { crate::metrics::ON_EVENT_COST_HISTOGRAM.with_label_values(&["write_to_tempfile"]).observe(now.saturating_elapsed_secs()) }
        let key = TempFileKey::of(&kv);

        if let Some(f) = self.files.read().await.get(&key) {
            self.total_size
                .fetch_add(f.lock().await.on_event(kv).await?, Ordering::SeqCst);
            return Ok(());
        }

        // slow path: try to insert the element.
        let mut w = self.files.write().await;
        // double check before insert. there may be someone already insert that
        // when we are waiting for the write lock.
        if !w.contains_key(&key) {
            let path = self.temp_dir.join(key.temp_file_name());
            let val = Mutex::new(DataFile::new(path).await?);
            w.insert(key.clone(), val);
        }

        let f = w.get(&key).unwrap();
        self.total_size
            .fetch_add(f.lock().await.on_event(kv).await?, Ordering::SeqCst);

        Ok(())
    }

    pub fn get_last_flush_time(&self) -> Instant {
        unsafe { *(self.last_flush_time.load(Ordering::SeqCst) as *const Instant) }
    }

    pub fn total_size(&self) -> u64 {
        self.total_size.load(Ordering::SeqCst) as _
    }

    /// Flush all template files and generate corresponding metadata.
    pub async fn generate_metadata(&self, store_id: u64) -> Result<MetadataInfo> {
        let w = self.flushing_files.read().await;
        // Let's flush all files first...
        futures::future::join_all(
            w.iter()
                .map(|(_, f)| async move { f.lock().await.inner.sync_all().await }),
        )
        .await
        .into_iter()
        .map(|r| r.map_err(Error::from))
        .fold(Ok(()), Result::and)?;

        let mut metadata = MetadataInfo::with_capacity(w.len());
        metadata.set_store_id(store_id);
        for (file_key, data_file) in w.iter() {
            let mut data_file = data_file.lock().await;
            let file_meta = data_file.generate_metadata(file_key)?;
            metadata.push(file_meta)
        }
        Ok(metadata)
    }

    pub fn set_flushing_status_cas(&self, expect: bool, new: bool) -> result::Result<bool, bool> {
        self.flushing
            .compare_exchange(expect, new, Ordering::SeqCst, Ordering::SeqCst)
    }

    pub fn set_flushing_status(&self, set_flushing: bool) {
        self.flushing.store(set_flushing, Ordering::SeqCst);
    }

    pub fn update_flush_time(&self) {
        let ptr = self
            .last_flush_time
            .swap(Box::into_raw(Box::new(Instant::now())), Ordering::SeqCst);
        // manual gc last instant
        unsafe { Box::from_raw(ptr) };
    }

    pub fn should_flush(&self) -> bool {
        self.get_last_flush_time().saturating_elapsed() >= self.flush_interval
    }

    pub fn is_flushing(&self) -> bool {
        self.flushing.load(Ordering::SeqCst)
    }

    /// move need-flushing files to flushing_files.
    pub async fn move_to_flushing_files(&self) -> &Self {
        let mut w = self.files.write().await;
        for (k, v) in w.drain() {
            self.flushing_files.write().await.insert(k, v);
        }
        self
    }

    pub async fn clear_flushing_files(&self) {
        for (_, v) in self.flushing_files.write().await.drain() {
            let data_file = v.lock().await;
            self.total_size
                .fetch_sub(data_file.file_size, Ordering::SeqCst);
            if let Err(e) = data_file.remove_temp_file().await {
                // if remove template failed, just skip it.
                info!("remove template file"; "err" => ?e);
            }
        }
    }

    pub async fn flush_log(&self) -> Result<()> {
        // if failed to write storage, we should retry write flushing_files.
        for (_, v) in self.flushing_files.write().await.iter() {
            let data_file = v.lock().await;
            // to do: limiter to storage
            let limiter = Limiter::builder(std::f64::INFINITY).build();
            let reader = std::fs::File::open(data_file.local_path.clone()).unwrap();
            let reader = UnpinReader(Box::new(limiter.limit(AllowStdIo::new(reader))));
            let filepath = &data_file.storage_path;

            let ret = self.storage.write(filepath, reader, 1024).await;
            match ret {
                Ok(_) => {
                    debug!(
                        "backup stream flush success";
                        "tmp file" => ?data_file.local_path,
                        "storage file" => ?filepath,
                    );
                }
                Err(e) => {
                    warn!("backup stream flush failed";
                        "file" => ?data_file.local_path,
                        "err" => ?e,
                    );
                    return Err(Error::Io(e));
                }
            }
        }

        Ok(())
    }

    pub async fn flush_meta(&self, metadata_info: MetadataInfo) -> Result<()> {
        let meta_path = metadata_info.path_to_meta();
        let meta_buff = metadata_info.marshal_to()?;
        let buflen = meta_buff.len();

        self.storage
            .write(
                &meta_path,
                UnpinReader(Box::new(Cursor::new(meta_buff))),
                buflen as _,
            )
            .await?;
        Ok(())
    }

    /// execute the flush: copy local files to external storage.
    /// if success, return the last resolved ts of this flush.
    pub async fn do_flush(&self, store_id: u64) -> Result<Option<u64>> {
        // do nothing if not flushing status.
        if !self.is_flushing() {
            return Ok(None);
        }

        // generage meta data and prepare to flush to storage
        let metadata_info = self
            .move_to_flushing_files()
            .await
            .generate_metadata(store_id)
            .await?;
        let rts = metadata_info.min_resolved_ts;

        // flush log file to storage.
        self.flush_log().await?;

        // flush meta file to storage.
        self.flush_meta(metadata_info).await?;

        // clear flushing files
        self.clear_flushing_files().await;
        Ok(Some(rts))
    }
}

/// A opened log file with some metadata.
struct DataFile {
    min_ts: TimeStamp,
    max_ts: TimeStamp,
    resolved_ts: TimeStamp,
    sha256: Hasher,
    inner: File,
    start_key: Vec<u8>,
    end_key: Vec<u8>,
    number_of_entries: usize,
    file_size: usize,
    local_path: PathBuf,
    storage_path: String,
}

#[derive(Debug)]
pub struct MetadataInfo {
    pub files: Vec<DataFileInfo>,
    pub min_resolved_ts: u64,
    pub store_id: u64,
}

impl MetadataInfo {
    fn with_capacity(cap: usize) -> Self {
        Self {
            files: Vec::with_capacity(cap),
            min_resolved_ts: u64::MAX,
            store_id: 0,
        }
    }

    fn set_store_id(&mut self, store_id: u64) {
        self.store_id = store_id;
    }

    fn push(&mut self, file: DataFileInfo) {
        let rts = file.resolved_ts;
        self.min_resolved_ts = self.min_resolved_ts.min(rts);
        self.files.push(file);
    }

    fn marshal_to(self) -> Result<Vec<u8>> {
        let mut metadata = Metadata::new();
        metadata.set_files(self.files.into());
        metadata.set_store_id(self.store_id as _);
        metadata.set_resloved_ts(self.min_resolved_ts as _);

        metadata
            .write_to_bytes()
            .map_err(|err| Error::Other(box_err!("failed to marshal proto: {}", err)))
    }

    fn path_to_meta(&self) -> String {
        format!(
            // "/v1/backupmeta/{:012}-{}.meta",
            "v1_backupmeta_{:012}-{}.meta",
            self.min_resolved_ts,
            uuid::Uuid::new_v4()
        )
    }
}

impl DataFile {
    /// create and open a logfile at the path.
    /// Note: if a file with same name exists, would truncate it.
    async fn new(local_path: impl AsRef<Path>) -> Result<Self> {
        let sha256 = Hasher::new(MessageDigest::sha256())
            .map_err(|err| Error::Other(box_err!("openssl hasher failed to init: {}", err)))?;
        Ok(Self {
            min_ts: TimeStamp::max(),
            max_ts: TimeStamp::zero(),
            resolved_ts: TimeStamp::zero(),
            inner: File::create(local_path.as_ref()).await?,
            sha256,
            number_of_entries: 0,
            file_size: 0,
            start_key: vec![],
            end_key: vec![],
            local_path: local_path.as_ref().to_owned(),
            storage_path: String::default(),
        })
    }

    async fn remove_temp_file(&self) -> io::Result<()> {
        remove_file(&self.local_path).await
    }

    /// Add a new KV pair to the file, returning its size.
    async fn on_event(&mut self, mut kv: ApplyEvent) -> Result<usize> {
        let now = Instant::now_coarse();
        let _entry_size = kv.size();
        let encoded = Encoder::encode_event(&kv.key, &kv.value);
        let mut size = 0;
        for slice in encoded {
            let slice = slice.as_ref();
            self.inner.write_all(slice).await?;
            self.sha256.update(slice).map_err(|err| {
                Error::Other(box_err!("openssl hasher failed to update: {}", err))
            })?;
            size += slice.len();
        }
        let key = Key::from_encoded(std::mem::take(&mut kv.key));
        let ts = key.decode_ts().expect("key without ts");
        self.min_ts = self.min_ts.min(ts);
        self.max_ts = self.max_ts.max(ts);
        self.resolved_ts = self.resolved_ts.max(kv.region_resolved_ts.into());
        self.number_of_entries += 1;
        self.file_size += size;
        self.update_key_bound(key.into_encoded());
        crate::metrics::ON_EVENT_COST_HISTOGRAM
            .with_label_values(&["syscall_write"])
            .observe(now.saturating_elapsed_secs());
        Ok(size)
    }

    /// Update the `start_key` and `end_key` of `self` as if a new key added.
    fn update_key_bound(&mut self, key: Vec<u8>) {
        // if there is nothing in file, fill the start_key and end_key by current key.
        if self.start_key.is_empty() && self.end_key.is_empty() {
            self.start_key = key.clone();
            self.end_key = key;
            return;
        }

        // expand the start_key and end_key if key out-of-range joined.
        if self.start_key > key {
            self.start_key = key;
        } else if self.end_key < key {
            self.end_key = key;
        }
    }

    /// generage path for log file before flushing to Storage
    fn set_storage_path(&mut self, path: String) {
        self.storage_path = path;
    }

    /// generate the metadata in protocol buffer of the file.
    fn generate_metadata(&mut self, file_key: &TempFileKey) -> Result<DataFileInfo> {
        self.set_storage_path(file_key.file_name(self.min_ts));

        let mut meta = DataFileInfo::new();
        meta.set_sha_256(
            self.sha256
                .finish()
                .map(|bytes| bytes.to_vec())
                .map_err(|err| Error::Other(box_err!("openssl hasher failed to init: {}", err)))?,
        );
        meta.set_path(self.storage_path.clone());
        meta.set_number_of_entries(self.number_of_entries as _);
        meta.set_max_ts(self.max_ts.into_inner() as _);
        meta.set_min_ts(self.min_ts.into_inner() as _);
        meta.set_resolved_ts(self.resolved_ts.into_inner() as _);
        meta.set_start_key(std::mem::take(&mut self.start_key));
        meta.set_end_key(std::mem::take(&mut self.end_key));

        meta.set_is_meta(file_key.is_meta);
        meta.set_table_id(file_key.table_id);
        meta.set_cf(file_key.cf.clone());
        meta.set_region_id(file_key.region_id as i64);
        meta.set_type(file_key.get_file_type());

        Ok(meta)
    }
}

impl std::fmt::Debug for DataFile {
    fn fmt(&self, f: &mut std::fmt::Formatter<'_>) -> std::fmt::Result {
        f.debug_struct("DataFile")
            .field("min_ts", &self.min_ts)
            .field("max_ts", &self.max_ts)
            .field("resolved_ts", &self.resolved_ts)
            .field("local_path", &self.local_path.display())
            .finish()
    }
}

#[derive(Clone, Ord, PartialOrd, PartialEq, Eq, Debug)]
struct KeyRange(Vec<u8>);

#[derive(Clone, Debug)]
struct TaskRange {
    end: Vec<u8>,
    task_name: String,
}

#[cfg(test)]
mod tests {
    use crate::utils;

    use kvproto::brpb::{Local, StorageBackend, StreamBackupTaskInfo};

    use std::time::Duration;
    use tikv_util::{
        codec::number::NumberEncoder,
        worker::{dummy_scheduler, ReceiverWrapper},
    };

    use super::*;

    #[derive(Debug)]
    struct KvEventsBuilder {
        region_id: u64,
        region_resolved_ts: u64,
        events: Vec<ApplyEvent>,
    }

    fn make_table_key(table_id: i64, key: &[u8]) -> Vec<u8> {
        use std::io::Write;
        let mut table_key = b"t".to_vec();
        // make it comparable to uint.
        table_key
            .encode_u64(table_id as u64 ^ 0x8000_0000_0000_0000)
            .unwrap();
        Write::write_all(&mut table_key, key).unwrap();
        table_key
    }

    impl KvEventsBuilder {
        fn new(region_id: u64, region_resolved_ts: u64) -> Self {
            Self {
                region_id,
                region_resolved_ts,
                events: vec![],
            }
        }

        fn wrap_key(&self, key: Vec<u8>) -> Vec<u8> {
            let key = Key::from_encoded(utils::wrap_key(key));
            key.append_ts(TimeStamp::compose(
                TimeStamp::physical_now(),
                self.events.len() as _,
            ))
            .into_encoded()
        }

        fn put_event(&self, cf: &'static str, key: Vec<u8>, value: Vec<u8>) -> ApplyEvent {
            ApplyEvent {
                key: self.wrap_key(key),
                value,
                cf: cf.to_owned(),
                region_id: self.region_id,
                region_resolved_ts: self.region_resolved_ts,
                cmd_type: CmdType::Put,
            }
        }

        fn delete_event(&self, cf: &'static str, key: Vec<u8>) -> ApplyEvent {
            ApplyEvent {
                key: self.wrap_key(key),
                value: vec![],
                cf: cf.to_owned(),
                region_id: self.region_id,
                region_resolved_ts: self.region_resolved_ts,
                cmd_type: CmdType::Delete,
            }
        }

        fn put_table(&mut self, cf: &'static str, table: i64, key: &[u8], value: &[u8]) {
            let table_key = make_table_key(table, key);
            self.events
                .push(self.put_event(cf, table_key, value.to_vec()));
        }

        fn delete_table(&mut self, cf: &'static str, table: i64, key: &[u8]) {
            let table_key = make_table_key(table, key);
            self.events.push(self.delete_event(cf, table_key));
        }

        fn flush_events(&mut self) -> Vec<ApplyEvent> {
            std::mem::take(&mut self.events)
        }
    }

    #[test]
    fn test_register() {
        let (tx, _) = dummy_scheduler();
        let router = RouterInner::new(PathBuf::new(), tx, 1024);
        // -----t1.start-----t1.end-----t2.start-----t2.end------
        // --|------------|----------|------------|-----------|--
        // case1        case2      case3        case4       case5
        // None        Found(t1)    None        Found(t2)   None
        router.register_ranges("t1", vec![(vec![1, 2, 3], vec![2, 3, 4])]);

        router.register_ranges("t2", vec![(vec![2, 3, 6], vec![3, 4])]);

        assert_eq!(router.get_task_by_key(&[1, 1, 1]), None);
        assert_eq!(router.get_task_by_key(&[1, 2, 4]), Some("t1".to_string()),);
        assert_eq!(router.get_task_by_key(&[2, 3, 5]), None);
        assert_eq!(router.get_task_by_key(&[2, 4]), Some("t2".to_string()),);
        assert_eq!(router.get_task_by_key(&[4, 4]), None,)
    }

    fn collect_recv(mut rx: ReceiverWrapper<Task>) -> Vec<Task> {
        let mut result = vec![];
        while let Ok(Some(task)) = rx.recv_timeout(Duration::from_secs(0)) {
            result.push(task);
        }
        result
    }

    fn create_local_storage_backend(path: String) -> StorageBackend {
        let mut local = Local::default();
        local.set_path(path);

        let mut sb = StorageBackend::default();
        sb.set_local(local);
        sb
    }

    #[tokio::test]
    async fn test_basic_file() -> Result<()> {
        let tmp = std::env::temp_dir().join(format!("{}", uuid::Uuid::new_v4()));
        println!("tmp_path={:?}", tmp);
        tokio::fs::create_dir_all(&tmp).await?;
        let (tx, rx) = dummy_scheduler();
        let router = RouterInner::new(tmp.clone(), tx, 32);
        let mut stream_task = StreamBackupTaskInfo::default();
        stream_task.set_name("dummy".to_string());
        let storage_path = std::env::temp_dir().join(format!("{}", uuid::Uuid::new_v4()));
        tokio::fs::create_dir_all(&storage_path).await?;
        println!("storage={:?}", storage_path);
        stream_task.set_storage(create_local_storage_backend(
            storage_path.to_str().unwrap().to_string(),
        ));

        router
            .register_task(
                StreamTask { info: stream_task },
                vec![(
                    utils::wrap_key(make_table_key(1, b"")),
                    utils::wrap_key(make_table_key(2, b"")),
                )],
            )
            .await?;
        let now = TimeStamp::physical_now();
        let mut region1 = KvEventsBuilder::new(1, now);
        let start_ts = TimeStamp::physical_now();
        region1.put_table(CF_DEFAULT, 1, b"hello", b"world");
        region1.put_table(CF_WRITE, 1, b"hello", b"this isn't a write record :3");
        region1.put_table(CF_WRITE, 1, b"bonjour", b"this isn't a write record :3");
        region1.put_table(CF_WRITE, 1, b"nihao", b"this isn't a write record :3");
        region1.put_table(CF_WRITE, 2, b"hello", b"this isn't a write record :3");
        region1.put_table(CF_WRITE, 1, b"hello", b"still isn't a write record :3");
        region1.delete_table(CF_DEFAULT, 1, b"hello");
        println!("{:?}", region1);
        let events = region1.flush_events();
        for event in events {
            router.on_event(event).await?;
            tokio::time::sleep(Duration::from_millis(200)).await;
        }
        let end_ts = TimeStamp::physical_now();
        let files = router.tasks.lock().await.get("dummy").unwrap().clone();
        println!("{:?}", files);
        let meta = files
            .move_to_flushing_files()
            .await
            .generate_metadata(1)
            .await?;
        assert_eq!(meta.files.len(), 3, "test file len = {}", meta.files.len());
        assert!(
            meta.files.iter().all(|item| {
                TimeStamp::new(item.min_ts as _).physical() >= start_ts
                    && TimeStamp::new(item.max_ts as _).physical() <= end_ts
                    && item.min_ts <= item.max_ts
            }),
            "meta = {:#?}; start ts = {}, end ts = {}",
            meta.files,
            start_ts,
            end_ts
        );
        println!("{:#?}", meta);
        files.flush_log().await?;
        files.flush_meta(meta).await?;
        files.clear_flushing_files().await;

        drop(router);
        let cmds = collect_recv(rx);
        assert_eq!(cmds.len(), 1, "test cmds len = {}", cmds.len());
        match &cmds[0] {
            Task::Flush(task) => assert_eq!(task, "dummy", "task = {}", task),
            _ => panic!("the cmd isn't flush!"),
        }

        let mut meta_count = 0;
        let mut log_count = 0;
        let mut a = tokio::fs::read_dir(storage_path).await?;
        while let Some(entry) = a.next_entry().await? {
            assert!(
                entry.path().is_file(),
                "log file {:?} is not a file",
                entry.path()
            );
            let filename = entry.file_name();
            if filename.to_str().unwrap().contains("v1_backupmeta") {
                meta_count += 1;
            } else {
                log_count += 1;
                let f = entry.metadata().await?;
                assert!(
                    f.len() > 10,
                    "the log file {:?} is too small (size = {}B)",
                    filename,
                    f.len()
                );
            }
        }
        assert_eq!(meta_count, 1);
        assert_eq!(log_count, 3);
        Ok(())
    }
}<|MERGE_RESOLUTION|>--- conflicted
+++ resolved
@@ -394,16 +394,10 @@
 
                 // set false to flushing whether success or fail
                 task_info.set_flushing_status(false);
-
+                task_info.update_flush_time();
                 result.ok().flatten()
             }
-<<<<<<< HEAD
             _ => None,
-=======
-            // set false to flushing whether success or fail
-            task_info.set_flushing_status(false);
-            task_info.update_flush_time();
->>>>>>> 2a635788
         }
     }
 }
