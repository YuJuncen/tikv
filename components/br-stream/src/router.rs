--- conflicted
+++ resolved
@@ -419,11 +419,6 @@
     }
 
     /// flush the specified task, once once success, return the min resolved ts of this flush.
-<<<<<<< HEAD
-    /// returns `None` if failed or no necessary for flushing.
-    /// when `force` is true, would try to transform the internal status of the task for making it be suitable for flushing.
-    pub async fn do_flush(&self, task_name: &str, store_id: u64, force: bool) -> Option<u64> {
-=======
     /// returns `None` if failed.
     pub async fn do_flush(
         &self,
@@ -431,24 +426,11 @@
         store_id: u64,
         resolve_to: TimeStamp,
     ) -> Option<u64> {
->>>>>>> 9245791a
         debug!("backup stream do flush"; "task" => task_name);
         let task = self.tasks.lock().await.get(task_name).cloned();
         match task {
             Some(task_info) => {
-<<<<<<< HEAD
-                if force {
-                    if task_info.set_flushing_status_cas(false, true).is_err() {
-                        return None;
-                    }
-                }
-                if !task_info.is_flushing() {
-                    return None;
-                }
-                let result = task_info.do_flush(store_id).await;
-=======
                 let result = task_info.do_flush(store_id, resolve_to).await;
->>>>>>> 9245791a
                 if let Err(ref e) = result {
                     e.report("failed to flush task.");
                     warn!("backup steam do flush fail"; "err" => ?e);
@@ -797,11 +779,6 @@
 
     /// execute the flush: copy local files to external storage.
     /// if success, return the last resolved ts of this flush.
-<<<<<<< HEAD
-    pub async fn do_flush(&self, store_id: u64) -> Result<Option<u64>> {
-        // generage meta data and prepare to flush to storage
-        let metadata_info = self
-=======
     /// The caller can try to advance the resolved ts and provide it to the function,
     /// and we would use max(resolved_ts_provided, resolved_ts_from_file).
     pub async fn do_flush(
@@ -816,7 +793,6 @@
 
         // generate meta data and prepare to flush to storage
         let mut metadata_info = self
->>>>>>> 9245791a
             .move_to_flushing_files()
             .await
             .generate_metadata(store_id)
