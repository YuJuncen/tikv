// Copyright 2021 TiKV Project Authors. Licensed under Apache-2.0.
use std::{
    collections::{BTreeMap, HashMap},
    io,
    path::{Path, PathBuf},
    result,
    sync::{
        atomic::{AtomicBool, AtomicUsize, Ordering},
        Arc, RwLock as SyncRwLock,
    },
};

<<<<<<< HEAD
use crate::{
    codec::Encoder,
    endpoint::Task,
    errors::Error,
    metrics::SKIP_KV_COUNTER,
    utils::{self, SlotMap},
};
=======
use crate::{codec::Encoder, endpoint::Task, errors::Error, metadata::StreamTask, utils::SlotMap};
>>>>>>> 52406d9d

use super::errors::Result;


use engine_traits::{CfName, CF_DEFAULT, CF_WRITE};

use external_storage::{BackendConfig, UnpinReader};
use external_storage_export::{create_storage, ExternalStorage};

use futures::io::{AllowStdIo, Cursor};
use kvproto::{
    brpb::{DataFileInfo, FileType, Metadata},
    raft_cmdpb::CmdType,
};
use openssl::hash::{Hasher, MessageDigest};
use protobuf::Message;
use raftstore::coprocessor::CmdBatch;
use slog_global::debug;
use tidb_query_datatype::codec::table::decode_table_id;
<<<<<<< HEAD

use tikv_util::{box_err, info, warn, worker::Scheduler, Either};
=======
use tikv_util::{box_err, info, time::Limiter, warn, worker::Scheduler};
>>>>>>> 52406d9d
use tokio::io::AsyncWriteExt;
use tokio::sync::Mutex;
use tokio::{fs::remove_file, fs::File};
use txn_types::{Key, TimeStamp};

#[derive(Debug)]
pub struct ApplyEvent {
    key: Vec<u8>,
    value: Vec<u8>,
    cf: String,
    region_id: u64,
    region_resolved_ts: u64,
    cmd_type: CmdType,
}

impl ApplyEvent {
    /// Convert a [CmdBatch] to a vector of events. Ignoring admin / error commands.
    /// Assuming the resolved ts of the region is `resolved_ts`.
    /// Note: the resolved ts cannot be advanced if there is no command,
    ///       maybe we also need to update resolved_ts when flushing?
    pub fn from_cmd_batch(cmd: CmdBatch, resolved_ts: u64) -> Vec<Self> {
        let region_id = cmd.region_id;
        let mut result = vec![];
        for req in cmd
            .cmds
            .into_iter()
            .filter(|cmd| {
                // We will add some log then, this is just a template.
                #[allow(clippy::if_same_then_else)]
                #[allow(clippy::needless_bool)]
                if cmd.response.get_header().has_error() {
                    // Add some log for skipping the error.
                    false
                } else if cmd.request.has_admin_request() {
                    // Add some log for skipping the admin request.
                    false
                } else {
                    true
                }
            })
            .flat_map(|mut cmd| cmd.request.take_requests().into_iter())
        {
            let cmd_type = req.get_cmd_type();
            let (key, value, cf) = match utils::request_to_triple(req) {
                Either::Left(t) => t,
                Either::Right(req) => {
                    debug!("ignoring unexpected request"; "type" => ?req.get_cmd_type());
                    continue;
                }
            };
            let item = Self {
                key,
                value,
                cf,
                region_id,
                region_resolved_ts: resolved_ts,
                cmd_type,
            };
            if item.should_record() {
                result.push(item);
            }
        }
        result
    }

    /// make an apply event from a prewrite record kv pair.
    pub fn from_prewrite(key: Vec<u8>, value: Vec<u8>, region: u64) -> Self {
        Self {
            key,
            value,
            // Uncommitted (prewrite) records can only exist at default CF.
            cf: CF_DEFAULT.to_owned(),
            region_id: region,
            // The prewrite hasn't been committed -- we cannot get more information about it.
            region_resolved_ts: 0,
            cmd_type: CmdType::Put,
        }
    }

    /// make an apply event from a committed KV pair.
    pub fn from_committed(cf: CfName, key: Vec<u8>, value: Vec<u8>, region: u64) -> Result<Self> {
        let key = Key::from_encoded(key);
        // Once we can scan the write key, the txn must be committed.
        let resolved_ts = utils::get_ts(&key)?;
        Ok(Self {
            key: key.into_encoded(),
            value,
            cf: cf.to_owned(),
            region_id: region,
            region_resolved_ts: resolved_ts.into_inner(),
            cmd_type: CmdType::Put,
        })
    }

    /// Check whether the key associate to the event is a meta key.
    pub fn is_meta(&self) -> bool {
        // Can we make things not looking so hacky?
        self.key.starts_with(b"m")
    }

    /// Check whether the event should be recorded.
    /// (We would ignore LOCK cf)
    pub fn should_record(&self) -> bool {
        let cf_can_handle = self.cf == CF_DEFAULT || self.cf == CF_WRITE;
        // should we handle prewrite here?
        let cmd_can_handle = self.cmd_type == CmdType::Delete || self.cmd_type == CmdType::Put;
        cf_can_handle && cmd_can_handle
    }

    /// The size of the event.
    pub fn size(&self) -> usize {
        self.key.len() + self.value.len()
    }
}

/// The shared version of router.
#[derive(Debug, Clone)]
pub struct Router(Arc<RouterInner>);

impl Router {
    /// Create a new router with the temporary folder.
    pub fn new(prefix: PathBuf, scheduler: Scheduler<Task>, temp_file_size_limit: u64) -> Self {
        Self(Arc::new(RouterInner::new(
            prefix,
            scheduler,
            temp_file_size_limit,
        )))
    }
}

impl std::ops::Deref for Router {
    type Target = RouterInner;

    fn deref(&self) -> &Self::Target {
        Arc::deref(&self.0)
    }
}

/// An Router for Backup Stream.
///
/// It works as a table-filter.
///   1. route the kv event to different task
///   2. filter the kv event not belong to the task
// TODO maybe we should introduce table key from tidb_query_datatype module.
pub struct RouterInner {
    // TODO find a proper way to record the ranges of table_filter.
    // TODO replace all map like things with lock free map, to get rid of the Mutex.
    /// The index for search tasks by range.
    /// It uses the `start_key` of range as the key.
    /// Given there isn't overlapping, we can simply use binary search to find
    /// which range a point belongs to.
    ranges: SyncRwLock<BTreeMap<KeyRange, TaskRange>>,
    /// The temporary files associated to some task.
    tasks: Mutex<HashMap<String, Arc<StreamTaskInfo>>>,
    /// The temporary directory for all tasks.
    prefix: PathBuf,

    /// The handle to Endpoint, we should send `Flush` to endpoint if there are too many temporary files.
    scheduler: Scheduler<Task>,
    /// The size limit of temporary file per task.
    temp_file_size_limit: u64,
}

impl std::fmt::Debug for RouterInner {
    fn fmt(&self, f: &mut std::fmt::Formatter<'_>) -> std::fmt::Result {
        f.debug_struct("RouterInner")
            .field("ranges", &self.ranges)
            .field("tasks", &self.tasks)
            .field("prefix", &self.prefix)
            .finish()
    }
}

<<<<<<< HEAD
#[derive(Debug, Default)]
pub struct ApplyEvent {
    key: Vec<u8>,
    value: Vec<u8>,
    cf: String,
    region_id: u64,
    region_resolved_ts: u64,
    cmd_type: CmdType,
}

=======
>>>>>>> 52406d9d
impl RouterInner {
    pub fn new(prefix: PathBuf, scheduler: Scheduler<Task>, temp_file_size_limit: u64) -> Self {
        RouterInner {
            ranges: SyncRwLock::new(BTreeMap::default()),
            tasks: Mutex::new(HashMap::default()),
            prefix,
            scheduler,
            temp_file_size_limit,
        }
    }

    /// Register some ranges associated to some task.
    /// Because the observer interface yields encoded data key, the key should be ENCODED DATA KEY too.    
    /// (i.e. encoded by `Key::from_raw(key).into_encoded()`, [`utils::wrap_key`] could be a shortcut.).    
    /// We keep ranges in memory to filter kv events not in these ranges.  
    fn register_ranges(&self, task_name: &str, ranges: Vec<(Vec<u8>, Vec<u8>)>) {
        // TODO reigister ranges to filter kv event
        // register ranges has two main purpose.
        // 1. filter kv event that no need to backup
        // 2. route kv event to the corresponding file.

        let mut w = self.ranges.write().unwrap();
        for range in ranges {
            let key_range = KeyRange(range.0);
            let task_range = TaskRange {
                end: range.1,
                task_name: task_name.to_string(),
            };
            debug!(
                "backup stream register observe range";
                "task_name" => task_name,
                "start_key" => &log_wrappers::Value::key(&key_range.0),
                "end_key" => &log_wrappers::Value::key(&task_range.end),
            );
            w.insert(key_range, task_range);
        }
    }

    // register task info ans range info to router
    pub async fn register_task(
        &self,
        mut task: StreamTask,
        ranges: Vec<(Vec<u8>, Vec<u8>)>,
    ) -> Result<()> {
        let task_name = task.info.take_name();

        // register ragnes
        self.register_ranges(&task_name, ranges);

        // register task info
        let prefix_path = self.prefix.join(&task_name);
        let stream_task = StreamTaskInfo::new(prefix_path, task).await?;

        let _ = self
            .tasks
            .lock()
            .await
            .insert(task_name, Arc::new(stream_task));
        Ok(())
    }

    /// get the task name by a key.
    pub fn get_task_by_key(&self, key: &[u8]) -> Option<String> {
        // TODO avoid key.to_vec()
        let r = self.ranges.read().unwrap();
        let k = &KeyRange(key.to_vec());
        r.range(..k)
            .next_back()
            .filter(|r| key <= &r.1.end[..] && key >= &r.0.0[..])
            .map_or_else(
                || {
                    r.range(k..)
                        .next()
                        .filter(|r| key <= &r.1.end[..] && key >= &r.0.0[..])
                        .map(|r| r.1.task_name.clone())
                },
                |r| Some(r.1.task_name.clone()),
            )
    }

    pub async fn on_event(&self, kv: ApplyEvent) -> Result<()> {
<<<<<<< HEAD
        let prefix = &self.prefix;
        let task = self.get_task_by_key(&kv.key);
        if task.is_none() {
            SKIP_KV_COUNTER.inc();
            return Ok(());
        }

        let task = task.unwrap();
        debug!(
            "backup stream kv";
            "cmdtype" => ?kv.cmd_type,
            "cf" => ?kv.cf,
            "key" => &log_wrappers::Value::key(&kv.key),
        );
        let inner_router = {
            let mut tasks = self.temp_files_of_task.lock().await;
            if !tasks.contains_key(&task) {
                info!("creating temp dir for task."; "task" => %task, "maps" => ?tasks, "prefix" => %prefix.display());
                let inserted = tasks.insert(
                    task.clone(),
                    Arc::new(
                        TemporaryFiles::new(
                            prefix
                                .join(&task)
                                .join(format!("{}", TimeStamp::physical_now())),
                        )
                        .await?,
                    ),
                );
                assert!(inserted.is_none(), "double created map.")
            }
            tasks.get_mut(&task).unwrap().clone()
        };
        inner_router.on_event(kv).await?;

        // When this event make the size of temporary files exceeds the size limit, make a flush.
        // Note that we only flush if the size is less than the limit before the event,
        // or we may send multiplied flush requests.

        debug!(
            "backup stream statics size";
            "task" => ?task,
            "next_size" => inner_router.total_size(),
            "size_limit" => self.temp_file_size_limit,
        );

        let cur_size = inner_router.total_size();
        if cur_size > self.temp_file_size_limit && !inner_router.flushed.load(Ordering::SeqCst) {
            info!("try flushing task"; "task" => %task, "size" => %cur_size);
            if inner_router
                .flushed
                .compare_exchange(false, true, Ordering::SeqCst, Ordering::SeqCst)
                .is_ok()
            {
                // delay the schedule when failure? (Why the scheduler doesn't support blocking send...)
                if let Err(err) = self.scheduler.schedule(Task::Flush(task)) {
                    warn!("failed to send flush request."; "err" => ?err);
                    // oops... we failed, let's leave the chance to next challenger.
                    inner_router.flushed.store(false, Ordering::SeqCst);
=======
        if let Some(task) = self.get_task_by_key(&kv.key) {
            debug!(
                "backup stream kv";
                "cmdtype" => ?kv.cmd_type,
                "cf" => ?kv.cf,
                "key" => &log_wrappers::Value::key(&kv.key),
            );

            let task_info = match self.tasks.lock().await.get(&task) {
                Some(t) => t.clone(),
                None => {
                    info!("backup stream no task"; "task" => ?task);
                    return Err(Error::NoSuchTask { task_name: task });
                }
            };
            task_info.on_event(kv).await?;

            // When this event make the size of temporary files exceeds the size limit, make a flush.
            // Note that we only flush if the size is less than the limit before the event,
            // or we may send multiplied flush requests.
            debug!(
                "backup stream statics size";
                "task" => ?task,
                "next_size" => task_info.total_size(),
                "size_limit" => self.temp_file_size_limit,
            );
            let cur_size = task_info.total_size();
            if cur_size > self.temp_file_size_limit && !task_info.is_flushing() {
                info!("try flushing task"; "task" => %task, "size" => %cur_size);
                if task_info.set_flushing_status_cas(false, true).is_ok() {
                    // delay the schedule when failure? (Why the scheduler doesn't support blocking send...)
                    if self.scheduler.schedule(Task::Flush(task)).is_err() {
                        // oops... we failed, let's leave the chance to next challenger.
                        task_info.set_flushing_status(false);
                    }
>>>>>>> 52406d9d
                }
            }
        }
        Ok(())
    }

    pub async fn do_flush(&self, task_name: &str, store_id: u64) {
        debug!("backup stream do flush"; "task" => task_name);
        if let Some(task_info) = self.tasks.lock().await.get(task_name) {
            if let Err(e) = task_info.do_flush(store_id).await {
                warn!("backup steam do flush fail"; "err" => ?e);
            }
            // set false to flushing whether success or fail
            task_info.set_flushing_status(false);
        }
    }
}

/// The handle of a temporary file.
#[derive(Debug, PartialEq, Eq, Clone, Hash)]
struct TempFileKey {
    is_meta: bool,
    table_id: i64,
    region_id: u64,
    cf: String,
    cmd_type: CmdType,
}

impl TempFileKey {
    /// Create the key for an event. The key can be used to find which temporary file the event should be stored.
    fn of(kv: &ApplyEvent) -> Self {
        let table_id = if kv.is_meta() {
            // Force table id of meta key be zero.
            0
        } else {
            // When we cannot extract the table key, use 0 for the table key(perhaps we insert meta key here.).
            // Can we emit the copy here(or at least, take a slice of key instead of decoding the whole key)?
            Key::from_encoded_slice(&kv.key)
                .into_raw()
                .ok()
                .and_then(|decoded_key| decode_table_id(&decoded_key).ok())
                .unwrap_or(0)
        };
        Self {
            is_meta: kv.is_meta(),
            table_id,
            region_id: kv.region_id,
            cf: kv.cf.clone(),
            cmd_type: kv.cmd_type,
        }
    }

    fn get_file_type(&self) -> FileType {
        let file_type = match self.cmd_type {
            CmdType::Put => FileType::Put,
            CmdType::Delete => FileType::Delete,
            _ => {
                warn!("error cmdtype"; "cmdtype" => ?self.cmd_type);
                panic!("error CmdType");
            }
        };
        file_type
    }

    /// The full name of the file owns the key.
    fn temp_file_name(&self) -> String {
        if self.is_meta {
            format!(
                "meta_{:08}_{}_{:?}_{}.temp.log",
                self.region_id,
                self.cf,
                self.cmd_type,
                TimeStamp::physical_now(),
            )
        } else {
            format!(
                "{:08}_{:08}_{}_{:?}_{}.temp.log",
                self.table_id,
                self.region_id,
                self.cf,
                self.cmd_type,
                TimeStamp::physical_now(),
            )
        }
    }

    fn path_to_log_file(&self, min_ts: u64) -> String {
        format!(
            // "/v1/t{:012}/{:012}-{}.log",
            "v1_t{:012}_{:012}-{}.log",
            self.table_id,
            min_ts,
            uuid::Uuid::new_v4()
        )
    }

    fn path_to_schema_file(min_ts: u64) -> String {
        // format!("/v1/m/{:012}-{}.log", min_ts, uuid::Uuid::new_v4())
        format!("v1_m{:012}-{}.log", min_ts, uuid::Uuid::new_v4())
    }

    fn file_name(&self, min_ts: TimeStamp) -> String {
        if self.is_meta {
            Self::path_to_schema_file(min_ts.into_inner())
        } else {
            self.path_to_log_file(min_ts.into_inner())
        }
    }
}

pub struct StreamTaskInfo {
    task: StreamTask,
    /// support external storage. eg local/s3.
    storage: Box<dyn ExternalStorage>,
    /// The parent directory of temporary files.
    temp_dir: PathBuf,
    /// The temporary file index. Both meta (m prefixed keys) and data (t prefixed keys).
    files: SlotMap<TempFileKey, DataFile>,
    /// flushing_files contains files pending flush.
    flushing_files: SlotMap<TempFileKey, DataFile>,
    /// The min resolved TS of all regions involved.
    min_resolved_ts: TimeStamp,
    /// Total size of all temporary files in byte.
    total_size: AtomicUsize,
    /// Whether those files are already requested to be flushed.
    ///
    /// This should only be set to `true` by `compare_and_set(current=false, value=ture)`.
    /// The thread who setting it to `true` takes the responsibility of sending the request to the
    /// scheduler for flushing the files then.
    ///
    /// If the request failed, that thread can set it to `false` back then.
    flushing: AtomicBool,
}

impl std::fmt::Debug for StreamTaskInfo {
    fn fmt(&self, f: &mut std::fmt::Formatter<'_>) -> std::fmt::Result {
        f.debug_struct("StreamTaskInfo")
            .field("task", &self.task.info.name)
            .field("temp_dir", &self.temp_dir)
            .field("min_resolved_ts", &self.min_resolved_ts)
            .field("total_size", &self.total_size)
            .field("flushing", &self.flushing)
            .finish()
    }
}

impl StreamTaskInfo {
    /// Create a new temporary file set at the `temp_dir`.
    pub async fn new(temp_dir: PathBuf, task: StreamTask) -> Result<Self> {
        tokio::fs::create_dir_all(&temp_dir).await?;
        let storage = create_storage(task.info.get_storage(), BackendConfig::default())?;
        Ok(Self {
            task,
            storage,
            temp_dir,
            min_resolved_ts: TimeStamp::max(),
            files: SlotMap::default(),
            flushing_files: SlotMap::default(),
            total_size: AtomicUsize::new(0),
            flushing: AtomicBool::new(false),
        })
    }

    // TODO: make a file-level lock for getting rid of the &mut.
    /// Append a event to the files. This wouldn't trigger `fsync` syscall.
    /// i.e. No guarantee of persistence.
    pub async fn on_event(&self, kv: ApplyEvent) -> Result<()> {
        let key = TempFileKey::of(&kv);

        if let Some(f) = self.files.read().await.get(&key) {
            self.total_size
                .fetch_add(f.lock().await.on_event(kv).await?, Ordering::SeqCst);
            return Ok(());
        }

        // slow path: try to insert the element.
        let mut w = self.files.write().await;
        // double check before insert. there may be someone already insert that
        // when we are waiting for the write lock.
        if !w.contains_key(&key) {
            let path = self.temp_dir.join(key.temp_file_name());
            let val = Mutex::new(DataFile::new(path).await?);
            w.insert(key.clone(), val);
        }

        let f = w.get(&key).unwrap();
        self.total_size
            .fetch_add(f.lock().await.on_event(kv).await?, Ordering::SeqCst);

        Ok(())
    }

    pub fn total_size(&self) -> u64 {
        self.total_size.load(Ordering::SeqCst) as _
    }

    /// Flush all template files and generate corresponding metadata.
    pub async fn generate_metadata(&self, store_id: u64) -> Result<MetadataInfo> {
        let w = self.flushing_files.read().await;
        // Let's flush all files first...
        futures::future::join_all(
            w.iter()
                .map(|(_, f)| async move { f.lock().await.inner.sync_all().await }),
        )
        .await
        .into_iter()
        .map(|r| r.map_err(Error::from))
        .fold(Ok(()), Result::and)?;

        let mut metadata = MetadataInfo::with_capacity(w.len());
        metadata.set_store_id(store_id);
        for (file_key, data_file) in w.iter() {
            let mut data_file = data_file.lock().await;
            let file_meta = data_file.generate_metadata(file_key)?;
            metadata.push(file_meta)
        }
        Ok(metadata)
    }

    pub fn set_flushing_status_cas(&self, expect: bool, new: bool) -> result::Result<bool, bool> {
        self.flushing
            .compare_exchange(expect, new, Ordering::SeqCst, Ordering::SeqCst)
    }

    pub fn set_flushing_status(&self, set_flushing: bool) {
        self.flushing.store(set_flushing, Ordering::SeqCst);
    }

    pub fn is_flushing(&self) -> bool {
        self.flushing.load(Ordering::SeqCst)
    }

    /// move need-flushing files to flushing_files.
    pub async fn move_to_flushing_files(&self) -> &Self {
        let mut w = self.files.write().await;
        for (k, v) in w.drain() {
            self.flushing_files.write().await.insert(k, v);
        }
        self
    }

    pub async fn clear_flushing_files(&self) {
        for (_, v) in self.flushing_files.write().await.drain() {
            let data_file = v.lock().await;
            self.total_size
                .fetch_sub(data_file.file_size, Ordering::SeqCst);
            if let Err(e) = data_file.remove_temp_file().await {
                // if remove template failed, just skip it.
                info!("remove template file"; "err" => ?e);
            }
        }
    }

    pub async fn flush_log(&self) -> Result<()> {
        // if failed to write storage, we should retry write flushing_files.
        for (_, v) in self.flushing_files.write().await.iter() {
            let data_file = v.lock().await;
            // to do: limiter to storage
            let limiter = Limiter::builder(std::f64::INFINITY).build();
            let reader = std::fs::File::open(data_file.local_path.clone()).unwrap();
            let reader = UnpinReader(Box::new(limiter.limit(AllowStdIo::new(reader))));
            let filepath = &data_file.storage_path;

            let ret = self.storage.write(filepath, reader, 1024).await;
            match ret {
                Ok(_) => {
                    debug!(
                        "backup stream flush success";
                        "tmp file" => ?data_file.local_path,
                        "storage file" => ?filepath,
                    );
                }
                Err(e) => {
                    warn!("backup stream flush failed";
                        "file" => ?data_file.local_path,
                        "err" => ?e,
                    );
                    return Err(Error::Io(e));
                }
            }
        }

        Ok(())
    }

    pub async fn flush_meta(&self, metadata_info: MetadataInfo) -> Result<()> {
        let meta_path = metadata_info.path_to_meta();
        let meta_buff = metadata_info.marshal_to()?;
        let buflen = meta_buff.len();

        self.storage
            .write(
                &meta_path,
                UnpinReader(Box::new(Cursor::new(meta_buff))),
                buflen as _,
            )
            .await?;
        Ok(())
    }

    pub async fn do_flush(&self, store_id: u64) -> Result<()> {
        // do nothing if not flushing status.
        if !self.is_flushing() {
            return Ok(());
        }

        // generage meta data and prepare to flush to storage
        let metadata_info = self
            .move_to_flushing_files()
            .await
            .generate_metadata(store_id)
            .await?;

        // flush log file to storage.
        self.flush_log().await?;

        // flush meta file to storage.
        self.flush_meta(metadata_info).await?;

        // clear flushing files
        self.clear_flushing_files().await;
        Ok(())
    }
}

/// A opened log file with some metadata.
struct DataFile {
    min_ts: TimeStamp,
    max_ts: TimeStamp,
    resolved_ts: TimeStamp,
    sha256: Hasher,
    inner: File,
    start_key: Vec<u8>,
    end_key: Vec<u8>,
    number_of_entries: usize,
    file_size: usize,
    local_path: PathBuf,
    storage_path: String,
}

#[derive(Debug)]
pub struct MetadataInfo {
    pub files: Vec<DataFileInfo>,
    pub min_resolved_ts: u64,
    pub store_id: u64,
}

impl MetadataInfo {
    fn with_capacity(cap: usize) -> Self {
        Self {
            files: Vec::with_capacity(cap),
            min_resolved_ts: u64::MAX,
            store_id: 0,
        }
    }

    fn set_store_id(&mut self, store_id: u64) {
        self.store_id = store_id;
    }

    fn push(&mut self, file: DataFileInfo) {
        let rts = file.resolved_ts;
        self.min_resolved_ts = self.min_resolved_ts.min(rts);
        self.files.push(file);
    }

    fn marshal_to(self) -> Result<Vec<u8>> {
        let mut metadata = Metadata::new();
        metadata.set_file(self.files.into());
        metadata.set_store_id(self.store_id as _);
        metadata.set_resloved_ts(self.min_resolved_ts as _);

        metadata
            .write_to_bytes()
            .map_err(|err| Error::Other(box_err!("failed to marshal proto: {}", err)))
    }

    fn path_to_meta(&self) -> String {
        format!(
            // "/v1/backupmeta/{:012}-{}.meta",
            "v1_backupmeta_{:012}-{}.meta",
            self.min_resolved_ts,
            uuid::Uuid::new_v4()
        )
    }
}

impl DataFile {
    /// create and open a logfile at the path.
    /// Note: if a file with same name exists, would truncate it.
    async fn new(local_path: impl AsRef<Path>) -> Result<Self> {
        let sha256 = Hasher::new(MessageDigest::sha256())
            .map_err(|err| Error::Other(box_err!("openssl hasher failed to init: {}", err)))?;
        Ok(Self {
            min_ts: TimeStamp::max(),
            max_ts: TimeStamp::zero(),
            resolved_ts: TimeStamp::zero(),
            inner: File::create(local_path.as_ref()).await?,
            sha256,
            number_of_entries: 0,
            file_size: 0,
            start_key: vec![],
            end_key: vec![],
            local_path: local_path.as_ref().to_owned(),
            storage_path: String::default(),
        })
    }

    async fn remove_temp_file(&self) -> io::Result<()> {
        remove_file(&self.local_path).await
    }

    /// Add a new KV pair to the file, returning its size.
    async fn on_event(&mut self, mut kv: ApplyEvent) -> Result<usize> {
        let _entry_size = kv.size();
        let encoded = Encoder::encode_event(&kv.key, &kv.value);
        let mut size = 0;
        for slice in encoded {
            let slice = slice.as_ref();
            self.inner.write_all(slice).await?;
            self.sha256.update(slice).map_err(|err| {
                Error::Other(box_err!("openssl hasher failed to update: {}", err))
            })?;
            size += slice.len();
        }
        let key = Key::from_encoded(std::mem::take(&mut kv.key));
        let ts = key.decode_ts().expect("key without ts");
        self.min_ts = self.min_ts.min(ts);
        self.max_ts = self.max_ts.max(ts);
        self.resolved_ts = self.resolved_ts.max(kv.region_resolved_ts.into());
        self.number_of_entries += 1;
        self.file_size += size;
        self.update_key_bound(key.into_encoded());
        Ok(size)
    }

    /// Update the `start_key` and `end_key` of `self` as if a new key added.
    fn update_key_bound(&mut self, key: Vec<u8>) {
        // if there is nothing in file, fill the start_key and end_key by current key.
        if self.start_key.is_empty() && self.end_key.is_empty() {
            self.start_key = key.clone();
            self.end_key = key;
            return;
        }

        // expand the start_key and end_key if key out-of-range joined.
        if self.start_key > key {
            self.start_key = key;
        } else if self.end_key < key {
            self.end_key = key;
        }
    }

    /// generage path for log file before flushing to Storage
    fn set_storage_path(&mut self, path: String) {
        self.storage_path = path;
    }

    /// generate the metadata in protocol buffer of the file.
    fn generate_metadata(&mut self, file_key: &TempFileKey) -> Result<DataFileInfo> {
        self.set_storage_path(file_key.file_name(self.min_ts));

        let mut meta = DataFileInfo::new();
        meta.set_sha_256(
            self.sha256
                .finish()
                .map(|bytes| bytes.to_vec())
                .map_err(|err| Error::Other(box_err!("openssl hasher failed to init: {}", err)))?,
        );
        meta.set_path(self.storage_path.clone());
        meta.set_number_of_entries(self.number_of_entries as _);
        meta.set_max_ts(self.max_ts.into_inner() as _);
        meta.set_min_ts(self.min_ts.into_inner() as _);
        meta.set_resolved_ts(self.resolved_ts.into_inner() as _);
        meta.set_start_key(std::mem::take(&mut self.start_key));
        meta.set_end_key(std::mem::take(&mut self.end_key));

        meta.set_cf(file_key.cf.clone());
        meta.set_region_id(file_key.region_id as i64);
        meta.set_type(file_key.get_file_type());

        Ok(meta)
    }
}

impl std::fmt::Debug for DataFile {
    fn fmt(&self, f: &mut std::fmt::Formatter<'_>) -> std::fmt::Result {
        f.debug_struct("DataFile")
            .field("min_ts", &self.min_ts)
            .field("max_ts", &self.max_ts)
            .field("resolved_ts", &self.resolved_ts)
            .field("local_path", &self.local_path.display())
            .finish()
    }
}

#[derive(Clone, Ord, PartialOrd, PartialEq, Eq, Debug)]
struct KeyRange(Vec<u8>);

#[derive(Clone, Debug)]
struct TaskRange {
    end: Vec<u8>,
    task_name: String,
}

#[cfg(test)]
mod tests {
    use crate::utils;

    use kvproto::brpb::{Local, StorageBackend, StreamBackupTaskInfo};

    use std::time::Duration;
    use tikv_util::{
        codec::number::NumberEncoder,
        worker::{dummy_scheduler, ReceiverWrapper},
    };

    use super::*;

    #[derive(Debug)]
    struct KvEventsBuilder {
        region_id: u64,
        region_resolved_ts: u64,
        events: Vec<ApplyEvent>,
    }

    fn make_table_key(table_id: i64, key: &[u8]) -> Vec<u8> {
        use std::io::Write;
        let mut table_key = b"t".to_vec();
        // make it comparable to uint.
        table_key
            .encode_u64(table_id as u64 ^ 0x8000_0000_0000_0000)
            .unwrap();
        Write::write_all(&mut table_key, key).unwrap();
        table_key
    }

    impl KvEventsBuilder {
        fn new(region_id: u64, region_resolved_ts: u64) -> Self {
            Self {
                region_id,
                region_resolved_ts,
                events: vec![],
            }
        }

        fn wrap_key(&self, key: Vec<u8>) -> Vec<u8> {
            let key = Key::from_encoded(utils::wrap_key(key));
            key.append_ts(TimeStamp::compose(
                TimeStamp::physical_now(),
                self.events.len() as _,
            ))
            .into_encoded()
        }

        fn put_event(&self, cf: &'static str, key: Vec<u8>, value: Vec<u8>) -> ApplyEvent {
            ApplyEvent {
                key: self.wrap_key(key),
                value,
                cf: cf.to_owned(),
                region_id: self.region_id,
                region_resolved_ts: self.region_resolved_ts,
                cmd_type: CmdType::Put,
            }
        }

        fn delete_event(&self, cf: &'static str, key: Vec<u8>) -> ApplyEvent {
            ApplyEvent {
                key: self.wrap_key(key),
                value: vec![],
                cf: cf.to_owned(),
                region_id: self.region_id,
                region_resolved_ts: self.region_resolved_ts,
                cmd_type: CmdType::Delete,
            }
        }

        fn put_table(&mut self, cf: &'static str, table: i64, key: &[u8], value: &[u8]) {
            let table_key = make_table_key(table, key);
            self.events
                .push(self.put_event(cf, table_key, value.to_vec()));
        }

        fn delete_table(&mut self, cf: &'static str, table: i64, key: &[u8]) {
            let table_key = make_table_key(table, key);
            self.events.push(self.delete_event(cf, table_key));
        }

        fn flush_events(&mut self) -> Vec<ApplyEvent> {
            std::mem::take(&mut self.events)
        }
    }

    #[test]
    fn test_register() {
        let (tx, _) = dummy_scheduler();
        let router = RouterInner::new(PathBuf::new(), tx, 1024);
        // -----t1.start-----t1.end-----t2.start-----t2.end------
        // --|------------|----------|------------|-----------|--
        // case1        case2      case3        case4       case5
        // None        Found(t1)    None        Found(t2)   None
        router.register_ranges("t1", vec![(vec![1, 2, 3], vec![2, 3, 4])]);

        router.register_ranges("t2", vec![(vec![2, 3, 6], vec![3, 4])]);

        assert_eq!(router.get_task_by_key(&[1, 1, 1]), None);
        assert_eq!(router.get_task_by_key(&[1, 2, 4]), Some("t1".to_string()),);
        assert_eq!(router.get_task_by_key(&[2, 3, 5]), None);
        assert_eq!(router.get_task_by_key(&[2, 4]), Some("t2".to_string()),);
        assert_eq!(router.get_task_by_key(&[4, 4]), None,)
    }

    fn collect_recv(mut rx: ReceiverWrapper<Task>) -> Vec<Task> {
        let mut result = vec![];
        while let Ok(Some(task)) = rx.recv_timeout(Duration::from_secs(0)) {
            result.push(task);
        }
        result
    }

    fn create_local_storage_backend(path: String) -> StorageBackend {
        let mut local = Local::default();
        local.set_path(path);

        let mut sb = StorageBackend::default();
        sb.set_local(local);
        sb
    }

    #[tokio::test]
    async fn test_basic_file() -> Result<()> {
        let tmp = std::env::temp_dir().join(format!("{}", uuid::Uuid::new_v4()));
        println!("tmp_path={:?}", tmp);
        tokio::fs::create_dir_all(&tmp).await?;
        let (tx, rx) = dummy_scheduler();
        let router = RouterInner::new(tmp.clone(), tx, 32);
        let mut stream_task = StreamBackupTaskInfo::default();
        stream_task.set_name("dummy".to_string());
        let storage_path = std::env::temp_dir().join(format!("{}", uuid::Uuid::new_v4()));
        tokio::fs::create_dir_all(&storage_path).await?;
        println!("storage={:?}", storage_path);
        stream_task.set_storage(create_local_storage_backend(
            storage_path.to_str().unwrap().to_string(),
        ));

        router
            .register_task(
                StreamTask { info: stream_task },
                vec![(
                    utils::wrap_key(make_table_key(1, b"")),
                    utils::wrap_key(make_table_key(2, b"")),
                )],
            )
            .await?;
        let now = TimeStamp::physical_now();
        let mut region1 = KvEventsBuilder::new(1, now);
        let start_ts = TimeStamp::physical_now();
        region1.put_table(CF_DEFAULT, 1, b"hello", b"world");
        region1.put_table(CF_WRITE, 1, b"hello", b"this isn't a write record :3");
        region1.put_table(CF_WRITE, 1, b"bonjour", b"this isn't a write record :3");
        region1.put_table(CF_WRITE, 1, b"nihao", b"this isn't a write record :3");
        region1.put_table(CF_WRITE, 2, b"hello", b"this isn't a write record :3");
        region1.put_table(CF_WRITE, 1, b"hello", b"still isn't a write record :3");
        region1.delete_table(CF_DEFAULT, 1, b"hello");
        println!("{:?}", region1);
        let events = region1.flush_events();
        for event in events {
            router.on_event(event).await?;
            tokio::time::sleep(Duration::from_millis(200)).await;
        }
        let end_ts = TimeStamp::physical_now();
        let files = router.tasks.lock().await.get("dummy").unwrap().clone();
        println!("{:?}", files);
        let meta = files
            .move_to_flushing_files()
            .await
            .generate_metadata(1)
            .await?;
        assert_eq!(meta.files.len(), 3, "test file len = {}", meta.files.len());
        assert!(
            meta.files.iter().all(|item| {
                TimeStamp::new(item.min_ts as _).physical() >= start_ts
                    && TimeStamp::new(item.max_ts as _).physical() <= end_ts
                    && item.min_ts <= item.max_ts
            }),
            "meta = {:#?}; start ts = {}, end ts = {}",
            meta.files,
            start_ts,
            end_ts
        );
        println!("{:#?}", meta);
        files.flush_log().await?;
        files.flush_meta(meta).await?;
        files.clear_flushing_files().await;

        drop(router);
        let cmds = collect_recv(rx);
        assert_eq!(cmds.len(), 1, "test cmds len = {}", cmds.len());
        match &cmds[0] {
            Task::Flush(task) => assert_eq!(task, "dummy", "task = {}", task),
            _ => panic!("the cmd isn't flush!"),
        }

        let mut meta_count = 0;
        let mut log_count = 0;
        let mut a = tokio::fs::read_dir(storage_path).await?;
        while let Some(entry) = a.next_entry().await? {
            assert!(
                entry.path().is_file(),
                "log file {:?} is not a file",
                entry.path()
            );
            let filename = entry.file_name();
            if filename.to_str().unwrap().find("v1_backupmeta").is_some() {
                meta_count += 1;
            } else {
                log_count += 1;
                let f = entry.metadata().await?;
                assert!(
                    f.len() > 10,
                    "the log file {:?} is too small (size = {}B)",
                    filename,
                    f.len()
                );
            }
        }
        assert_eq!(meta_count, 1);
        assert_eq!(log_count, 3);
        Ok(())
    }
}<|MERGE_RESOLUTION|>--- conflicted
+++ resolved
@@ -10,7 +10,6 @@
     },
 };
 
-<<<<<<< HEAD
 use crate::{
     codec::Encoder,
     endpoint::Task,
@@ -18,12 +17,8 @@
     metrics::SKIP_KV_COUNTER,
     utils::{self, SlotMap},
 };
-=======
-use crate::{codec::Encoder, endpoint::Task, errors::Error, metadata::StreamTask, utils::SlotMap};
->>>>>>> 52406d9d
 
 use super::errors::Result;
-
 
 use engine_traits::{CfName, CF_DEFAULT, CF_WRITE};
 
@@ -40,12 +35,8 @@
 use raftstore::coprocessor::CmdBatch;
 use slog_global::debug;
 use tidb_query_datatype::codec::table::decode_table_id;
-<<<<<<< HEAD
-
-use tikv_util::{box_err, info, warn, worker::Scheduler, Either};
-=======
-use tikv_util::{box_err, info, time::Limiter, warn, worker::Scheduler};
->>>>>>> 52406d9d
+
+use tikv_util::{box_err, info, time::Limiter, warn, worker::Scheduler, Either};
 use tokio::io::AsyncWriteExt;
 use tokio::sync::Mutex;
 use tokio::{fs::remove_file, fs::File};
@@ -219,19 +210,6 @@
     }
 }
 
-<<<<<<< HEAD
-#[derive(Debug, Default)]
-pub struct ApplyEvent {
-    key: Vec<u8>,
-    value: Vec<u8>,
-    cf: String,
-    region_id: u64,
-    region_resolved_ts: u64,
-    cmd_type: CmdType,
-}
-
-=======
->>>>>>> 52406d9d
 impl RouterInner {
     pub fn new(prefix: PathBuf, scheduler: Scheduler<Task>, temp_file_size_limit: u64) -> Self {
         RouterInner {
@@ -313,67 +291,6 @@
     }
 
     pub async fn on_event(&self, kv: ApplyEvent) -> Result<()> {
-<<<<<<< HEAD
-        let prefix = &self.prefix;
-        let task = self.get_task_by_key(&kv.key);
-        if task.is_none() {
-            SKIP_KV_COUNTER.inc();
-            return Ok(());
-        }
-
-        let task = task.unwrap();
-        debug!(
-            "backup stream kv";
-            "cmdtype" => ?kv.cmd_type,
-            "cf" => ?kv.cf,
-            "key" => &log_wrappers::Value::key(&kv.key),
-        );
-        let inner_router = {
-            let mut tasks = self.temp_files_of_task.lock().await;
-            if !tasks.contains_key(&task) {
-                info!("creating temp dir for task."; "task" => %task, "maps" => ?tasks, "prefix" => %prefix.display());
-                let inserted = tasks.insert(
-                    task.clone(),
-                    Arc::new(
-                        TemporaryFiles::new(
-                            prefix
-                                .join(&task)
-                                .join(format!("{}", TimeStamp::physical_now())),
-                        )
-                        .await?,
-                    ),
-                );
-                assert!(inserted.is_none(), "double created map.")
-            }
-            tasks.get_mut(&task).unwrap().clone()
-        };
-        inner_router.on_event(kv).await?;
-
-        // When this event make the size of temporary files exceeds the size limit, make a flush.
-        // Note that we only flush if the size is less than the limit before the event,
-        // or we may send multiplied flush requests.
-
-        debug!(
-            "backup stream statics size";
-            "task" => ?task,
-            "next_size" => inner_router.total_size(),
-            "size_limit" => self.temp_file_size_limit,
-        );
-
-        let cur_size = inner_router.total_size();
-        if cur_size > self.temp_file_size_limit && !inner_router.flushed.load(Ordering::SeqCst) {
-            info!("try flushing task"; "task" => %task, "size" => %cur_size);
-            if inner_router
-                .flushed
-                .compare_exchange(false, true, Ordering::SeqCst, Ordering::SeqCst)
-                .is_ok()
-            {
-                // delay the schedule when failure? (Why the scheduler doesn't support blocking send...)
-                if let Err(err) = self.scheduler.schedule(Task::Flush(task)) {
-                    warn!("failed to send flush request."; "err" => ?err);
-                    // oops... we failed, let's leave the chance to next challenger.
-                    inner_router.flushed.store(false, Ordering::SeqCst);
-=======
         if let Some(task) = self.get_task_by_key(&kv.key) {
             debug!(
                 "backup stream kv";
@@ -409,7 +326,6 @@
                         // oops... we failed, let's leave the chance to next challenger.
                         task_info.set_flushing_status(false);
                     }
->>>>>>> 52406d9d
                 }
             }
         }
