// Copyright 2022 TiKV Project Authors. Licensed under Apache-2.0.

use std::{
    error::Error as StdError, fmt::Display, io::Error as IoError, panic::Location,
    result::Result as StdResult,
};

use encryption::Error as EncryptionError;
use error_code::ErrorCodeExt;
use grpcio::Error as GrpcError;
use kvproto::{errorpb::Error as StoreError, metapb::*};
use pd_client::Error as PdError;
use protobuf::ProtobufError;
use raftstore::Error as RaftStoreError;
use thiserror::Error as ThisError;
use tikv::storage::txn::Error as TxnError;
use tikv_util::{error, warn, worker::ScheduleError};

use crate::{endpoint::Task, metrics};

#[derive(ThisError, Debug)]
pub enum Error {
    #[error("No such task {task_name:?}")]
    NoSuchTask { task_name: String },
    #[error("Observe have already canceled for region {0} (version = {1:?})")]
    ObserveCanceled(u64, RegionEpoch),
    #[error("Malformed metadata {0}")]
    MalformedMetadata(String),
    #[error("Out of quota for region {region_id}")]
    OutOfQuota { region_id: u64 },

    #[error("gRPC meet error {0}")]
    Grpc(#[from] GrpcError),
    #[error("Protobuf meet error {0}")]
    Protobuf(#[from] ProtobufError),
    #[error("I/O Error: {0}")]
    Io(#[from] IoError),
    #[error("Txn error: {0}")]
    Txn(#[from] TxnError),
    #[error("TiKV scheduler error: {0}")]
    Sched(#[from] ScheduleError<Task>),
    #[error("PD client meet error: {0}")]
    Pd(#[from] PdError),
    #[error("Error during requesting raftstore: {0:?}")]
    RaftRequest(StoreError),
    #[error("Error from raftstore: {0}")]
    RaftStore(#[from] RaftStoreError),
<<<<<<< HEAD
    #[error("Error when encrypting content")]
    Encryption(#[from] EncryptionError),
=======

>>>>>>> 0e3c1bb4
    #[error("{context}: {inner_error}")]
    Contextual {
        context: String,
        inner_error: Box<Self>,
    },
    #[error("Other Error: {0}")]
    Other(#[from] Box<dyn StdError + Send + Sync + 'static>),
}

impl ErrorCodeExt for Error {
    fn error_code(&self) -> error_code::ErrorCode {
        use error_code::backup_stream::*;
        match self {
            Error::Protobuf(_) => PROTO,
            Error::NoSuchTask { .. } => NO_SUCH_TASK,
            Error::MalformedMetadata(_) => MALFORMED_META,
            Error::Io(_) => IO,
            Error::Txn(_) => TXN,
            Error::Sched(_) => SCHED,
            Error::Pd(_) => PD,
            Error::RaftRequest(_) => RAFTREQ,
            Error::Contextual { inner_error, .. } => inner_error.error_code(),
            Error::Other(_) => OTHER,
            Error::RaftStore(_) => RAFTSTORE,
            Error::ObserveCanceled(..) => OBSERVE_CANCELED,
            Error::OutOfQuota { .. } => OUT_OF_QUOTA,
            Error::Grpc(_) => GRPC,
            Error::Encryption(_) => ENCRYPTION,
        }
    }
}

impl<'a> ErrorCodeExt for &'a Error {
    fn error_code(&self) -> error_code::ErrorCode {
        Error::error_code(*self)
    }
}

pub type Result<T> = StdResult<T, Error>;

impl From<StoreError> for Error {
    fn from(e: StoreError) -> Self {
        Self::RaftRequest(e)
    }
}

pub trait ContextualResultExt<T>
where
    Self: Sized,
{
    /// attache a context to the error.
    fn context(self, context: impl ToString) -> Result<T>;

    fn context_with(self, context: impl Fn() -> String) -> Result<T>;
}

impl<T, E> ContextualResultExt<T> for StdResult<T, E>
where
    E: Into<Error>,
{
    #[inline(always)]
    fn context(self, context: impl ToString) -> Result<T> {
        self.map_err(|err| Error::Contextual {
            context: context.to_string(),
            inner_error: Box::new(err.into()),
        })
    }

    #[inline(always)]
    fn context_with(self, context: impl Fn() -> String) -> Result<T> {
        self.map_err(|err| Error::Contextual {
            context: context(),
            inner_error: Box::new(err.into()),
        })
    }
}

pub trait ReportableResult {
    fn report_if_err(self, context: impl ToString);
}

impl<E> ReportableResult for StdResult<(), E>
where
    Error: From<E>,
{
    #[inline(always)]
    #[track_caller]
    fn report_if_err(self, context: impl ToString) {
        if let Err(err) = self {
            Error::from(err).report(context.to_string())
        }
    }
}

/// Like `errors.Annotate` in Go.
/// Wrap an unknown error with [`Error::Other`].
#[macro_export]
macro_rules! annotate {
    ($inner: expr, $message: expr) => {
        {
            use tikv_util::box_err;
            $crate::errors::Error::Other(box_err!("{}: {}", $message, $inner))
        }
    };
    ($inner: expr, $format: literal, $($args: expr),+) => {
        annotate!($inner, format_args!($format, $($args),+))
    }
}

impl Error {
    #[track_caller]
    pub fn report(&self, context: impl Display) {
        warn!("backup stream meet error"; "context" => %context, "err" => %self, 
            "verbose_err" => ?self,
            "position" => ?Location::caller());
        metrics::STREAM_ERROR
            .with_label_values(&[self.kind()])
            .inc()
    }

    pub fn report_fatal(&self) {
        error!(%self; "backup stream meet fatal error"; "verbose" => ?self, );
        metrics::STREAM_FATAL_ERROR
            .with_label_values(&[self.kind()])
            .inc()
    }
    /// remove all context added to the error.
    pub fn without_context(&self) -> &Self {
        match self {
            Error::Contextual { inner_error, .. } => inner_error.without_context(),
            _ => self,
        }
    }

    /// add some context to the error.
    pub fn context(self, msg: impl Display) -> Self {
        Self::Contextual {
            inner_error: Box::new(self),
            context: msg.to_string(),
        }
    }

    fn kind(&self) -> &'static str {
        self.error_code().code
    }
}

#[cfg(test)]
mod test {
    extern crate test;

    use std::io::{self, ErrorKind};

    use error_code::ErrorCodeExt;

    use super::{ContextualResultExt, Error, Result};

    #[test]
    fn test_contextual_error() {
        let err = Error::Io(io::Error::new(
            ErrorKind::Other,
            "the absence of error messages, is also a kind of error message",
        ));
        let result: Result<()> = Err(err);
        let result = result.context(format_args!(
            "a cat named {} cut off the power wire",
            "neko"
        ));

        let err = result.unwrap_err();
        assert_eq!(
            err.to_string(),
            "a cat named neko cut off the power wire: I/O Error: the absence of error messages, is also a kind of error message"
        );

        assert_eq!(err.error_code(), error_code::backup_stream::IO,);
    }

    // Bench: Pod at Intel(R) Xeon(R) Gold 6240 CPU @ 2.60GHz
    //        With CPU Claim = 16 cores.

    #[bench]
    // 2,685 ns/iter (+/- 194)
    fn contextual_add_format_strings_directly(b: &mut test::Bencher) {
        b.iter(|| {
            let err = Error::Io(io::Error::new(
                ErrorKind::Other,
                "basement, it is the fundamental basement.",
            ));
            let result: Result<()> = Err(err);
            let lucky_number = rand::random::<u8>();
            let result = result.context(format!("lucky: the number is {}", lucky_number));
            assert_eq!(
                result.unwrap_err().to_string(),
                format!(
                    "lucky: the number is {}: I/O Error: basement, it is the fundamental basement.",
                    lucky_number
                )
            )
        })
    }

    #[bench]
    // 1,922 ns/iter (+/- 273)
    fn contextual_add_format_strings(b: &mut test::Bencher) {
        b.iter(|| {
            let err = Error::Io(io::Error::new(
                ErrorKind::Other,
                "basement, it is the fundamental basement.",
            ));
            let result: Result<()> = Err(err);
            let lucky_number = rand::random::<u8>();
            let result = result.context(format_args!("lucky: the number is {}", lucky_number));
            assert_eq!(
                result.unwrap_err().to_string(),
                format!(
                    "lucky: the number is {}: I/O Error: basement, it is the fundamental basement.",
                    lucky_number
                )
            )
        })
    }

    #[bench]
    // 1,988 ns/iter (+/- 89)
    fn contextual_add_closure(b: &mut test::Bencher) {
        b.iter(|| {
            let err = Error::Io(io::Error::new(
                ErrorKind::Other,
                "basement, it is the fundamental basement.",
            ));
            let result: Result<()> = Err(err);
            let lucky_number = rand::random::<u8>();
            let result = result.context_with(|| format!("lucky: the number is {}", lucky_number));
            assert_eq!(
                result.unwrap_err().to_string(),
                format!(
                    "lucky: the number is {}: I/O Error: basement, it is the fundamental basement.",
                    lucky_number
                )
            )
        })
    }

    #[allow(clippy::unnecessary_literal_unwrap)]
    #[bench]
    // 773 ns/iter (+/- 8)
    fn baseline(b: &mut test::Bencher) {
        b.iter(|| {
            let err = Error::Io(io::Error::new(
                ErrorKind::Other,
                "basement, it is the fundamental basement.",
            ));
            let result: Result<()> = Err(err);
            let _lucky_number = rand::random::<u8>();
            assert_eq!(
                result.unwrap_err().to_string(),
                "I/O Error: basement, it is the fundamental basement.".to_string(),
            )
        })
    }

    #[bench]
    // 3 ns/iter (+/- 0)
    fn contextual_ok(b: &mut test::Bencher) {
        b.iter(|| {
            let result: Result<()> = Ok(());
            let lucky_number = rand::random::<u8>();
            result
                .context_with(|| format!("lucky: the number is {}", lucky_number))
                .unwrap();
        })
    }
}<|MERGE_RESOLUTION|>--- conflicted
+++ resolved
@@ -45,12 +45,8 @@
     RaftRequest(StoreError),
     #[error("Error from raftstore: {0}")]
     RaftStore(#[from] RaftStoreError),
-<<<<<<< HEAD
     #[error("Error when encrypting content")]
     Encryption(#[from] EncryptionError),
-=======
-
->>>>>>> 0e3c1bb4
     #[error("{context}: {inner_error}")]
     Contextual {
         context: String,
