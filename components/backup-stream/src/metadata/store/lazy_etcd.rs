// Copyright 2022 TiKV Project Authors. Licensed under Apache-2.0.

use std::{sync::Arc, time::Duration};

use etcd_client::{ConnectOptions, Error as EtcdError, OpenSslClientConfig};
use futures::Future;
<<<<<<< HEAD
use tikv_util::stream::{RetryError, RetryExt};
=======
use tikv_util::{
    info,
    stream::{RetryError, RetryExt},
};
>>>>>>> e591a41b
use tokio::sync::OnceCell;

use super::{etcd::EtcdSnapshot, EtcdStore, MetaStore};
use crate::errors::{ContextualResultExt, Result};

const RPC_TIMEOUT: Duration = Duration::from_secs(30);

#[derive(Clone)]
pub struct LazyEtcdClient(Arc<LazyEtcdClientInner>);

#[derive(Debug)]
pub struct ConnectionConfig {
    pub tls: Option<security::ClientSuite>,
    pub keep_alive_interval: Duration,
    pub keep_alive_timeout: Duration,
}

impl ConnectionConfig {
    /// Convert the config to the connection option.
    fn to_connection_options(&self) -> ConnectOptions {
        let mut opts = ConnectOptions::new();
        if let Some(tls) = &self.tls {
            opts = opts.with_openssl_tls(
                OpenSslClientConfig::default()
                    .ca_cert_pem(&tls.ca)
                    .client_cert_pem_and_key(&tls.client_cert, &tls.client_key.0),
            )
        }
        opts = opts
            .with_keep_alive(self.keep_alive_interval, self.keep_alive_timeout)
            .with_keep_alive_while_idle(false)
            .with_timeout(RPC_TIMEOUT);

        opts
    }
}

impl LazyEtcdClient {
    pub fn new(endpoints: &[String], conf: ConnectionConfig) -> Self {
        Self(Arc::new(LazyEtcdClientInner {
            opt: conf.to_connection_options(),
            endpoints: endpoints.iter().map(ToString::to_string).collect(),
            cli: OnceCell::new(),
        }))
    }
}

impl std::ops::Deref for LazyEtcdClient {
    type Target = LazyEtcdClientInner;

    fn deref(&self) -> &Self::Target {
        Arc::deref(&self.0)
    }
}

#[derive(Clone)]
pub struct LazyEtcdClientInner {
    opt: ConnectOptions,
    endpoints: Vec<String>,

    cli: OnceCell<EtcdStore>,
}

fn etcd_error_is_retryable(etcd_err: &EtcdError) -> bool {
    match etcd_err {
        EtcdError::InvalidArgs(_)
        | EtcdError::InvalidUri(_)
        | EtcdError::Utf8Error(_)
        | EtcdError::InvalidHeaderValue(_)
        | EtcdError::EndpointError(_)
        | EtcdError::OpenSsl(_) => false,
        EtcdError::TransportError(_)
        | EtcdError::IoError(_)
        | EtcdError::WatchError(_)
        | EtcdError::LeaseKeepAliveError(_)
        | EtcdError::ElectError(_) => true,
        EtcdError::GRpcStatus(grpc) => matches!(
            grpc.code(),
            tonic::Code::Unavailable
                | tonic::Code::Aborted
                | tonic::Code::Internal
                | tonic::Code::ResourceExhausted
        ),
    }
}

#[derive(Debug)]
struct RetryableEtcdError(EtcdError);

impl RetryError for RetryableEtcdError {
    fn is_retryable(&self) -> bool {
        etcd_error_is_retryable(&self.0)
    }
}

impl From<EtcdError> for RetryableEtcdError {
    fn from(e: EtcdError) -> Self {
        Self(e)
    }
}

pub async fn retry<T, F>(mut action: impl FnMut() -> F) -> Result<T>
where
    F: Future<Output = std::result::Result<T, EtcdError>>,
{
    use futures::TryFutureExt;
    let r = tikv_util::stream::retry_ext(
        move || action().err_into::<RetryableEtcdError>(),
<<<<<<< HEAD
        RetryExt::default().with_fail_hook(|err| println!("meet error {:?}", err)),
=======
        RetryExt::default().with_fail_hook(|err| info!("retry it"; "err" => ?err)),
>>>>>>> e591a41b
    )
    .await;
    r.map_err(|err| err.0.into())
}

impl LazyEtcdClientInner {
    async fn connect(&self) -> Result<EtcdStore> {
        let store = retry(|| {
            // For now, the interface of the `etcd_client` doesn't us to control
            // how to create channels when connecting, hence we cannot update the tls config
            // at runtime.
            // TODO: maybe add some method like `with_channel` for `etcd_client`, and adapt
            // the `SecurityManager` API, instead of doing everything by own.
            etcd_client::Client::connect(self.endpoints.clone(), Some(self.opt.clone()))
        })
        .await
        .context("during connecting to the etcd")?;
        Ok(EtcdStore::from(store))
    }

    pub async fn get_cli(&self) -> Result<&EtcdStore> {
        let store = self.cli.get_or_try_init(|| self.connect()).await?;
        Ok(store)
    }
}

#[async_trait::async_trait]
impl MetaStore for LazyEtcdClient {
    type Snap = EtcdSnapshot;

    async fn snapshot(&self) -> Result<Self::Snap> {
        self.0.get_cli().await?.snapshot().await
    }

    async fn watch(
        &self,
        keys: super::Keys,
        start_rev: i64,
    ) -> Result<super::KvChangeSubscription> {
        self.0.get_cli().await?.watch(keys, start_rev).await
    }

    async fn txn(&self, txn: super::Transaction) -> Result<()> {
        self.0.get_cli().await?.txn(txn).await
    }

    async fn txn_cond(&self, txn: super::CondTransaction) -> Result<()> {
        self.0.get_cli().await?.txn_cond(txn).await
    }
}<|MERGE_RESOLUTION|>--- conflicted
+++ resolved
@@ -4,14 +4,10 @@
 
 use etcd_client::{ConnectOptions, Error as EtcdError, OpenSslClientConfig};
 use futures::Future;
-<<<<<<< HEAD
-use tikv_util::stream::{RetryError, RetryExt};
-=======
 use tikv_util::{
     info,
     stream::{RetryError, RetryExt},
 };
->>>>>>> e591a41b
 use tokio::sync::OnceCell;
 
 use super::{etcd::EtcdSnapshot, EtcdStore, MetaStore};
@@ -120,11 +116,7 @@
     use futures::TryFutureExt;
     let r = tikv_util::stream::retry_ext(
         move || action().err_into::<RetryableEtcdError>(),
-<<<<<<< HEAD
-        RetryExt::default().with_fail_hook(|err| println!("meet error {:?}", err)),
-=======
         RetryExt::default().with_fail_hook(|err| info!("retry it"; "err" => ?err)),
->>>>>>> e591a41b
     )
     .await;
     r.map_err(|err| err.0.into())
