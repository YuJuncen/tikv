// Copyright 2022 TiKV Project Authors. Licensed under Apache-2.0.

use std::{
    sync::Arc,
    time::{Duration, SystemTime},
};

use etcd_client::{ConnectOptions, Error as EtcdError, OpenSslClientConfig};
use futures::Future;
use openssl::{
    pkey::PKey,
    x509::{verify::X509VerifyFlags, X509},
};
use security::SecurityManager;
use tikv_util::{
    info,
    stream::{RetryError, RetryExt},
    warn,
};
use tokio::sync::Mutex as AsyncMutex;

use super::{
    etcd::{EtcdSnapshot, TopologyUpdater},
    EtcdStore, MetaStore,
};
use crate::errors::{ContextualResultExt, Result};

const RPC_TIMEOUT: Duration = Duration::from_secs(30);

#[derive(Clone)]
pub struct LazyEtcdClient(Arc<AsyncMutex<LazyEtcdClientInner>>);

<<<<<<< HEAD
#[derive(Debug)]
=======
#[derive(Clone)]
>>>>>>> 5a8f970d
pub struct ConnectionConfig {
    pub tls: Arc<SecurityManager>,
    pub keep_alive_interval: Duration,
    pub keep_alive_timeout: Duration,
}

impl Default for ConnectionConfig {
    fn default() -> Self {
        Self {
            tls: Default::default(),
            keep_alive_interval: Duration::from_secs(10),
            keep_alive_timeout: Duration::from_secs(3),
        }
    }
}

impl std::fmt::Debug for ConnectionConfig {
    fn fmt(&self, f: &mut std::fmt::Formatter<'_>) -> std::fmt::Result {
        f.debug_struct("ConnectionConfig")
            .field("keep_alive_interval", &self.keep_alive_interval)
            .field("keep_alive_timeout", &self.keep_alive_timeout)
            .finish()
    }
}

impl ConnectionConfig {
    /// Convert the config to the connection option.
    fn to_connection_options(&self) -> ConnectOptions {
        let mut opts = ConnectOptions::new();
        if let Some(tls) = &self
            .tls
            .client_suite()
            .map_err(|err| warn!("failed to load client suite!"; "err" => %err))
            .ok()
        {
            opts = opts.with_openssl_tls(
                OpenSslClientConfig::default()
                    .ca_cert_pem(&tls.ca)
                    // Some of users may prefer using multi-level self-signed certs.
                    // In this scenario, we must set this flag or openssl would probably complain it cannot found the root CA.
                    // (Because the flags we provide allows users providing exactly one CA cert.)
                    // We haven't make it configurable because it is enabled in gRPC by default too.
                    // TODO: Perhaps implement grpc-io based etcd client, fully remove the difference between gRPC TLS and our custom TLS?
                    .manually(|c| c.cert_store_mut().set_flags(X509VerifyFlags::PARTIAL_CHAIN))
                    .manually(|c| {
                        let mut client_certs= X509::stack_from_pem(&tls.client_cert)?;
                        let client_key = PKey::private_key_from_pem(&tls.client_key.0)?;
                        if !client_certs.is_empty() {
                            c.set_certificate(&client_certs[0])?;
                        }
                        if client_certs.len() > 1 {
                            for i in client_certs.drain(1..) {
                                c.add_extra_chain_cert(i)?;
                            }
                        }
                        c.set_private_key(&client_key)?;
                        Ok(())
                    }),
            )
        }
        opts = opts
            .with_keep_alive(self.keep_alive_interval, self.keep_alive_timeout)
            .with_keep_alive_while_idle(false)
            .with_timeout(RPC_TIMEOUT);

        opts
    }
}

impl LazyEtcdClient {
    pub fn new(endpoints: &[String], conf: ConnectionConfig) -> Self {
        let mut inner = LazyEtcdClientInner::new(endpoints, conf);
        inner.normalize_urls();
        Self(Arc::new(AsyncMutex::new(inner)))
    }

    // For testing -- check whether the endpoints are properly normalized.
    #[cfg(test)]
    pub(super) fn endpoints(&self) -> Vec<String> {
        self.0.blocking_lock().endpoints.clone()
    }

    async fn get_cli(&self) -> Result<EtcdStore> {
        let mut l = self.0.lock().await;
        l.get_cli().await.cloned()
    }
}

#[derive(Clone)]
pub struct LazyEtcdClientInner {
    conf: ConnectionConfig,
    endpoints: Vec<String>,

    last_modified: Option<SystemTime>,
    cli: Option<EtcdStore>,
}

impl LazyEtcdClientInner {
    fn new(endpoints: &[String], conf: ConnectionConfig) -> Self {
        LazyEtcdClientInner {
            conf,
            endpoints: endpoints.iter().map(ToString::to_string).collect(),
            last_modified: None,
            cli: None,
        }
    }
}

fn etcd_error_is_retryable(etcd_err: &EtcdError) -> bool {
    match etcd_err {
        EtcdError::InvalidArgs(_)
        | EtcdError::InvalidUri(_)
        | EtcdError::Utf8Error(_)
        | EtcdError::InvalidHeaderValue(_)
        | EtcdError::EndpointError(_)
        | EtcdError::OpenSsl(_) => false,
        EtcdError::TransportError(_)
        | EtcdError::IoError(_)
        | EtcdError::WatchError(_)
        | EtcdError::LeaseKeepAliveError(_)
        | EtcdError::ElectError(_) => true,
        EtcdError::GRpcStatus(grpc) => matches!(
            grpc.code(),
            tonic::Code::Unavailable
                | tonic::Code::Aborted
                | tonic::Code::Internal
                | tonic::Code::ResourceExhausted
        ),
    }
}

#[derive(Debug)]
struct RetryableEtcdError(EtcdError);

impl RetryError for RetryableEtcdError {
    fn is_retryable(&self) -> bool {
        etcd_error_is_retryable(&self.0)
    }
}

impl From<EtcdError> for RetryableEtcdError {
    fn from(e: EtcdError) -> Self {
        Self(e)
    }
}

pub async fn retry<T, F>(mut action: impl FnMut() -> F) -> Result<T>
where
    F: Future<Output = std::result::Result<T, EtcdError>>,
{
    use futures::TryFutureExt;
    let r = tikv_util::stream::retry_ext(
        move || action().err_into::<RetryableEtcdError>(),
        RetryExt::default().with_fail_hook(|err| info!("retry it"; "err" => ?err)),
    )
    .await;
    r.map_err(|err| err.0.into())
}

impl LazyEtcdClientInner {
    fn normalize_urls(&mut self) {
        let enabled_tls = self.conf.tls.client_suite().is_ok();
        for endpoint in self.endpoints.iter_mut() {
            // Don't touch them when the schemes already provided.
            // Given etcd is based on gRPC (which relies on HTTP/2),
            // there shouldn't be other schemes available (Hopefully...)
            if endpoint.starts_with("http://") || endpoint.starts_with("https://") {
                continue;
            }
            let expected_scheme = if enabled_tls { "https" } else { "http" };
            *endpoint = format!("{}://{}", expected_scheme, endpoint)
        }
        info!("log backup normalized etcd endpoints"; "endpoints" => ?self.endpoints);
    }

    async fn connect(&mut self) -> Result<&EtcdStore> {
        let store = retry(|| {
            // For now, the interface of the `etcd_client` doesn't us to control
            // how to create channels when connecting, hence we cannot update the tls config
            // at runtime, now what we did is manually check that each time we are getting
            // the clients.
            etcd_client::Client::connect(
                self.endpoints.clone(),
                Some(self.conf.to_connection_options()),
            )
        })
        .await
        .context("during connecting to the etcd")?;
        let store = EtcdStore::from(store);
        let mut updater = TopologyUpdater::new(Arc::downgrade(store.inner()));
        self.cli = Some(store);
        updater.init(self.endpoints.iter().cloned());
        tokio::task::spawn(updater.main_loop());
        Ok(self.cli.as_ref().unwrap())
    }

    pub async fn get_cli(&mut self) -> Result<&EtcdStore> {
        let modified = self.conf.tls.get_config().is_modified(&mut self.last_modified)
            // Don't reload once we cannot check whether it is modified.
            // Because when TLS disabled, this would always fail.
            .unwrap_or(false);
        if !modified && self.cli.is_some() {
            return Ok(self.cli.as_ref().unwrap());
        }
        info!("log backup reconnecting to the etcd service."; "tls_modified" => %modified, "connected_before" => %self.cli.is_some());
        self.connect().await
    }
}

#[async_trait::async_trait]
impl MetaStore for LazyEtcdClient {
    type Snap = EtcdSnapshot;

    async fn snapshot(&self) -> Result<Self::Snap> {
        self.get_cli().await?.snapshot().await
    }

    async fn watch(
        &self,
        keys: super::Keys,
        start_rev: i64,
    ) -> Result<super::KvChangeSubscription> {
        self.get_cli().await?.watch(keys, start_rev).await
    }

    async fn txn(&self, txn: super::Transaction) -> Result<()> {
        self.get_cli().await?.txn(txn).await
    }

    async fn txn_cond(&self, txn: super::CondTransaction) -> Result<()> {
        self.get_cli().await?.txn_cond(txn).await
    }
}

#[cfg(test)]
mod tests {
    use std::{fs::File, io::Write, path::PathBuf, sync::Arc};

    use security::{SecurityConfig, SecurityManager};
    use tempfile::TempDir;

    use super::LazyEtcdClient;
    use crate::{errors::Result, metadata::ConnectionConfig};

    #[test]
    fn test_normalize_url() -> Result<()> {
        let endpoints = ["http://pd-1".to_owned(), "pd-2".to_owned()];
        let le = LazyEtcdClient::new(&endpoints, Default::default());
        assert_eq!(le.endpoints(), &["http://pd-1", "http://pd-2"]);

        let tempdir = TempDir::new()?;
        let write_all = |path: &PathBuf, content| {
            let mut f = File::create(path)?;
            f.write_all(content)?;
            Result::Ok(())
        };
        let ca = tempdir.path().join("ca");
        let cert = tempdir.path().join("cert");
        let key = tempdir.path().join("key");
        write_all(&ca, b"CA :3")?;
        write_all(&cert, b"Cert :D")?;
        write_all(&key, b"Key X)")?;

        let cfg = SecurityConfig {
            ca_path: ca.to_string_lossy().into_owned(),
            cert_path: cert.to_string_lossy().into_owned(),
            key_path: key.to_string_lossy().into_owned(),

            ..Default::default()
        };
        let sm = SecurityManager::new(&cfg).unwrap();
        let endpoints = ["https://pd-1".to_owned(), "pd-2".to_owned()];
        let le = LazyEtcdClient::new(
            &endpoints,
            ConnectionConfig {
                tls: Arc::new(sm),
                ..Default::default()
            },
        );
        assert_eq!(le.endpoints(), &["https://pd-1", "https://pd-2"]);
        Result::Ok(())
    }
}<|MERGE_RESOLUTION|>--- conflicted
+++ resolved
@@ -30,11 +30,7 @@
 #[derive(Clone)]
 pub struct LazyEtcdClient(Arc<AsyncMutex<LazyEtcdClientInner>>);
 
-<<<<<<< HEAD
-#[derive(Debug)]
-=======
 #[derive(Clone)]
->>>>>>> 5a8f970d
 pub struct ConnectionConfig {
     pub tls: Arc<SecurityManager>,
     pub keep_alive_interval: Duration,
