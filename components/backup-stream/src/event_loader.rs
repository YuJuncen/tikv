// Copyright 2022 TiKV Project Authors. Licensed under Apache-2.0.

use std::{
    marker::PhantomData,
    sync::{atomic::Ordering, Arc},
    time::Duration,
};

use engine_traits::{KvEngine, CF_DEFAULT, CF_WRITE};
use futures::executor::block_on;
use kvproto::{kvrpcpb::ExtraOp, metapb::Region, raft_cmdpb::CmdType};
use raftstore::{
    coprocessor::RegionInfoProvider,
    router::RaftStoreRouter,
    store::{fsm::ChangeObserver, Callback, SignificantMsg},
};
use tikv::storage::{
    kv::StatisticsSummary,
    mvcc::{DeltaScanner, ScannerBuilder},
    txn::{EntryBatch, TxnEntry, TxnEntryScanner},
    Snapshot, Statistics,
};
use tikv_util::{box_err, time::Instant, warn, worker::Scheduler};
use tokio::sync::{OwnedSemaphorePermit, Semaphore};
use txn_types::{Key, Lock, TimeStamp};

use crate::{
    annotate, debug,
    endpoint::ObserveOp,
    errors::{ContextualResultExt, Error, Result},
    metrics,
    router::{ApplyEvent, ApplyEvents, Router},
    subscription_track::{SubscriptionTracer, TwoPhaseResolver},
    try_send,
    utils::{self, RegionPager},
    Task,
};

const MAX_GET_SNAPSHOT_RETRY: usize = 3;

#[derive(Clone)]
pub struct PendingMemoryQuota(Arc<Semaphore>);

impl std::fmt::Debug for PendingMemoryQuota {
    fn fmt(&self, f: &mut std::fmt::Formatter<'_>) -> std::fmt::Result {
        f.debug_struct("PendingMemoryQuota")
            .field("remain", &self.0.available_permits())
            .field("total", &self.0)
            .finish()
    }
}

pub struct PendingMemory(OwnedSemaphorePermit);

impl PendingMemoryQuota {
    pub fn new(quota: usize) -> Self {
        Self(Arc::new(Semaphore::new(quota)))
    }

    pub fn pending(&self, size: usize) -> PendingMemory {
        PendingMemory(
            tokio::runtime::Handle::current()
                .block_on(self.0.clone().acquire_many_owned(size as _))
                .expect("BUG: the semaphore is closed unexpectedly."),
        )
    }
}

/// EventLoader transforms data from the snapshot into ApplyEvent.
pub struct EventLoader<S: Snapshot> {
    scanner: DeltaScanner<S>,
    // pooling the memory.
    entry_batch: EntryBatch,
}

const ENTRY_BATCH_SIZE: usize = 1024;

impl<S: Snapshot> EventLoader<S> {
    pub fn load_from(
        snapshot: S,
        from_ts: TimeStamp,
        to_ts: TimeStamp,
        region: &Region,
    ) -> Result<Self> {
        let region_id = region.get_id();
        let scanner = ScannerBuilder::new(snapshot, to_ts)
            .range(
                Some(Key::from_encoded_slice(&region.start_key)),
                Some(Key::from_encoded_slice(&region.end_key)),
            )
            .hint_min_ts(Some(from_ts))
            .fill_cache(false)
            .build_delta_scanner(from_ts, ExtraOp::Noop)
            .map_err(|err| Error::Txn(err.into()))
            .context(format_args!(
                "failed to create entry scanner from_ts = {}, to_ts = {}, region = {}",
                from_ts, to_ts, region_id
            ))?;

        Ok(Self {
            scanner,
            entry_batch: EntryBatch::with_capacity(ENTRY_BATCH_SIZE),
        })
    }

    /// Scan a batch of events from the snapshot, and save them into the internal buffer.
    fn fill_entries(&mut self) -> Result<Statistics> {
        assert!(
            self.entry_batch.is_empty(),
            "EventLoader: the entry batch isn't empty when filling entries, which is error-prone, please call `omit_entries` first. (len = {})",
            self.entry_batch.len()
        );
        self.scanner.scan_entries(&mut self.entry_batch)?;
        Ok(self.scanner.take_statistics())
    }

    /// Drain the internal buffer, converting them to the [`ApplyEvents`],
    /// and tracking the locks at the same time.
    fn omit_entries_to(
        &mut self,
        result: &mut ApplyEvents,
        resolver: &mut TwoPhaseResolver,
    ) -> Result<()> {
        for entry in self.entry_batch.drain() {
            match entry {
                TxnEntry::Prewrite {
                    default: (key, value),
                    lock: (lock_at, lock_value),
                    ..
                } => {
                    if !key.is_empty() {
                        result.push(ApplyEvent {
                            key,
                            value,
                            cf: CF_DEFAULT,
                            cmd_type: CmdType::Put,
                        });
                    }
                    let lock = Lock::parse(&lock_value).map_err(|err| {
                        annotate!(
                            err,
                            "BUG?: failed to parse ts from lock; key = {}",
                            utils::redact(&lock_at)
                        )
                    })?;
                    debug!("meet lock during initial scanning."; "key" => %utils::redact(&lock_at), "ts" => %lock.ts);
                    resolver.track_phase_one_lock(lock.ts, lock_at)
                }
                TxnEntry::Commit { default, write, .. } => {
                    result.push(ApplyEvent {
                        key: write.0,
                        value: write.1,
                        cf: CF_WRITE,
                        cmd_type: CmdType::Put,
                    });
                    if !default.0.is_empty() {
                        result.push(ApplyEvent {
                            key: default.0,
                            value: default.1,
                            cf: CF_DEFAULT,
                            cmd_type: CmdType::Put,
                        });
                    }
                }
            }
        }
        Ok(())
    }
}

/// The context for loading incremental data between range.
/// Like [`cdc::Initializer`], but supports initialize over range.
/// Note: maybe we can merge those two structures?
#[derive(Clone)]
pub struct InitialDataLoader<E, R, RT> {
    pub(crate) router: RT,
    pub(crate) regions: R,
    // Note: maybe we can make it an abstract thing like `EventSink` with
    //       method `async (KvEvent) -> Result<()>`?
    pub(crate) sink: Router,
    pub(crate) tracing: SubscriptionTracer,
    pub(crate) scheduler: Scheduler<Task>,
    pub(crate) quota: PendingMemoryQuota,
    pub(crate) handle: tokio::runtime::Handle,

    _engine: PhantomData<E>,
}

impl<E, R, RT> InitialDataLoader<E, R, RT>
where
    E: KvEngine,
    R: RegionInfoProvider + Clone + 'static,
    RT: RaftStoreRouter<E>,
{
    pub fn new(
        router: RT,
        regions: R,
        sink: Router,
        tracing: SubscriptionTracer,
        sched: Scheduler<Task>,
        quota: PendingMemoryQuota,
        handle: tokio::runtime::Handle,
    ) -> Self {
        Self {
            router,
            regions,
            sink,
            tracing,
            scheduler: sched,
            _engine: PhantomData,
            quota,
            handle,
        }
    }

    pub fn observe_over_with_retry(
        &self,
        region: &Region,
        mut cmd: impl FnMut() -> ChangeObserver,
    ) -> Result<impl Snapshot> {
        let mut last_err = None;
        for _ in 0..MAX_GET_SNAPSHOT_RETRY {
            let r = self.observe_over(region, cmd());
            match r {
                Ok(s) => {
                    return Ok(s);
                }
                Err(e) => {
                    let can_retry = match e.without_context() {
                        Error::RaftRequest(pbe) => {
                            !(pbe.has_epoch_not_match()
                                || pbe.has_not_leader()
                                || pbe.get_message().contains("stale observe id"))
                        }
                        Error::RaftStore(raftstore::Error::RegionNotFound(_))
                        | Error::RaftStore(raftstore::Error::NotLeader(..)) => false,
                        _ => true,
                    };
                    last_err = match last_err {
                        None => Some(e),
                        Some(err) => Some(Error::Contextual {
                            context: format!("and error {}", e),
                            inner_error: Box::new(err),
                        }),
                    };

                    if !can_retry {
                        break;
                    }
                    std::thread::sleep(Duration::from_millis(500));
                    continue;
                }
            }
        }
        Err(last_err.expect("BUG: max retry time exceed but no error"))
    }

    /// Start observe over some region.
    /// This will register the region to the raftstore as observing,
    /// and return the current snapshot of that region.
    fn observe_over(&self, region: &Region, cmd: ChangeObserver) -> Result<impl Snapshot> {
        // There are 2 ways for getting the initial snapshot of a region:
        //   1. the BR method: use the interface in the RaftKv interface, read the key-values directly.
        //   2. the CDC method: use the raftstore message `SignificantMsg::CaptureChange` to
        //      register the region to CDC observer and get a snapshot at the same time.
        // Registering the observer to the raftstore is necessary because we should only listen events from leader.
        // In CDC, the change observer is per-delegate(i.e. per-region), we can create the command per-region here too.

        let (callback, fut) =
            tikv_util::future::paired_future_callback::<std::result::Result<_, Error>>();
        self.router
            .significant_send(
                region.id,
                SignificantMsg::CaptureChange {
                    cmd,
                    region_epoch: region.get_region_epoch().clone(),
                    callback: Callback::Read(Box::new(|snapshot| {
                        if snapshot.response.get_header().has_error() {
                            callback(Err(Error::RaftRequest(
                                snapshot.response.get_header().get_error().clone(),
                            )));
                            return;
                        }
                        if let Some(snap) = snapshot.snapshot {
                            callback(Ok(snap));
                            return;
                        }
                        callback(Err(Error::Other(box_err!(
                            "PROBABLY BUG: the response contains neither error nor snapshot"
                        ))))
                    })),
                },
            )
            .context(format_args!(
                "failed to register the observer to region {}",
                region.get_id()
            ))?;
        let snap = block_on(fut)
            .map_err(|err| {
                annotate!(
                    err,
                    "message 'CaptureChange' dropped for region {}",
                    region.id
                )
            })
            .flatten()
            .context(format_args!(
                "failed to get initial snapshot: failed to get the snapshot (region_id = {})",
                region.get_id(),
            ))?;
        // Note: maybe warp the snapshot via `RegionSnapshot`?
        Ok(snap)
    }

    pub fn with_resolver<T: 'static>(
        &self,
        region: &Region,
        f: impl FnOnce(&mut TwoPhaseResolver) -> Result<T>,
    ) -> Result<T> {
        Self::with_resolver_by(&self.tracing, region, f)
    }

    pub fn with_resolver_by<T: 'static>(
        tracing: &SubscriptionTracer,
        region: &Region,
        f: impl FnOnce(&mut TwoPhaseResolver) -> Result<T>,
    ) -> Result<T> {
        let region_id = region.get_id();
        let mut v = tracing
            .get_subscription_of(region_id)
            .ok_or_else(|| Error::Other(box_err!("observer for region {} canceled", region_id)))
            .and_then(|v| {
                raftstore::store::util::compare_region_epoch(
                    region.get_region_epoch(),
                    &v.value().meta,
                    // No need for checking conf version because conf change won't cancel the observation.
                    false,
                    true,
                    false,
                )?;
                Ok(v)
            })
            .map_err(|err| Error::Contextual {
                // Both when we cannot find the region in the track and
                // the epoch has changed means that we should cancel the current turn of initial scanning.
                inner_error: Box::new(Error::ObserveCanceled(
                    region_id,
                    region.get_region_epoch().clone(),
                )),
                context: format!("{}", err),
            })?;
        f(v.value_mut().resolver())
    }

    fn scan_and_async_send(
        &self,
        region: &Region,
        mut event_loader: EventLoader<impl Snapshot>,
        join_handles: &mut Vec<tokio::task::JoinHandle<()>>,
    ) -> Result<Statistics> {
        let mut stats = StatisticsSummary::default();
        let start = Instant::now();
        loop {
            let mut events = ApplyEvents::with_capacity(1024, region.id);
<<<<<<< HEAD
            let stat = event_loader.fill_entries()?;
            self.with_resolver(region, |r| event_loader.omit_entries_to(&mut events, r))?;
=======
            let stat =
                self.with_resolver(region, |r| event_loader.scan_batch(1024, &mut events, r))?;
>>>>>>> 4facb625
            if events.is_empty() {
                metrics::INITIAL_SCAN_DURATION.observe(start.saturating_elapsed_secs());
                return Ok(stats.stat);
            }
            stats.add_statistics(&stat);
            let region_id = region.get_id();
            let sink = self.sink.clone();
            let event_size = events.size();
            let sched = self.scheduler.clone();
            let permit = self.quota.pending(event_size);
            debug!("sending events to router"; "size" => %event_size, "region" => %region_id);
            metrics::INCREMENTAL_SCAN_SIZE.observe(event_size as f64);
            metrics::HEAP_MEMORY.add(event_size as _);
            join_handles.push(tokio::spawn(async move {
                utils::handle_on_event_result(&sched, sink.on_events(events).await);
                metrics::HEAP_MEMORY.sub(event_size as _);
                debug!("apply event done"; "size" => %event_size, "region" => %region_id);
                drop(permit);
            }));
        }
    }

    pub fn do_initial_scan(
        &self,
        region: &Region,
        start_ts: TimeStamp,
        snap: impl Snapshot,
    ) -> Result<Statistics> {
        let _guard = self.handle.enter();
        // It is ok to sink more data than needed. So scan to +inf TS for convenance.
        let event_loader = EventLoader::load_from(snap, start_ts, TimeStamp::max(), region)?;
        let tr = self.tracing.clone();
        let region_id = region.get_id();

        let mut join_handles = Vec::with_capacity(8);
        let stats = self.scan_and_async_send(region, event_loader, &mut join_handles);

        // we should mark phase one as finished whether scan successed.
        // TODO: use an `WaitGroup` with asynchronous support.
        let r = region.clone();
        tokio::spawn(async move {
            for h in join_handles {
                if let Err(err) = h.await {
                    warn!("failed to join task."; "err" => %err);
                }
            }
            let result = Self::with_resolver_by(&tr, &r, |r| {
                r.phase_one_done();
                Ok(())
            });
            if let Err(err) = result {
                err.report(format_args!(
                    "failed to finish phase 1 for region {:?}",
                    region_id
                ));
            }
        });
        stats
    }

    /// initialize a range: it simply scan the regions with leader role and send them to [`initialize_region`].
    pub fn initialize_range(&self, start_key: Vec<u8>, end_key: Vec<u8>) -> Result<()> {
        let mut pager = RegionPager::scan_from(self.regions.clone(), start_key, end_key);
        loop {
            let regions = pager.next_page(8)?;
            debug!("scanning for entries in region."; "regions" => ?regions);
            if regions.is_empty() {
                break;
            }
            for r in regions {
                // Note: Even we did the initial scanning, and blocking resolved ts from advancing,
                //       if the next_backup_ts was updated in some extreme condition, there is still little chance to lost data:
                //       For example, if a region cannot elect the leader for long time. (say, net work partition)
                //       At that time, we have nowhere to record the lock status of this region.
                let success = try_send!(
                    self.scheduler,
                    Task::ModifyObserve(ObserveOp::Start {
                        region: r.region,
                    })
                );
                if success {
                    crate::observer::IN_FLIGHT_START_OBSERVE_MESSAGE.fetch_add(1, Ordering::SeqCst);
                }
            }
        }
        Ok(())
    }
}<|MERGE_RESOLUTION|>--- conflicted
+++ resolved
@@ -362,13 +362,8 @@
         let start = Instant::now();
         loop {
             let mut events = ApplyEvents::with_capacity(1024, region.id);
-<<<<<<< HEAD
             let stat = event_loader.fill_entries()?;
             self.with_resolver(region, |r| event_loader.omit_entries_to(&mut events, r))?;
-=======
-            let stat =
-                self.with_resolver(region, |r| event_loader.scan_batch(1024, &mut events, r))?;
->>>>>>> 4facb625
             if events.is_empty() {
                 metrics::INITIAL_SCAN_DURATION.observe(start.saturating_elapsed_secs());
                 return Ok(stats.stat);
