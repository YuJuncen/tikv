// Copyright 2022 TiKV Project Authors. Licensed under Apache-2.0.

use std::{marker::PhantomData, sync::Arc, time::Duration};

use engine_traits::{KvEngine, CF_DEFAULT, CF_WRITE};
use kvproto::{kvrpcpb::ExtraOp, metapb::Region, raft_cmdpb::CmdType};
use raftstore::{
    coprocessor::ObserveHandle,
    router::CdcHandle,
    store::{fsm::ChangeObserver, Callback},
};
use tikv::storage::{
    kv::StatisticsSummary,
    mvcc::{DeltaScanner, ScannerBuilder},
    txn::{TxnEntry, TxnEntryScanner},
    Snapshot, Statistics,
};
use tikv_util::{
    box_err,
    memory::{MemoryQuota, OwnedAllocated},
    time::{Instant, Limiter},
    warn,
    worker::Scheduler,
};
<<<<<<< HEAD
use tokio::sync::{OwnedSemaphorePermit, Semaphore};
use tracing::instrument;
use tracing_active_tree::{frame, root};
=======
use tokio::sync::Semaphore;
>>>>>>> 5f2f5e7e
use txn_types::{Key, Lock, TimeStamp};

use crate::{
    annotate, debug,
    errors::{ContextualResultExt, Error, Result},
    metrics,
    router::{ApplyEvent, ApplyEvents, Router},
    subscription_track::{Ref, RefMut, SubscriptionTracer, TwoPhaseResolver},
    utils, Task,
};

const MAX_GET_SNAPSHOT_RETRY: usize = 5;

<<<<<<< HEAD
#[derive(Clone)]
pub struct PendingMemoryQuota {
    sema: Arc<Semaphore>,
    capacity: usize,
}

impl std::fmt::Debug for PendingMemoryQuota {
    fn fmt(&self, f: &mut std::fmt::Formatter<'_>) -> std::fmt::Result {
        f.debug_struct("PendingMemoryQuota")
            .field("remain", &self.sema.available_permits())
            .field("total", &self.capacity)
            .finish()
    }
}

pub struct PendingMemory(OwnedSemaphorePermit);

impl PendingMemoryQuota {
    pub fn new(quota: usize) -> Self {
        Self {
            sema: Arc::new(Semaphore::new(quota)),
            capacity: quota,
        }
    }

    pub fn capacity(&self) -> usize {
        self.capacity
    }

    pub async fn pending(&self, size: usize) -> PendingMemory {
        PendingMemory(
            self.sema
                .clone()
                .acquire_many_owned(size as _)
                .await
                .expect("BUG: the semaphore is closed unexpectedly."),
        )
    }
=======
struct ScanResult {
    more: bool,
    out_of_memory: bool,
    statistics: Statistics,
>>>>>>> 5f2f5e7e
}

/// EventLoader transforms data from the snapshot into ApplyEvent.
pub struct EventLoader<S: Snapshot> {
    scanner: DeltaScanner<S>,
    // pooling the memory.
    entry_batch: Vec<TxnEntry>,
}

const ENTRY_BATCH_SIZE: usize = 1024;

impl<S: Snapshot> EventLoader<S> {
    pub fn load_from(
        snapshot: S,
        from_ts: TimeStamp,
        to_ts: TimeStamp,
        region: &Region,
    ) -> Result<Self> {
        let region_id = region.get_id();
        let scanner = ScannerBuilder::new(snapshot, to_ts)
            .range(
                (!region.start_key.is_empty()).then(|| Key::from_encoded_slice(&region.start_key)),
                (!region.end_key.is_empty()).then(|| Key::from_encoded_slice(&region.end_key)),
            )
            .hint_min_ts(Some(from_ts))
            .fill_cache(false)
            .build_delta_scanner(from_ts, ExtraOp::Noop)
            .map_err(|err| Error::Txn(err.into()))
            .context(format_args!(
                "failed to create entry scanner from_ts = {}, to_ts = {}, region = {}",
                from_ts, to_ts, region_id
            ))?;

        Ok(Self {
            scanner,
            entry_batch: Vec::with_capacity(ENTRY_BATCH_SIZE),
        })
    }

    fn scan_result(&mut self, more: bool) -> ScanResult {
        ScanResult {
            more,
            out_of_memory: false,
            statistics: self.scanner.take_statistics(),
        }
    }

    fn out_of_memory(&mut self) -> ScanResult {
        ScanResult {
            more: true,
            out_of_memory: true,
            statistics: self.scanner.take_statistics(),
        }
    }

    /// Scan a batch of events from the snapshot, and save them into the
    /// internal buffer.
    fn fill_entries(&mut self, memory_quota: &mut OwnedAllocated) -> Result<ScanResult> {
        assert!(
            self.entry_batch.is_empty(),
            "EventLoader: the entry batch isn't empty when filling entries, which is error-prone, please call `emit_entries_to` first. (len = {})",
            self.entry_batch.len()
        );
        let batch = &mut self.entry_batch;
        while batch.len() < batch.capacity() {
            match self.scanner.next_entry()? {
                Some(entry) => {
                    let size = entry.size();
                    batch.push(entry);
                    if memory_quota.alloc(size).is_err() {
                        return Ok(self.out_of_memory());
                    }
                }
                None => return Ok(self.scan_result(false)),
            }
        }
        Ok(self.scan_result(true))
    }

    /// Drain the internal buffer, converting them to the [`ApplyEvents`],
    /// and tracking the locks at the same time.
    fn emit_entries_to(
        &mut self,
        result: &mut ApplyEvents,
        resolver: &mut TwoPhaseResolver,
    ) -> Result<()> {
        for entry in self.entry_batch.drain(..) {
            match entry {
                TxnEntry::Prewrite {
                    default: (key, value),
                    lock: (lock_at, lock_value),
                    ..
                } => {
                    if !key.is_empty() {
                        result.push(ApplyEvent {
                            key,
                            value,
                            cf: CF_DEFAULT,
                            cmd_type: CmdType::Put,
                        });
                    }
                    let lock = Lock::parse(&lock_value).map_err(|err| {
                        annotate!(
                            err,
                            "BUG?: failed to parse ts from lock; key = {}",
                            utils::redact(&lock_at)
                        )
                    })?;
                    debug!("meet lock during initial scanning."; "key" => %utils::redact(&lock_at), "ts" => %lock.ts);
                    if utils::should_track_lock(&lock) {
                        resolver.track_phase_one_lock(lock.ts, lock_at);
                    }
                }
                TxnEntry::Commit { default, write, .. } => {
                    result.push(ApplyEvent {
                        key: write.0,
                        value: write.1,
                        cf: CF_WRITE,
                        cmd_type: CmdType::Put,
                    });
                    if !default.0.is_empty() {
                        result.push(ApplyEvent {
                            key: default.0,
                            value: default.1,
                            cf: CF_DEFAULT,
                            cmd_type: CmdType::Put,
                        });
                    }
                }
            }
        }
        Ok(())
    }
}

/// The context for loading incremental data between range.
/// Like [`cdc::Initializer`].
/// Note: maybe we can merge those two structures?
#[derive(Clone)]
pub struct InitialDataLoader<E: KvEngine, H> {
    // Note: maybe we can make it an abstract thing like `EventSink` with
    //       method `async (KvEvent) -> Result<()>`?
    pub(crate) sink: Router,
    pub(crate) tracing: SubscriptionTracer,
    pub(crate) scheduler: Scheduler<Task>,

    pub(crate) quota: Arc<MemoryQuota>,
    pub(crate) limit: Limiter,
    // If there are too many concurrent initial scanning, the limit of disk speed or pending memory
    // quota will probably be triggered. Then the whole scanning will be pretty slow. And when
    // we are holding a iterator for a long time, the memtable may not be able to be flushed.
    // Using this to restrict the possibility of that.
    concurrency_limit: Arc<Semaphore>,

    cdc_handle: H,

    _engine: PhantomData<E>,
}

impl<E, H> InitialDataLoader<E, H>
where
    E: KvEngine,
    H: CdcHandle<E> + Sync,
{
    pub fn new(
        sink: Router,
        tracing: SubscriptionTracer,
        sched: Scheduler<Task>,
        quota: Arc<MemoryQuota>,
        limiter: Limiter,
        cdc_handle: H,
        concurrency_limit: Arc<Semaphore>,
    ) -> Self {
        Self {
            sink,
            tracing,
            scheduler: sched,
            _engine: PhantomData,
            quota,
            cdc_handle,
            concurrency_limit,
            limit: limiter,
        }
    }

    #[instrument(skip_all)]
    pub async fn capture_change(
        &self,
        region: &Region,
        cmd: ChangeObserver,
    ) -> Result<impl Snapshot> {
        let (callback, fut) =
            tikv_util::future::paired_future_callback::<std::result::Result<_, Error>>();

        self.cdc_handle
            .capture_change(
                region.get_id(),
                region.get_region_epoch().clone(),
                cmd,
                Callback::read(Box::new(|snapshot| {
                    if snapshot.response.get_header().has_error() {
                        callback(Err(Error::RaftRequest(
                            snapshot.response.get_header().get_error().clone(),
                        )));
                        return;
                    }
                    if let Some(snap) = snapshot.snapshot {
                        callback(Ok(snap));
                        return;
                    }
                    callback(Err(Error::Other(box_err!(
                        "PROBABLY BUG: the response contains neither error nor snapshot"
                    ))))
                })),
            )
            .context(format_args!(
                "failed to register the observer to region {}",
                region.get_id()
            ))?;

        let snap = fut
            .await
            .map_err(|err| {
                annotate!(
                    err,
                    "message 'CaptureChange' dropped for region {}",
                    region.id
                )
            })
            .flatten()
            .context(format_args!(
                "failed to get initial snapshot: failed to get the snapshot (region_id = {})",
                region.get_id(),
            ))?;
        // Note: maybe warp the snapshot via `RegionSnapshot`?
        Ok(snap)
    }

    #[instrument(skip_all)]
    pub async fn observe_over_with_retry(
        &self,
        region: &Region,
        mut cmd: impl FnMut() -> ChangeObserver,
    ) -> Result<impl Snapshot> {
        let mut last_err = None;
        for _ in 0..MAX_GET_SNAPSHOT_RETRY {
            let c = cmd();
            let r = self.capture_change(region, c).await;
            match r {
                Ok(s) => {
                    return Ok(s);
                }
                Err(e) => {
                    let can_retry = match e.without_context() {
                        Error::RaftRequest(pbe) => {
                            !(pbe.has_epoch_not_match()
                                || pbe.has_not_leader()
                                || pbe.get_message().contains("stale observe id")
                                || pbe.has_region_not_found())
                        }
                        Error::RaftStore(raftstore::Error::RegionNotFound(_))
                        | Error::RaftStore(raftstore::Error::NotLeader(..)) => false,
                        _ => true,
                    };
                    e.report(format_args!(
                        "during getting initial snapshot for region {:?}; can retry = {}",
                        region, can_retry
                    ));
                    last_err = match last_err {
                        None => Some(e),
                        Some(err) => Some(Error::Contextual {
                            context: format!("and error {}", err),
                            inner_error: Box::new(e),
                        }),
                    };

                    if !can_retry {
                        break;
                    }
                    tokio::time::sleep(Duration::from_secs(1)).await;
                    continue;
                }
            }
        }
        Err(last_err.expect("BUG: max retry time exceed but no error"))
    }

    fn with_resolver<T: 'static>(
        &self,
        region: &Region,
        handle: &ObserveHandle,
        f: impl FnOnce(&mut TwoPhaseResolver) -> Result<T>,
    ) -> Result<T> {
        Self::with_resolver_by(&self.tracing, region, handle, f)
    }

    fn with_resolver_by<T: 'static>(
        tracing: &SubscriptionTracer,
        region: &Region,
        handle: &ObserveHandle,
        f: impl FnOnce(&mut TwoPhaseResolver) -> Result<T>,
    ) -> Result<T> {
        let region_id = region.get_id();
        let mut v = tracing
            .get_subscription_of(region_id)
            .ok_or_else(|| Error::Other(box_err!("observer for region {} canceled", region_id)))
            .and_then(|v| {
                // NOTE: once we have compared the observer handle, perhaps we can remove this 
                // check because epoch version changed implies observer handle changed.
                raftstore::store::util::compare_region_epoch(
                    region.get_region_epoch(),
                    &v.value().meta,
                    // No need for checking conf version because conf change won't cancel the
                    // observation.
                    false,
                    true,
                    false,
                )?;
                if v.value().handle().id != handle.id {
                    return Err(box_err!("stale observe handle {:?}, should be {:?}, perhaps new initial scanning starts", 
                        handle.id, v.value().handle().id));
                }
                Ok(v)
            })
            .map_err(|err| Error::Contextual {
                // Both when we cannot find the region in the track and the epoch has changed means
                // that we should cancel the current turn of initial scanning.
                inner_error: Box::new(Error::ObserveCanceled(
                    region_id,
                    region.get_region_epoch().clone(),
                )),
                context: format!("{}", err),
            })?;
        f(v.value_mut().resolver())
    }

    #[instrument(skip_all)]
    async fn scan_and_async_send(
        &self,
        region: &Region,
        handle: &ObserveHandle,
        mut event_loader: EventLoader<impl Snapshot>,
        join_handles: &mut Vec<tokio::task::JoinHandle<()>>,
    ) -> Result<Statistics> {
        let mut stats = StatisticsSummary::default();
        let start = Instant::now();
        loop {
            fail::fail_point!("scan_and_async_send", |msg| Err(Error::Other(box_err!(
                "{:?}", msg
            ))));
            let mut events = ApplyEvents::with_capacity(1024, region.id);
            // Note: the call of `fill_entries` is the only step which would read the disk.
            //       we only need to record the disk throughput of this.
            let mut allocated = OwnedAllocated::new(Arc::clone(&self.quota));
            let (res, disk_read) =
                utils::with_record_read_throughput(|| event_loader.fill_entries(&mut allocated));
            let res = res?;
            self.with_resolver(region, handle, |r| {
                event_loader.emit_entries_to(&mut events, r)
            })?;
            stats.add_statistics(&res.statistics);
            let region_id = region.get_id();
            let sink = self.sink.clone();
            let event_size = events.size();
            let sched = self.scheduler.clone();
<<<<<<< HEAD
            let to_use_memory = if event_size > self.quota.capacity() {
                warn!("log backup encountered a monolithic event batch, the memory quota may be exceeded."; "cap" => %self.quota.capacity(), "event_size" => %event_size);
                self.quota.capacity()
            } else {
                event_size
            };
            frame!(default; self.limit.consume(disk_read as _); disk_read).await;
=======
            self.limit.consume(disk_read as _).await;
>>>>>>> 5f2f5e7e
            debug!("sending events to router"; "size" => %event_size, "region" => %region_id);
            metrics::INCREMENTAL_SCAN_SIZE.observe(event_size as f64);
            metrics::INCREMENTAL_SCAN_DISK_READ.inc_by(disk_read as f64);
            metrics::HEAP_MEMORY.add(event_size as _);
<<<<<<< HEAD

            let permit = frame!(default; self.quota.pending(to_use_memory); to_use_memory);
            let fut = tokio::spawn(root!("consume"; async move {
                    utils::handle_on_event_result(&sched, sink.on_events(events).await);
                    metrics::HEAP_MEMORY.sub(event_size as _);
                    debug!("apply event done"; "size" => %event_size, "region" => %region_id);
                }; %region_id, %event_size));
            let permit = permit.await;
            if !fut.is_finished() {
                join_handles.push(tokio::spawn(root!("consume_permit"; async move {
                        fut.await.expect("failed to join background task");
                        drop(permit);
                }; %region_id, %event_size)));
=======
            fail::fail_point!("scan_and_async_send::about_to_consume");
            join_handles.push(tokio::spawn(async move {
                utils::handle_on_event_result(&sched, sink.on_events(events).await);
                metrics::HEAP_MEMORY.sub(event_size as _);
                drop(allocated);
                debug!("apply event done"; "size" => %event_size, "region" => %region_id);
            }));
            if !res.more {
                metrics::INITIAL_SCAN_DURATION.observe(start.saturating_elapsed_secs());
                return Ok(stats.stat);
            }
            if res.out_of_memory {
                futures::future::try_join_all(join_handles.drain(..))
                    .await
                    .map_err(|err| {
                        annotate!(
                            err,
                            "failed to join tokio runtime during out-of-memory-quota"
                        )
                    })?;
>>>>>>> 5f2f5e7e
            }
        }
    }

    #[instrument(skip_all)]
    pub async fn do_initial_scan(
        &self,
        region: &Region,
        // We are using this handle for checking whether the initial scan is stale.
        handle: ObserveHandle,
        start_ts: TimeStamp,
        snap: impl Snapshot,
    ) -> Result<Statistics> {
        let tr = self.tracing.clone();
        let region_id = region.get_id();

        let mut join_handles = Vec::with_capacity(8);

        let permit = frame!(self.concurrency_limit.acquire())
            .await
            .expect("BUG: semaphore closed");

        // It is ok to sink more data than needed. So scan to +inf TS for convenance.
        let event_loader = EventLoader::load_from(snap, start_ts, TimeStamp::max(), region)?;
        let stats = self
            .scan_and_async_send(region, &handle, event_loader, &mut join_handles)
            .await?;
        drop(permit);

        frame!(futures::future::try_join_all(join_handles))
            .await
            .map_err(|err| annotate!(err, "tokio runtime failed to join consuming threads"))?;

        Self::with_resolver_by(&tr, region, &handle, |r| {
            r.phase_one_done();
            Ok(())
        })
        .context(format_args!(
            "failed to finish phase 1 for region {:?}",
            region_id
        ))?;

        Ok(stats)
    }
}

#[cfg(test)]
mod tests {
    use std::sync::Arc;

    use futures::executor::block_on;
    use kvproto::metapb::*;
    use tikv::storage::{txn::tests::*, TestEngineBuilder};
    use tikv_kv::SnapContext;
    use tikv_util::memory::{MemoryQuota, OwnedAllocated};
    use txn_types::TimeStamp;

    use super::EventLoader;
    use crate::{
        router::ApplyEvents, subscription_track::TwoPhaseResolver,
        utils::with_record_read_throughput,
    };

    #[test]
    fn test_disk_read() {
        let mut engine = TestEngineBuilder::new().build_without_cache().unwrap();
        for i in 0..100 {
            let owned_key = format!("{:06}", i);
            let key = owned_key.as_bytes();
            let owned_value = [i as u8; 512];
            let value = owned_value.as_slice();
            must_prewrite_put(&mut engine, key, value, key, i * 2);
            must_commit(&mut engine, key, i * 2, i * 2 + 1);
        }
        // let compact the memtable to disk so we can see the disk read.
        engine.get_rocksdb().as_inner().compact_range(None, None);

        let mut r = Region::new();
        r.set_id(42);
        r.set_start_key(b"".to_vec());
        r.set_end_key(b"".to_vec());

        let snap = block_on(async { tikv_kv::snapshot(&mut engine, SnapContext::default()).await })
            .unwrap();
        let quota_inf = Arc::new(MemoryQuota::new(usize::MAX));
        let mut loader =
            EventLoader::load_from(snap, TimeStamp::zero(), TimeStamp::max(), &r).unwrap();

        let (r, data_load) = with_record_read_throughput(|| {
            loader.fill_entries(&mut OwnedAllocated::new(quota_inf))
        });
        r.unwrap();
        let mut events = ApplyEvents::with_capacity(1024, 42);
        let mut res = TwoPhaseResolver::new(42, None);
        loader.emit_entries_to(&mut events, &mut res).unwrap();
        assert_ne!(events.len(), 0);
        assert_ne!(data_load, 0);
    }
}<|MERGE_RESOLUTION|>--- conflicted
+++ resolved
@@ -22,13 +22,7 @@
     warn,
     worker::Scheduler,
 };
-<<<<<<< HEAD
-use tokio::sync::{OwnedSemaphorePermit, Semaphore};
-use tracing::instrument;
-use tracing_active_tree::{frame, root};
-=======
 use tokio::sync::Semaphore;
->>>>>>> 5f2f5e7e
 use txn_types::{Key, Lock, TimeStamp};
 
 use crate::{
@@ -42,51 +36,10 @@
 
 const MAX_GET_SNAPSHOT_RETRY: usize = 5;
 
-<<<<<<< HEAD
-#[derive(Clone)]
-pub struct PendingMemoryQuota {
-    sema: Arc<Semaphore>,
-    capacity: usize,
-}
-
-impl std::fmt::Debug for PendingMemoryQuota {
-    fn fmt(&self, f: &mut std::fmt::Formatter<'_>) -> std::fmt::Result {
-        f.debug_struct("PendingMemoryQuota")
-            .field("remain", &self.sema.available_permits())
-            .field("total", &self.capacity)
-            .finish()
-    }
-}
-
-pub struct PendingMemory(OwnedSemaphorePermit);
-
-impl PendingMemoryQuota {
-    pub fn new(quota: usize) -> Self {
-        Self {
-            sema: Arc::new(Semaphore::new(quota)),
-            capacity: quota,
-        }
-    }
-
-    pub fn capacity(&self) -> usize {
-        self.capacity
-    }
-
-    pub async fn pending(&self, size: usize) -> PendingMemory {
-        PendingMemory(
-            self.sema
-                .clone()
-                .acquire_many_owned(size as _)
-                .await
-                .expect("BUG: the semaphore is closed unexpectedly."),
-        )
-    }
-=======
 struct ScanResult {
     more: bool,
     out_of_memory: bool,
     statistics: Statistics,
->>>>>>> 5f2f5e7e
 }
 
 /// EventLoader transforms data from the snapshot into ApplyEvent.
@@ -452,36 +405,11 @@
             let sink = self.sink.clone();
             let event_size = events.size();
             let sched = self.scheduler.clone();
-<<<<<<< HEAD
-            let to_use_memory = if event_size > self.quota.capacity() {
-                warn!("log backup encountered a monolithic event batch, the memory quota may be exceeded."; "cap" => %self.quota.capacity(), "event_size" => %event_size);
-                self.quota.capacity()
-            } else {
-                event_size
-            };
-            frame!(default; self.limit.consume(disk_read as _); disk_read).await;
-=======
             self.limit.consume(disk_read as _).await;
->>>>>>> 5f2f5e7e
             debug!("sending events to router"; "size" => %event_size, "region" => %region_id);
             metrics::INCREMENTAL_SCAN_SIZE.observe(event_size as f64);
             metrics::INCREMENTAL_SCAN_DISK_READ.inc_by(disk_read as f64);
             metrics::HEAP_MEMORY.add(event_size as _);
-<<<<<<< HEAD
-
-            let permit = frame!(default; self.quota.pending(to_use_memory); to_use_memory);
-            let fut = tokio::spawn(root!("consume"; async move {
-                    utils::handle_on_event_result(&sched, sink.on_events(events).await);
-                    metrics::HEAP_MEMORY.sub(event_size as _);
-                    debug!("apply event done"; "size" => %event_size, "region" => %region_id);
-                }; %region_id, %event_size));
-            let permit = permit.await;
-            if !fut.is_finished() {
-                join_handles.push(tokio::spawn(root!("consume_permit"; async move {
-                        fut.await.expect("failed to join background task");
-                        drop(permit);
-                }; %region_id, %event_size)));
-=======
             fail::fail_point!("scan_and_async_send::about_to_consume");
             join_handles.push(tokio::spawn(async move {
                 utils::handle_on_event_result(&sched, sink.on_events(events).await);
@@ -502,7 +430,6 @@
                             "failed to join tokio runtime during out-of-memory-quota"
                         )
                     })?;
->>>>>>> 5f2f5e7e
             }
         }
     }
@@ -516,7 +443,6 @@
         start_ts: TimeStamp,
         snap: impl Snapshot,
     ) -> Result<Statistics> {
-        let tr = self.tracing.clone();
         let region_id = region.get_id();
 
         let mut join_handles = Vec::with_capacity(8);
