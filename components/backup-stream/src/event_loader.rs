// Copyright 2022 TiKV Project Authors. Licensed under Apache-2.0.

use std::{marker::PhantomData, sync::Arc, time::Duration};

use engine_traits::{KvEngine, CF_DEFAULT, CF_WRITE};
use kvproto::{kvrpcpb::ExtraOp, metapb::Region, raft_cmdpb::CmdType};
use raftstore::{
    coprocessor::ObserveHandle,
    router::CdcHandle,
    store::{fsm::ChangeObserver, Callback},
};
use tikv::storage::{
    kv::StatisticsSummary,
    mvcc::{DeltaScanner, ScannerBuilder},
    txn::{TxnEntry, TxnEntryScanner},
    Snapshot, Statistics,
};
use tikv_util::{
    box_err,
<<<<<<< HEAD
    memory::MemoryQuota,
=======
    memory::{MemoryQuota, OwnedAllocated},
>>>>>>> a0dbe2d0
    time::{Instant, Limiter},
    worker::Scheduler,
};
use tokio::sync::Semaphore;
use txn_types::{Key, Lock, TimeStamp};

use crate::{
    annotate, debug,
    errors::{ContextualResultExt, Error, Result},
    metrics,
    router::{ApplyEvent, ApplyEvents, Router},
    subscription_track::{Ref, RefMut, SubscriptionTracer, TwoPhaseResolver},
    utils, Task,
};

const MAX_GET_SNAPSHOT_RETRY: usize = 5;
const SLOW_DOWN_INITIAL_SCAN_RATIO: f64 = 0.5;

struct ScanResult {
    more: bool,
    out_of_memory: bool,
    statistics: Statistics,
}

/// EventLoader transforms data from the snapshot into ApplyEvent.
pub struct EventLoader<S: Snapshot> {
    scanner: DeltaScanner<S>,
    // pooling the memory.
<<<<<<< HEAD
    entry_batch: EntryBatch,
    region: Region,
=======
    entry_batch: Vec<TxnEntry>,
>>>>>>> a0dbe2d0
}

const ENTRY_BATCH_SIZE: usize = 1024;

impl<S: Snapshot> EventLoader<S> {
    pub fn load_from(
        snapshot: S,
        from_ts: TimeStamp,
        to_ts: TimeStamp,
        region: &Region,
    ) -> Result<Self> {
        let region_id = region.get_id();
        let scanner = ScannerBuilder::new(snapshot, to_ts)
            .range(
                (!region.start_key.is_empty()).then(|| Key::from_encoded_slice(&region.start_key)),
                (!region.end_key.is_empty()).then(|| Key::from_encoded_slice(&region.end_key)),
            )
            .hint_min_ts(Some(from_ts))
            .fill_cache(false)
            .build_delta_scanner(from_ts, ExtraOp::Noop)
            .map_err(|err| Error::Txn(err.into()))
            .context(format_args!(
                "failed to create entry scanner from_ts = {}, to_ts = {}, region = {}",
                from_ts, to_ts, region_id
            ))?;

        Ok(Self {
            scanner,
<<<<<<< HEAD
            region: region.clone(),
            entry_batch: EntryBatch::with_capacity(ENTRY_BATCH_SIZE),
=======
            entry_batch: Vec::with_capacity(ENTRY_BATCH_SIZE),
>>>>>>> a0dbe2d0
        })
    }

    fn scan_result(&mut self, more: bool) -> ScanResult {
        ScanResult {
            more,
            out_of_memory: false,
            statistics: self.scanner.take_statistics(),
        }
    }

    fn out_of_memory(&mut self) -> ScanResult {
        ScanResult {
            more: true,
            out_of_memory: true,
            statistics: self.scanner.take_statistics(),
        }
    }

    /// Scan a batch of events from the snapshot, and save them into the
    /// internal buffer.
    fn fill_entries(&mut self, memory_quota: &mut OwnedAllocated) -> Result<ScanResult> {
        assert!(
            self.entry_batch.is_empty(),
            "EventLoader: the entry batch isn't empty when filling entries, which is error-prone, please call `emit_entries_to` first. (len = {})",
            self.entry_batch.len()
        );
        let batch = &mut self.entry_batch;
        while batch.len() < batch.capacity() {
            match self.scanner.next_entry()? {
                Some(entry) => {
                    let size = entry.size();
                    batch.push(entry);
                    if memory_quota.alloc(size).is_err() {
                        return Ok(self.out_of_memory());
                    }
                }
                None => return Ok(self.scan_result(false)),
            }
        }
        Ok(self.scan_result(true))
    }

    /// Drain the internal buffer, converting them to the [`ApplyEvents`],
    /// and tracking the locks at the same time.
    fn emit_entries_to(
        &mut self,
        result: &mut ApplyEvents,
        resolver: &mut TwoPhaseResolver,
    ) -> Result<()> {
        for entry in self.entry_batch.drain(..) {
            match entry {
                TxnEntry::Prewrite {
                    default: (key, value),
                    lock: (lock_at, lock_value),
                    ..
                } => {
                    if !key.is_empty() {
                        result.push(ApplyEvent {
                            key,
                            value,
                            cf: CF_DEFAULT,
                            cmd_type: CmdType::Put,
                        });
                    }
                    let lock = Lock::parse(&lock_value).map_err(|err| {
                        annotate!(
                            err,
                            "BUG?: failed to parse ts from lock; key = {}",
                            utils::redact(&lock_at)
                        )
                    })?;
                    debug!("meet lock during initial scanning."; "key" => %utils::redact(&lock_at), "ts" => %lock.ts);
                    if utils::should_track_lock(&lock) {
                        resolver
                            .track_phase_one_lock(lock.ts, lock_at)
                            .map_err(|_| Error::OutOfQuota {
                                region_id: self.region.id,
                            })?;
                    }
                }
                TxnEntry::Commit { default, write, .. } => {
                    result.push(ApplyEvent {
                        key: write.0,
                        value: write.1,
                        cf: CF_WRITE,
                        cmd_type: CmdType::Put,
                    });
                    if !default.0.is_empty() {
                        result.push(ApplyEvent {
                            key: default.0,
                            value: default.1,
                            cf: CF_DEFAULT,
                            cmd_type: CmdType::Put,
                        });
                    }
                }
            }
        }
        Ok(())
    }
}

/// The context for loading incremental data between range.
/// Like [`cdc::Initializer`].
/// Note: maybe we can merge those two structures?
#[derive(Clone)]
pub struct InitialDataLoader<E: KvEngine, H> {
    // Note: maybe we can make it an abstract thing like `EventSink` with
    //       method `async (KvEvent) -> Result<()>`?
    pub(crate) sink: Router,
    pub(crate) tracing: SubscriptionTracer,
    pub(crate) scheduler: Scheduler<Task>,

    pub(crate) quota: Arc<MemoryQuota>,
    pub(crate) limit: Limiter,
    // If there are too many concurrent initial scanning, the limit of disk speed or pending memory
    // quota will probably be triggered. Then the whole scanning will be pretty slow. And when
    // we are holding a iterator for a long time, the memtable may not be able to be flushed.
    // Using this to restrict the possibility of that.
    concurrency_limit: Arc<Semaphore>,

    cdc_handle: H,

    _engine: PhantomData<E>,
}

impl<E, H> InitialDataLoader<E, H>
where
    E: KvEngine,
    H: CdcHandle<E> + Sync,
{
    pub fn new(
        sink: Router,
        tracing: SubscriptionTracer,
        sched: Scheduler<Task>,
        quota: Arc<MemoryQuota>,
        limiter: Limiter,
        cdc_handle: H,
        concurrency_limit: Arc<Semaphore>,
    ) -> Self {
        Self {
            sink,
            tracing,
            scheduler: sched,
            _engine: PhantomData,
            quota,
            cdc_handle,
            concurrency_limit,
            limit: limiter,
        }
    }

    pub async fn capture_change(
        &self,
        region: &Region,
        cmd: ChangeObserver,
    ) -> Result<impl Snapshot> {
        let (callback, fut) =
            tikv_util::future::paired_future_callback::<std::result::Result<_, Error>>();

        self.cdc_handle
            .capture_change(
                region.get_id(),
                region.get_region_epoch().clone(),
                cmd,
                Callback::read(Box::new(|snapshot| {
                    if snapshot.response.get_header().has_error() {
                        callback(Err(Error::RaftRequest(
                            snapshot.response.get_header().get_error().clone(),
                        )));
                        return;
                    }
                    if let Some(snap) = snapshot.snapshot {
                        callback(Ok(snap));
                        return;
                    }
                    callback(Err(Error::Other(box_err!(
                        "PROBABLY BUG: the response contains neither error nor snapshot"
                    ))))
                })),
            )
            .context(format_args!(
                "failed to register the observer to region {}",
                region.get_id()
            ))?;

        let snap = fut
            .await
            .map_err(|err| {
                annotate!(
                    err,
                    "message 'CaptureChange' dropped for region {}",
                    region.id
                )
            })
            .flatten()
            .context(format_args!(
                "failed to get initial snapshot: failed to get the snapshot (region_id = {})",
                region.get_id(),
            ))?;
        // Note: maybe warp the snapshot via `RegionSnapshot`?
        Ok(snap)
    }

    pub async fn observe_over_with_retry(
        &self,
        region: &Region,
        mut cmd: impl FnMut() -> ChangeObserver,
    ) -> Result<impl Snapshot> {
        let mut last_err = None;
        for _ in 0..MAX_GET_SNAPSHOT_RETRY {
            let c = cmd();
            let r = self.capture_change(region, c).await;
            match r {
                Ok(s) => {
                    return Ok(s);
                }
                Err(e) => {
                    let can_retry = match e.without_context() {
                        Error::RaftRequest(pbe) => {
                            !(pbe.has_epoch_not_match()
                                || pbe.has_not_leader()
                                || pbe.get_message().contains("stale observe id")
                                || pbe.has_region_not_found())
                        }
                        Error::RaftStore(raftstore::Error::RegionNotFound(_))
                        | Error::RaftStore(raftstore::Error::NotLeader(..)) => false,
                        _ => true,
                    };
                    e.report(format_args!(
                        "during getting initial snapshot for region {:?}; can retry = {}",
                        region, can_retry
                    ));
                    last_err = match last_err {
                        None => Some(e),
                        Some(err) => Some(Error::Contextual {
                            context: format!("and error {}", err),
                            inner_error: Box::new(e),
                        }),
                    };

                    if !can_retry {
                        break;
                    }
                    tokio::time::sleep(Duration::from_secs(1)).await;
                    continue;
                }
            }
        }
        Err(last_err.expect("BUG: max retry time exceed but no error"))
    }

    fn with_resolver<T: 'static>(
        &self,
        region: &Region,
        handle: &ObserveHandle,
        f: impl FnOnce(&mut TwoPhaseResolver) -> Result<T>,
    ) -> Result<T> {
        Self::with_resolver_by(&self.tracing, region, handle, f)
    }

    fn with_resolver_by<T: 'static>(
        tracing: &SubscriptionTracer,
        region: &Region,
        handle: &ObserveHandle,
        f: impl FnOnce(&mut TwoPhaseResolver) -> Result<T>,
    ) -> Result<T> {
        let region_id = region.get_id();
        let mut v = tracing
            .get_subscription_of(region_id)
            .ok_or_else(|| Error::Other(box_err!("observer for region {} canceled", region_id)))
            .and_then(|v| {
                // NOTE: once we have compared the observer handle, perhaps we can remove this 
                // check because epoch version changed implies observer handle changed.
                raftstore::store::util::compare_region_epoch(
                    region.get_region_epoch(),
                    &v.value().meta,
                    // No need for checking conf version because conf change won't cancel the
                    // observation.
                    false,
                    true,
                    false,
                )?;
                if v.value().handle().id != handle.id {
                    return Err(box_err!("stale observe handle {:?}, should be {:?}, perhaps new initial scanning starts", 
                        handle.id, v.value().handle().id));
                }
                Ok(v)
            })
            .map_err(|err| Error::Contextual {
                // Both when we cannot find the region in the track and the epoch has changed means
                // that we should cancel the current turn of initial scanning.
                inner_error: Box::new(Error::ObserveCanceled(
                    region_id,
                    region.get_region_epoch().clone(),
                )),
                context: format!("{}", err),
            })?;
        f(v.value_mut().resolver())
    }

    async fn scan_and_async_send(
        &self,
        region: &Region,
        handle: &ObserveHandle,
        mut event_loader: EventLoader<impl Snapshot>,
        join_handles: &mut Vec<tokio::task::JoinHandle<()>>,
    ) -> Result<Statistics> {
        let mut stats = StatisticsSummary::default();
        let start = Instant::now();
        loop {
            fail::fail_point!("scan_and_async_send", |msg| Err(Error::Other(box_err!(
                "{:?}", msg
            ))));
            let mut events = ApplyEvents::with_capacity(1024, region.id);
            // Note: the call of `fill_entries` is the only step which would read the disk.
            //       we only need to record the disk throughput of this.
            let mut allocated = OwnedAllocated::new(Arc::clone(&self.quota));
            let (res, disk_read) =
                utils::with_record_read_throughput(|| event_loader.fill_entries(&mut allocated));
            let res = res?;
            self.with_resolver(region, handle, |r| {
                event_loader.emit_entries_to(&mut events, r)
            })?;
            stats.add_statistics(&res.statistics);
            let region_id = region.get_id();
            let sink = self.sink.clone();
            let event_size = events.size();
            let sched = self.scheduler.clone();
<<<<<<< HEAD
            let permit = Arc::clone(&self.quota)
                .alloc_guard_owned(event_size)
                .map_err(|_| Error::OutOfQuota {
                    region_id: region.id,
                })?;
=======
>>>>>>> a0dbe2d0
            self.limit.consume(disk_read as _).await;
            debug!("sending events to router"; "size" => %event_size, "region" => %region_id);
            metrics::INCREMENTAL_SCAN_SIZE.observe(event_size as f64);
            metrics::INCREMENTAL_SCAN_DISK_READ.inc_by(disk_read as f64);
            metrics::HEAP_MEMORY.add(event_size as _);
            fail::fail_point!("scan_and_async_send::about_to_consume");
            join_handles.push(tokio::spawn(async move {
                utils::handle_on_event_result(&sched, sink.on_events(events).await);
                metrics::HEAP_MEMORY.sub(event_size as _);
                drop(allocated);
                debug!("apply event done"; "size" => %event_size, "region" => %region_id);
            }));
<<<<<<< HEAD

            if self.quota.used_ratio() > SLOW_DOWN_INITIAL_SCAN_RATIO {
                futures::future::try_join_all(std::mem::take(join_handles))
                    .await
                    .map_err(|err| {
                        Error::Other(format!("disconnected background task: {err}").into())
=======
            if !res.more {
                metrics::INITIAL_SCAN_DURATION.observe(start.saturating_elapsed_secs());
                return Ok(stats.stat);
            }
            if res.out_of_memory {
                futures::future::try_join_all(join_handles.drain(..))
                    .await
                    .map_err(|err| {
                        annotate!(
                            err,
                            "failed to join tokio runtime during out-of-memory-quota"
                        )
>>>>>>> a0dbe2d0
                    })?;
            }
        }
    }

    pub async fn do_initial_scan(
        &self,
        region: &Region,
        // We are using this handle for checking whether the initial scan is stale.
        handle: ObserveHandle,
        start_ts: TimeStamp,
        snap: impl Snapshot,
    ) -> Result<Statistics> {
        let mut join_handles = Vec::with_capacity(8);

        let permit = self
            .concurrency_limit
            .acquire()
            .await
            .expect("BUG: semaphore closed");
        // It is ok to sink more data than needed. So scan to +inf TS for convenance.
        let event_loader = EventLoader::load_from(snap, start_ts, TimeStamp::max(), region)?;
        let stats = self
            .scan_and_async_send(region, &handle, event_loader, &mut join_handles)
            .await?;
        drop(permit);

        futures::future::try_join_all(join_handles)
            .await
            .map_err(|err| annotate!(err, "tokio runtime failed to join consuming threads"))?;

        Ok(stats)
    }
}

#[cfg(test)]
mod tests {
    use std::sync::Arc;

    use futures::executor::block_on;
    use kvproto::metapb::*;
    use tikv::storage::{txn::tests::*, TestEngineBuilder};
    use tikv_kv::SnapContext;
    use tikv_util::memory::{MemoryQuota, OwnedAllocated};
    use txn_types::TimeStamp;

    use super::EventLoader;
    use crate::{
        router::ApplyEvents, subscription_track::TwoPhaseResolver,
        utils::with_record_read_throughput,
    };

    #[test]
    fn test_disk_read() {
        let mut engine = TestEngineBuilder::new().build_without_cache().unwrap();
        for i in 0..100 {
            let owned_key = format!("{:06}", i);
            let key = owned_key.as_bytes();
            let owned_value = [i as u8; 512];
            let value = owned_value.as_slice();
            must_prewrite_put(&mut engine, key, value, key, i * 2);
            must_commit(&mut engine, key, i * 2, i * 2 + 1);
        }
        // let compact the memtable to disk so we can see the disk read.
        engine.get_rocksdb().as_inner().compact_range(None, None);

        let mut r = Region::new();
        r.set_id(42);
        r.set_start_key(b"".to_vec());
        r.set_end_key(b"".to_vec());

        let snap = block_on(async { tikv_kv::snapshot(&mut engine, SnapContext::default()).await })
            .unwrap();
        let quota_inf = Arc::new(MemoryQuota::new(usize::MAX));
        let mut loader =
            EventLoader::load_from(snap, TimeStamp::zero(), TimeStamp::max(), &r).unwrap();

        let (r, data_load) = with_record_read_throughput(|| {
            loader.fill_entries(&mut OwnedAllocated::new(quota_inf))
        });
        r.unwrap();
        let mut events = ApplyEvents::with_capacity(1024, 42);
        let mut res = TwoPhaseResolver::new(42, None);
        loader.emit_entries_to(&mut events, &mut res).unwrap();
        assert_ne!(events.len(), 0);
        assert_ne!(data_load, 0);
    }
}<|MERGE_RESOLUTION|>--- conflicted
+++ resolved
@@ -17,11 +17,7 @@
 };
 use tikv_util::{
     box_err,
-<<<<<<< HEAD
-    memory::MemoryQuota,
-=======
     memory::{MemoryQuota, OwnedAllocated},
->>>>>>> a0dbe2d0
     time::{Instant, Limiter},
     worker::Scheduler,
 };
@@ -50,12 +46,8 @@
 pub struct EventLoader<S: Snapshot> {
     scanner: DeltaScanner<S>,
     // pooling the memory.
-<<<<<<< HEAD
-    entry_batch: EntryBatch,
     region: Region,
-=======
     entry_batch: Vec<TxnEntry>,
->>>>>>> a0dbe2d0
 }
 
 const ENTRY_BATCH_SIZE: usize = 1024;
@@ -84,12 +76,8 @@
 
         Ok(Self {
             scanner,
-<<<<<<< HEAD
             region: region.clone(),
-            entry_batch: EntryBatch::with_capacity(ENTRY_BATCH_SIZE),
-=======
             entry_batch: Vec::with_capacity(ENTRY_BATCH_SIZE),
->>>>>>> a0dbe2d0
         })
     }
 
@@ -420,14 +408,6 @@
             let sink = self.sink.clone();
             let event_size = events.size();
             let sched = self.scheduler.clone();
-<<<<<<< HEAD
-            let permit = Arc::clone(&self.quota)
-                .alloc_guard_owned(event_size)
-                .map_err(|_| Error::OutOfQuota {
-                    region_id: region.id,
-                })?;
-=======
->>>>>>> a0dbe2d0
             self.limit.consume(disk_read as _).await;
             debug!("sending events to router"; "size" => %event_size, "region" => %region_id);
             metrics::INCREMENTAL_SCAN_SIZE.observe(event_size as f64);
@@ -440,14 +420,6 @@
                 drop(allocated);
                 debug!("apply event done"; "size" => %event_size, "region" => %region_id);
             }));
-<<<<<<< HEAD
-
-            if self.quota.used_ratio() > SLOW_DOWN_INITIAL_SCAN_RATIO {
-                futures::future::try_join_all(std::mem::take(join_handles))
-                    .await
-                    .map_err(|err| {
-                        Error::Other(format!("disconnected background task: {err}").into())
-=======
             if !res.more {
                 metrics::INITIAL_SCAN_DURATION.observe(start.saturating_elapsed_secs());
                 return Ok(stats.stat);
@@ -460,7 +432,6 @@
                             err,
                             "failed to join tokio runtime during out-of-memory-quota"
                         )
->>>>>>> a0dbe2d0
                     })?;
             }
         }
