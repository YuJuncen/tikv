// Copyright 2022 TiKV Project Authors. Licensed under Apache-2.0.

use std::{sync::Arc, time::Duration};

use dashmap::{
    mapref::{entry::Entry, one::RefMut},
    DashMap,
};
use kvproto::metapb::Region;
use raftstore::coprocessor::*;
use resolved_ts::Resolver;
use tikv_util::{info, warn};
use txn_types::TimeStamp;

use crate::{debug, metrics::TRACK_REGION, utils};

/// A utility to tracing the regions being subscripted.
#[derive(Clone, Default, Debug)]
pub struct SubscriptionTracer(Arc<DashMap<u64, RegionSubscription>>);

pub struct RegionSubscription {
    pub meta: Region,
    pub(crate) handle: ObserveHandle,
    pub(crate) resolver: TwoPhaseResolver,
}

impl std::fmt::Debug for RegionSubscription {
    fn fmt(&self, f: &mut std::fmt::Formatter<'_>) -> std::fmt::Result {
        f.debug_tuple("RegionSubscription")
            .field(&self.meta.get_id())
            .field(&self.handle)
            .finish()
    }
}

impl RegionSubscription {
    pub fn new(region: Region, handle: ObserveHandle, start_ts: Option<TimeStamp>) -> Self {
        let resolver = TwoPhaseResolver::new(region.get_id(), start_ts);
        Self {
            handle,
            meta: region,
            resolver,
        }
    }

    pub fn stop(&mut self) {
        self.handle.stop_observing();
    }

    pub fn is_observing(&self) -> bool {
        self.handle.is_observing()
    }

    pub fn resolver(&mut self) -> &mut TwoPhaseResolver {
        &mut self.resolver
    }

    pub fn handle(&self) -> &ObserveHandle {
        &self.handle
    }
}

#[derive(PartialEq, Eq)]
pub enum CheckpointType {
    MinTs,
    StartTsOfInitialScan,
    StartTsOfTxn(Option<Arc<[u8]>>),
}

impl std::fmt::Debug for CheckpointType {
    fn fmt(&self, f: &mut std::fmt::Formatter<'_>) -> std::fmt::Result {
        match self {
            Self::MinTs => write!(f, "MinTs"),
            Self::StartTsOfInitialScan => write!(f, "StartTsOfInitialScan"),
            Self::StartTsOfTxn(arg0) => f
                .debug_tuple("StartTsOfTxn")
                .field(&format_args!(
                    "{}",
                    utils::redact(&arg0.as_ref().map(|x| x.as_ref()).unwrap_or(&[]))
                ))
                .finish(),
        }
    }
}

pub struct ResolveResult {
    pub region: Region,
    pub checkpoint: TimeStamp,
    pub checkpoint_type: CheckpointType,
}

impl std::fmt::Debug for ResolveResult {
    fn fmt(&self, f: &mut std::fmt::Formatter<'_>) -> std::fmt::Result {
        f.debug_struct("ResolveResult")
            .field("region", &self.region.get_id())
            .field("checkpoint", &self.checkpoint)
            .field("checkpoint_type", &self.checkpoint_type)
            .finish()
    }
}

impl ResolveResult {
    fn resolve(sub: &mut RegionSubscription, min_ts: TimeStamp) -> Self {
        let ts = sub.resolver.resolve(min_ts);
        let ty = if ts == min_ts {
            CheckpointType::MinTs
        } else if sub.resolver.in_phase_one() {
            CheckpointType::StartTsOfInitialScan
        } else {
            CheckpointType::StartTsOfTxn(sub.resolver.sample_far_lock())
        };
        Self {
            region: sub.meta.clone(),
            checkpoint: ts,
            checkpoint_type: ty,
        }
    }
}

impl SubscriptionTracer {
    /// clear the current `SubscriptionTracer`.
    pub fn clear(&self) {
        self.0.retain(|_, v| {
            v.stop();
            TRACK_REGION.dec();
            false
        });
    }

    // Register a region as tracing.
    // The `start_ts` is used to tracking the progress of initial scanning.
    // Note: the `None` case of `start_ts` is for testing / refresh region status
    // when split / merge, maybe we'd better provide some special API for those
    // cases and remove the `Option`?
    pub fn register_region(
        &self,
        region: &Region,
        handle: ObserveHandle,
        start_ts: Option<TimeStamp>,
    ) {
        info!("start listen stream from store"; "observer" => ?handle, "region_id" => %region.get_id());
        TRACK_REGION.inc();
        if let Some(mut o) = self.0.insert(
            region.get_id(),
            RegionSubscription::new(region.clone(), handle, start_ts),
        ) {
            TRACK_REGION.dec();
            o.stop();
        }
    }

    /// try advance the resolved ts with the min ts of in-memory locks.
    /// returns the regions and theirs resolved ts.
    pub fn resolve_with(&self, min_ts: TimeStamp) -> Vec<ResolveResult> {
        self.0
            .iter_mut()
            // Don't advance the checkpoint ts of removed region.
            .map(|mut s| ResolveResult::resolve(s.value_mut(), min_ts))
            .collect()
    }

    #[inline(always)]
    pub fn warn_if_gap_too_huge(&self, ts: TimeStamp) {
        let gap = TimeStamp::physical_now() - ts.physical();
        if gap >= 10 * 60 * 1000
        // 10 mins
        {
            let far_resolver = self
                .0
                .iter()
                .min_by_key(|r| r.value().resolver.resolved_ts());
            warn!("log backup resolver ts advancing too slow";
            "far_resolver" => %{match far_resolver {
                Some(r) => format!("{:?}", r.value().resolver),
                None => "BUG[NoResolverButResolvedTSDoesNotAdvance]".to_owned()
            }},
            "gap" => ?Duration::from_millis(gap),
            );
        }
    }

    /// try to mark a region no longer be tracked by this observer.
    /// returns whether success (it failed if the region hasn't been observed
    /// when calling this.)
    pub fn deregister_region_if(
        &self,
        region: &Region,
        if_cond: impl FnOnce(&RegionSubscription, &Region) -> bool,
    ) -> bool {
        let region_id = region.get_id();
        let remove_result = self.0.entry(region_id);
        match remove_result {
            Entry::Occupied(mut x) => {
                if if_cond(x.get(), region) {
                    TRACK_REGION.dec();
                    x.get_mut().stop();
                    let v = x.remove();
                    info!("stop listen stream from store"; "observer" => ?v, "region_id"=> %region_id);
                    return true;
                }
                false
            }
<<<<<<< HEAD
            Entry::Vacant(_) => false,
=======
            None => {
                debug!("trying to deregister region not registered"; "region_id" => %region_id);
                false
            }
>>>>>>> 8864e9ba
        }
    }

    /// try update the subscription status by the new region info.
    ///
    /// # return
    ///
    /// Whether the status can be updated internally without
    /// deregister-and-register.
    pub fn try_update_region(&self, new_region: &Region) -> bool {
        let mut sub = match self.get_subscription_of(new_region.get_id()) {
            Some(sub) => sub,
            None => {
                warn!("backup stream observer refreshing void subscription."; utils::slog_region(new_region));
                return true;
            }
        };

        let mut subscription = sub.value_mut();

        let old_epoch = subscription.meta.get_region_epoch();
        let new_epoch = new_region.get_region_epoch();
        if old_epoch.version == new_epoch.version {
            subscription.meta = new_region.clone();
            return true;
        }

        false
    }

    /// check whether the region_id should be observed by this observer.
    pub fn is_observing(&self, region_id: u64) -> bool {
        let sub = self.0.get_mut(&region_id);
        match sub {
            Some(mut sub) if !sub.is_observing() => {
                sub.value_mut().stop();
                false
            }
            Some(_) => true,
            None => false,
        }
    }

    pub fn get_subscription_of(
        &self,
        region_id: u64,
    ) -> Option<RefMut<'_, u64, RegionSubscription>> {
        self.0.get_mut(&region_id)
    }
}

/// This enhanced version of `Resolver` allow some unordered lock events.  
/// The name "2-phase" means this is used for 2 *concurrency* phases of
/// observing a region:
/// 1. Doing the initial scanning.
/// 2. Listening at the incremental data.
///
/// ```text
/// +->(Start TS Of Task)            +->(Task registered to KV)
/// +--------------------------------+------------------------>
/// ^~~~~~~~~~~~~~~~~~~~~~~~~~~~~~~~^ ^~~~~~~~~~~~~~~~~~~~~~~~~
/// |                                 +-> Phase 2: Listening incremental data.
/// +-> Phase 1: Initial scanning scans writes between start ts and now.
/// ```
///
/// In backup-stream, we execute these two tasks parallel. Which may make some
/// race conditions:
/// - When doing initial scanning, there may be a flush triggered, but the
///   default resolver would probably resolved to the tip of incremental events.
/// - When doing initial scanning, we meet and track a lock already meet by the
///   incremental events, then the default resolver cannot untrack this lock any
///   more.
///
/// This version of resolver did some change for solve these problems:
/// - The resolver won't advance the resolved ts to greater than `stable_ts` if
///   there is some. This can help us prevent resolved ts from advancing when
///   initial scanning hasn't finished yet.
/// - When we `untrack` a lock haven't been tracked, this would record it, and
///   skip this lock if we want to track it then. This would be safe because:
///   - untracking a lock not be tracked is no-op for now.
///   - tracking a lock have already being untracked (unordered call of `track`
///     and `untrack`) wouldn't happen at phase 2 for same region. but only when
///     phase 1 and phase 2 happened concurrently, at that time, we wouldn't and
///     cannot advance the resolved ts.
pub struct TwoPhaseResolver {
    resolver: Resolver,
    future_locks: Vec<FutureLock>,
    /// When `Some`, is the start ts of the initial scanning.
    /// And implies the phase 1 (initial scanning) is keep running
    /// asynchronously.
    stable_ts: Option<TimeStamp>,
}

enum FutureLock {
    Lock(Vec<u8>, TimeStamp),
    Unlock(Vec<u8>),
}

impl std::fmt::Debug for FutureLock {
    fn fmt(&self, f: &mut std::fmt::Formatter<'_>) -> std::fmt::Result {
        match self {
            Self::Lock(arg0, arg1) => f
                .debug_tuple("Lock")
                .field(&format_args!("{}", utils::redact(arg0)))
                .field(arg1)
                .finish(),
            Self::Unlock(arg0) => f
                .debug_tuple("Unlock")
                .field(&format_args!("{}", utils::redact(arg0)))
                .finish(),
        }
    }
}

impl TwoPhaseResolver {
    /// try to get one of the key of the oldest lock in the resolver.
    pub fn sample_far_lock(&self) -> Option<Arc<[u8]>> {
        let (_, keys) = self.resolver.locks().first_key_value()?;
        keys.iter().next().cloned()
    }

    pub fn in_phase_one(&self) -> bool {
        self.stable_ts.is_some()
    }

    pub fn track_phase_one_lock(&mut self, start_ts: TimeStamp, key: Vec<u8>) {
        if !self.in_phase_one() {
            warn!("backup stream tracking lock as if in phase one"; "start_ts" => %start_ts, "key" => %utils::redact(&key))
        }
        self.resolver.track_lock(start_ts, key, None)
    }

    pub fn track_lock(&mut self, start_ts: TimeStamp, key: Vec<u8>) {
        if self.in_phase_one() {
            self.future_locks.push(FutureLock::Lock(key, start_ts));
            return;
        }
        self.resolver.track_lock(start_ts, key, None)
    }

    pub fn untrack_lock(&mut self, key: &[u8]) {
        // If we are still in phase one, tracking all unpaired locks.
        if self.in_phase_one() {
            self.future_locks.push(FutureLock::Unlock(key.to_owned()));
            return;
        }
        self.resolver.untrack_lock(key, None)
    }

    fn handle_future_lock(&mut self, lock: FutureLock) {
        match lock {
            FutureLock::Lock(key, ts) => self.resolver.track_lock(ts, key, None),
            FutureLock::Unlock(key) => self.resolver.untrack_lock(&key, None),
        }
    }

    pub fn resolve(&mut self, min_ts: TimeStamp) -> TimeStamp {
        if let Some(stable_ts) = self.stable_ts {
            return min_ts.min(stable_ts);
        }

        self.resolver.resolve(min_ts)
    }

    pub fn resolved_ts(&self) -> TimeStamp {
        if let Some(stable_ts) = self.stable_ts {
            return stable_ts;
        }

        self.resolver.resolved_ts()
    }

    pub fn new(region_id: u64, stable_ts: Option<TimeStamp>) -> Self {
        Self {
            resolver: Resolver::new(region_id),
            future_locks: Default::default(),
            stable_ts,
        }
    }

    pub fn phase_one_done(&mut self) {
        debug!("phase one done"; "resolver" => ?self.resolver, "future_locks" => ?self.future_locks);
        for lock in std::mem::take(&mut self.future_locks).into_iter() {
            self.handle_future_lock(lock);
        }
        let ts = self.stable_ts.take();
        match ts {
            Some(ts) => {
                // advance the internal resolver.
                // the start ts of initial scanning would be a safe ts for min ts
                // -- because is used to be a resolved ts.
                self.resolver.resolve(ts);
            }
            None => {
                warn!("BUG: a two-phase resolver is executing phase_one_done when not in phase one"; "resolver" => ?self)
            }
        }
    }
}

impl std::fmt::Debug for TwoPhaseResolver {
    fn fmt(&self, f: &mut std::fmt::Formatter<'_>) -> std::fmt::Result {
        f.debug_tuple("TwoPhaseResolver")
            .field(&self.stable_ts)
            .field(&self.resolver)
            .finish()
    }
}

#[cfg(test)]
mod test {
    use std::sync::Arc;

    use kvproto::metapb::{Region, RegionEpoch};
    use raftstore::coprocessor::ObserveHandle;
    use txn_types::TimeStamp;

    use super::{SubscriptionTracer, TwoPhaseResolver};

    #[test]
    fn test_two_phase_resolver() {
        let key = b"somewhere_over_the_rainbow";
        let ts = TimeStamp::new;
        let mut r = TwoPhaseResolver::new(42, Some(ts(42)));
        r.track_phase_one_lock(ts(48), key.to_vec());
        // When still in phase one, the resolver should not be advanced.
        r.untrack_lock(&key[..]);
        assert_eq!(r.resolve(ts(50)), ts(42));

        // Even new lock tracked...
        r.track_lock(ts(52), key.to_vec());
        r.untrack_lock(&key[..]);
        assert_eq!(r.resolve(ts(53)), ts(42));

        // When pahse one done, the resolver should be resovled properly.
        r.phase_one_done();
        assert_eq!(r.resolve(ts(54)), ts(54));

        // It should be able to track incremental locks.
        r.track_lock(ts(55), key.to_vec());
        assert_eq!(r.resolve(ts(56)), ts(55));
        r.untrack_lock(&key[..]);
        assert_eq!(r.resolve(ts(57)), ts(57));
    }

    fn region(id: u64, version: u64, conf_version: u64) -> Region {
        let mut r = Region::new();
        let mut e = RegionEpoch::new();
        e.set_version(version);
        e.set_conf_ver(conf_version);
        r.set_id(id);
        r.set_region_epoch(e);
        r
    }

    #[test]
    fn test_delay_remove() {
        let subs = SubscriptionTracer::default();
        let handle = ObserveHandle::new();
        subs.register_region(&region(1, 1, 1), handle, Some(TimeStamp::new(42)));
        assert!(subs.get_subscription_of(1).is_some());
        assert!(subs.is_observing(1));
        subs.deregister_region_if(&region(1, 1, 1), |_, _| true);
        assert!(!subs.is_observing(1));
    }

    #[test]
    fn test_cal_checkpoint() {
        let subs = SubscriptionTracer::default();
        subs.register_region(
            &region(1, 1, 1),
            ObserveHandle::new(),
            Some(TimeStamp::new(42)),
        );
        subs.register_region(&region(2, 2, 1), ObserveHandle::new(), None);
        subs.register_region(
            &region(3, 4, 1),
            ObserveHandle::new(),
            Some(TimeStamp::new(88)),
        );
        subs.get_subscription_of(3)
            .unwrap()
            .resolver
            .phase_one_done();
        subs.register_region(
            &region(4, 8, 1),
            ObserveHandle::new(),
            Some(TimeStamp::new(92)),
        );
        let mut region4_sub = subs.get_subscription_of(4).unwrap();
        region4_sub.resolver.phase_one_done();
        region4_sub
            .resolver
            .track_lock(TimeStamp::new(128), b"Alpi".to_vec());
        subs.register_region(&region(5, 8, 1), ObserveHandle::new(), None);
        subs.deregister_region_if(&region(5, 8, 1), |_, _| true);
        drop(region4_sub);

        let mut rs = subs
            .resolve_with(TimeStamp::new(1000))
            .into_iter()
            .map(|r| (r.region, r.checkpoint, r.checkpoint_type))
            .collect::<Vec<_>>();
        rs.sort_by_key(|k| k.0.get_id());
        use crate::subscription_track::CheckpointType::*;
        assert_eq!(
            rs,
            vec![
                (region(1, 1, 1), 42.into(), StartTsOfInitialScan),
                (region(2, 2, 1), 1000.into(), MinTs),
                (region(3, 4, 1), 1000.into(), MinTs),
                (
                    region(4, 8, 1),
                    128.into(),
                    StartTsOfTxn(Some(Arc::from(b"Alpi".as_slice())))
                ),
            ]
        );
    }
}<|MERGE_RESOLUTION|>--- conflicted
+++ resolved
@@ -200,14 +200,7 @@
                 }
                 false
             }
-<<<<<<< HEAD
             Entry::Vacant(_) => false,
-=======
-            None => {
-                debug!("trying to deregister region not registered"; "region_id" => %region_id);
-                false
-            }
->>>>>>> 8864e9ba
         }
     }
 
