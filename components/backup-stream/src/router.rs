// Copyright 2022 TiKV Project Authors. Licensed under Apache-2.0.

use std::{
    borrow::Borrow,
    collections::HashMap,
    fmt::Display,
    path::{Path, PathBuf},
    result,
    sync::{
        atomic::{AtomicBool, AtomicPtr, AtomicU64, AtomicUsize, Ordering},
        Arc, RwLock as SyncRwLock,
    },
    time::Duration,
};

use engine_traits::{CfName, CF_DEFAULT, CF_LOCK, CF_WRITE};
use external_storage::{BackendConfig, UnpinReader};
use external_storage_export::{create_storage, ExternalStorage};
use futures::io::Cursor;
use kvproto::{
    brpb::{
        CompressionType, DataFileGroup, DataFileInfo, FileType, MetaVersion, Metadata,
        StreamBackupTaskInfo,
    },
    encryptionpb::EncryptionMethod,
    raft_cmdpb::CmdType,
};
use openssl::hash::{Hasher, MessageDigest};
use protobuf::Message;
use raftstore::coprocessor::CmdBatch;
use slog_global::debug;
use tidb_query_datatype::codec::table::decode_table_id;
use tikv::config::BackupStreamConfig;
use tikv_util::{
    box_err,
    codec::stream_event::EventEncoder,
    config::ReadableSize,
    error, info,
    time::{Instant, Limiter},
    warn,
    worker::Scheduler,
    Either, HandyRwLock,
};
use tokio::{
    io::AsyncWriteExt,
    sync::{Mutex, RwLock},
};
use tokio_util::compat::TokioAsyncReadCompatExt;
use txn_types::{Key, Lock, TimeStamp, WriteRef};

use super::errors::Result;
use crate::{
    annotate,
    endpoint::Task,
    errors::{ContextualResultExt, Error},
    metadata::StreamTask,
    metrics::{HANDLE_KV_HISTOGRAM, SKIP_KV_COUNTER},
    subscription_track::TwoPhaseResolver,
    tempfiles::{self, TempFilePool},
    try_send,
    utils::{self, CompressionWriter, FilesReader, SegmentMap, SlotMap, StopWatch},
};

const FLUSH_FAILURE_BECOME_FATAL_THRESHOLD: usize = 30;

#[derive(Clone, Debug)]
pub enum TaskSelector {
    ByName(String),
    ByKey(Vec<u8>),
    ByRange(Vec<u8>, Vec<u8>),
    All,
}

impl TaskSelector {
    pub fn reference(&self) -> TaskSelectorRef<'_> {
        match self {
            TaskSelector::ByName(s) => TaskSelectorRef::ByName(s),
            TaskSelector::ByKey(k) => TaskSelectorRef::ByKey(k),
            TaskSelector::ByRange(s, e) => TaskSelectorRef::ByRange(s, e),
            TaskSelector::All => TaskSelectorRef::All,
        }
    }
}

#[derive(Clone, Copy, Debug)]
pub enum TaskSelectorRef<'a> {
    ByName(&'a str),
    ByKey(&'a [u8]),
    ByRange(&'a [u8], &'a [u8]),
    All,
}

impl<'a> TaskSelectorRef<'a> {
    fn matches<'c, 'd>(
        self,
        task_name: &str,
        mut task_range: impl Iterator<Item = (&'c [u8], &'d [u8])>,
    ) -> bool {
        match self {
            TaskSelectorRef::ByName(name) => task_name == name,
            TaskSelectorRef::ByKey(k) => task_range.any(|(s, e)| utils::is_in_range(k, (s, e))),
            TaskSelectorRef::ByRange(x1, y1) => {
                task_range.any(|(x2, y2)| utils::is_overlapping((x1, y1), (x2, y2)))
            }
            TaskSelectorRef::All => true,
        }
    }
}

#[derive(Debug)]
pub struct ApplyEvent {
    pub key: Vec<u8>,
    pub value: Vec<u8>,
    pub cf: CfName,
    pub cmd_type: CmdType,
}

#[derive(Debug)]
pub struct ApplyEvents {
    events: Vec<ApplyEvent>,
    region_id: u64,
    // TODO: this field is useless, maybe remove it.
    region_resolved_ts: u64,
}

impl ApplyEvents {
    /// Convert a [CmdBatch] to a vector of events. Ignoring admin / error
    /// commands. At the same time, advancing status of the `Resolver` by
    /// those keys.
    /// Note: the resolved ts cannot be advanced if there is no command, maybe
    /// we also need to update resolved_ts when flushing?
    pub fn from_cmd_batch(cmd: CmdBatch, resolver: &mut TwoPhaseResolver) -> Self {
        let region_id = cmd.region_id;
        let mut result = vec![];
        for req in cmd
            .cmds
            .into_iter()
            .filter(|cmd| {
                // We will add some log then, this is just a template.
                #[allow(clippy::if_same_then_else)]
                #[allow(clippy::needless_bool)]
                if cmd.response.get_header().has_error() {
                    // Add some log for skipping the error.
                    false
                } else if cmd.request.has_admin_request() {
                    // Add some log for skipping the admin request.
                    false
                } else {
                    true
                }
            })
            .flat_map(|mut cmd| cmd.request.take_requests().into_iter())
        {
            let cmd_type = req.get_cmd_type();

            let (key, value, cf) = match utils::request_to_triple(req) {
                Either::Left(t) => t,
                Either::Right(req) => {
                    debug!("ignoring unexpected request"; "type" => ?req.get_cmd_type());
                    SKIP_KV_COUNTER.inc();
                    continue;
                }
            };
            if cf == CF_LOCK {
                match cmd_type {
                    CmdType::Put => {
                        match Lock::parse(&value).map_err(|err| {
                            annotate!(
                                err,
                                "failed to parse lock (value = {})",
                                utils::redact(&value)
                            )
                        }) {
                            Ok(lock) => {
                                if utils::should_track_lock(&lock) {
                                    resolver.track_lock(lock.ts, key)
                                }
                            }
                            Err(err) => err.report(format!("region id = {}", region_id)),
                        }
                    }
                    CmdType::Delete => resolver.untrack_lock(&key),
                    _ => {}
                }
                continue;
            }
            let item = ApplyEvent {
                key,
                value,
                cf,
                cmd_type,
            };
            if !item.should_record() {
                SKIP_KV_COUNTER.inc();
                continue;
            }
            result.push(item);
        }
        Self {
            events: result,
            region_id,
            region_resolved_ts: resolver.resolved_ts().into_inner(),
        }
    }

    pub fn push(&mut self, event: ApplyEvent) {
        self.events.push(event);
    }

    pub fn with_capacity(cap: usize, region_id: u64) -> Self {
        Self {
            events: Vec::with_capacity(cap),
            region_id,
            region_resolved_ts: 0,
        }
    }

    pub fn size(&self) -> usize {
        self.events.iter().map(ApplyEvent::size).sum()
    }

    pub fn len(&self) -> usize {
        self.events.len()
    }

    pub fn is_empty(&self) -> bool {
        self.len() == 0
    }

    fn group_by<T: std::hash::Hash + Clone + Eq, R: Borrow<T>>(
        self,
        mut partition_fn: impl FnMut(&ApplyEvent) -> Option<R>,
    ) -> HashMap<T, Self> {
        let mut result: HashMap<T, Self> = HashMap::new();
        let event_len = self.len();
        for event in self.events {
            if let Some(item) = partition_fn(&event) {
                if let Some(events) = result.get_mut(<R as Borrow<T>>::borrow(&item)) {
                    events.events.push(event);
                } else {
                    result.insert(
                        <R as Borrow<T>>::borrow(&item).clone(),
                        ApplyEvents {
                            events: {
                                // assuming the keys in the same region would probably be in one
                                // group.
                                let mut v = Vec::with_capacity(event_len);
                                v.push(event);
                                v
                            },
                            region_resolved_ts: self.region_resolved_ts,
                            region_id: self.region_id,
                        },
                    );
                }
            }
        }
        result
    }

    fn partition_by_range(self, ranges: &SegmentMap<Vec<u8>, String>) -> HashMap<String, Self> {
        self.group_by(|event| ranges.get_value_by_point(&event.key))
    }

    fn partition_by_table_key(self) -> HashMap<TempFileKey, Self> {
        let region_id = self.region_id;
        self.group_by(move |event| Some(TempFileKey::of(event, region_id)))
    }
}

impl ApplyEvent {
    /// Check whether the key associate to the event is a meta key.
    pub fn is_meta(&self) -> bool {
        // Can we make things not looking so hacky?
        self.key.starts_with(b"m")
    }

    /// Check whether the event should be recorded.
    /// (We would ignore LOCK cf)
    pub fn should_record(&self) -> bool {
        let cf_can_handle = self.cf == CF_DEFAULT || self.cf == CF_WRITE;
        // should we handle prewrite here?
        let cmd_can_handle = self.cmd_type == CmdType::Delete || self.cmd_type == CmdType::Put;
        cf_can_handle && cmd_can_handle
    }

    /// The size of the event.
    pub fn size(&self) -> usize {
        self.key.len() + self.value.len()
    }
}

/// The shared version of router.
#[derive(Debug, Clone)]
pub struct Router(Arc<RouterInner>);

pub struct Config {
    pub prefix: PathBuf,
    pub temp_file_size_limit: u64,
    pub temp_file_memory_quota: u64,
    pub max_flush_interval: Duration,
}

impl From<tikv::config::BackupStreamConfig> for Config {
    fn from(value: tikv::config::BackupStreamConfig) -> Self {
        let prefix = PathBuf::from(value.temp_path);
        let temp_file_size_limit = value.file_size_limit.0;
        let temp_file_memory_quota = value.temp_file_memory_quota.0;
        let max_flush_interval = value.max_flush_interval.0;
        Self {
            prefix,
            temp_file_size_limit,
            temp_file_memory_quota,
            max_flush_interval,
        }
    }
}

impl Router {
    /// Create a new router with the temporary folder.
    pub fn new(scheduler: Scheduler<Task>, config: Config) -> Self {
        Self(Arc::new(RouterInner::new(scheduler, config)))
    }
}

impl std::ops::Deref for Router {
    type Target = RouterInner;

    fn deref(&self) -> &Self::Target {
        Arc::deref(&self.0)
    }
}

/// An Router for Backup Stream.
///
/// It works as a table-filter.
///   1. route the kv event to different task
///   2. filter the kv event not belong to the task
// TODO maybe we should introduce table key from tidb_query_datatype module.
pub struct RouterInner {
    // TODO find a proper way to record the ranges of table_filter.
    // TODO replace all map like things with lock free map, to get rid of the Mutex.
    /// The index for search tasks by range.
    /// It uses the `start_key` of range as the key.
    /// Given there isn't overlapping, we can simply use binary search to find
    /// which range a point belongs to.
    ranges: SyncRwLock<SegmentMap<Vec<u8>, String>>,
    /// The temporary files associated to some task.
    tasks: Mutex<HashMap<String, Arc<StreamTaskInfo>>>,
    /// The temporary directory for all tasks.
    prefix: PathBuf,

    /// The handle to Endpoint, we should send `Flush` to endpoint if there are
    /// too many temporary files.
    scheduler: Scheduler<Task>,
    /// The size limit of temporary file per task.
    temp_file_size_limit: AtomicU64,
    temp_file_memory_quota: AtomicU64,
    /// The max duration the local data can be pending.
    max_flush_interval: SyncRwLock<Duration>,
}

impl std::fmt::Debug for RouterInner {
    fn fmt(&self, f: &mut std::fmt::Formatter<'_>) -> std::fmt::Result {
        f.debug_struct("RouterInner")
            .field("ranges", &self.ranges)
            .field("tasks", &self.tasks)
            .field("prefix", &self.prefix)
            .finish()
    }
}

impl RouterInner {
    pub fn new(scheduler: Scheduler<Task>, config: Config) -> Self {
        RouterInner {
            ranges: SyncRwLock::new(SegmentMap::default()),
            tasks: Mutex::new(HashMap::default()),
            prefix: config.prefix,
            scheduler,
            temp_file_size_limit: AtomicU64::new(config.temp_file_size_limit),
            temp_file_memory_quota: AtomicU64::new(config.temp_file_memory_quota),
            max_flush_interval: SyncRwLock::new(config.max_flush_interval),
        }
    }

    pub fn udpate_config(&self, config: &BackupStreamConfig) {
        *self.max_flush_interval.write().unwrap() = config.max_flush_interval.0;
        self.temp_file_size_limit
            .store(config.file_size_limit.0, Ordering::SeqCst);
<<<<<<< HEAD
=======
        self.temp_file_memory_quota
            .store(config.temp_file_memory_quota.0, Ordering::SeqCst);
>>>>>>> 48b18a66
        let tasks = self.tasks.blocking_lock();
        for task in tasks.values() {
            task.temp_file_pool
                .config()
                .cache_size
<<<<<<< HEAD
                .store(config.file_size_limit.0 as usize * 2, Ordering::Release)
=======
                .store(config.temp_file_memory_quota.0 as usize, Ordering::SeqCst);
>>>>>>> 48b18a66
        }
    }

    /// Find the task for a region. If `end_key` is empty, search from start_key
    /// to +inf. It simply search for a random possible overlapping range and
    /// get its task.
    /// FIXME: If a region crosses many tasks, this can only find one of them.
    pub fn find_task_by_range(&self, start_key: &[u8], mut end_key: &[u8]) -> Option<String> {
        let r = self.ranges.rl();
        if end_key.is_empty() {
            end_key = &[0xffu8; 32];
        }
        r.find_overlapping((start_key, end_key))
            .map(|x| x.2.clone())
    }

    /// Register some ranges associated to some task.
    /// Because the observer interface yields encoded data key, the key should
    /// be ENCODED DATA KEY too. (i.e. encoded by
    /// `Key::from_raw(key).into_encoded()`, [`utils::wrap_key`] could be
    /// a shortcut.). We keep ranges in memory to filter kv events not in
    /// these ranges.
    fn register_ranges(&self, task_name: &str, ranges: Vec<(Vec<u8>, Vec<u8>)>) {
        // TODO register ranges to filter kv event
        // register ranges has two main purpose.
        // 1. filter kv event that no need to backup
        // 2. route kv event to the corresponding file.

        let mut w = self.ranges.write().unwrap();
        for range in ranges {
            debug!(
                "backup stream register observe range";
                "task_name" => task_name,
                "start_key" => utils::redact(&range.0),
                "end_key" => utils::redact(&range.1),
            );
            w.insert(range, task_name.to_owned());
        }
    }

    fn unregister_ranges(&self, task_name: &str) {
        let mut ranges = self.ranges.write().unwrap();
        ranges.get_inner().retain(|_, v| v.item != task_name);
    }

    // register task info ans range info to router
    pub async fn register_task(
        &self,
        task: StreamTask,
        ranges: Vec<(Vec<u8>, Vec<u8>)>,
        merged_file_size_limit: u64,
    ) -> Result<()> {
        let task_name = task.info.get_name().to_owned();

        // register task info
        let cfg = self.tempfile_config_for_task(&task);
        let stream_task =
            StreamTaskInfo::new(task, ranges.clone(), merged_file_size_limit, cfg).await?;
        self.tasks
            .lock()
            .await
            .insert(task_name.clone(), Arc::new(stream_task));

        // register ragnes
        self.register_ranges(&task_name, ranges);

        Ok(())
    }

    fn tempfile_config_for_task(&self, task: &StreamTask) -> tempfiles::Config {
<<<<<<< HEAD
        tempfiles::Config {
            // 2x of the max pending bytes. The extra buffer make us easier to keep all files in
            // memory.
            cache_size: AtomicUsize::new(
                self.temp_file_size_limit.load(Ordering::Acquire) as usize * 2,
=======
        // Note: the scope of this config is per-task. That means, when there are
        // multi tasks, we may need to share the pool over tasks, or at least share the
        // quota between tasks -- but not for now. We don't support that.
        tempfiles::Config {
            // Note: will it be more effective to directly sharing the same atomic value?
            cache_size: AtomicUsize::new(
                self.temp_file_memory_quota.load(Ordering::SeqCst) as usize
>>>>>>> 48b18a66
            ),
            swap_files: self.prefix.join(task.info.get_name()),
            content_compression: task.info.get_compression_type(),
            minimal_swap_out_file_size: ReadableSize::mb(1).0 as _,
            write_buffer_size: ReadableSize::kb(4).0 as _,
<<<<<<< HEAD
            encryption: None,
=======
>>>>>>> 48b18a66
        }
    }

    pub async fn unregister_task(&self, task_name: &str) -> Option<StreamBackupTaskInfo> {
        self.tasks.lock().await.remove(task_name).map(|t| {
            info!(
                "backup stream unregister task";
                "task" => task_name,
            );
            self.unregister_ranges(task_name);
            t.task.info.clone()
        })
    }

    /// get the task name by a key.
    pub fn get_task_by_key(&self, key: &[u8]) -> Option<String> {
        let r = self.ranges.read().unwrap();
        r.get_value_by_point(key).cloned()
    }

    pub async fn select_task(&self, selector: TaskSelectorRef<'_>) -> Vec<String> {
        let s = self.tasks.lock().await;
        s.iter()
            .filter(|(name, info)| {
                selector.matches(
                    name.as_str(),
                    info.ranges
                        .iter()
                        .map(|(s, e)| (s.as_slice(), e.as_slice())),
                )
            })
            .map(|(name, _)| name.to_owned())
            .collect()
    }

    #[cfg(test)]
    pub(crate) async fn must_mut_task_info<F>(&self, task_name: &str, mutator: F)
    where
        F: FnOnce(&mut StreamTaskInfo),
    {
        let mut tasks = self.tasks.lock().await;
        let t = tasks.remove(task_name);
        let mut raw = Arc::try_unwrap(t.unwrap()).unwrap();
        mutator(&mut raw);
        tasks.insert(task_name.to_owned(), Arc::new(raw));
    }

    pub async fn get_task_info(&self, task_name: &str) -> Result<Arc<StreamTaskInfo>> {
        let task_info = match self.tasks.lock().await.get(task_name) {
            Some(t) => t.clone(),
            None => {
                info!("backup stream no task"; "task" => ?task_name);
                return Err(Error::NoSuchTask {
                    task_name: task_name.to_string(),
                });
            }
        };
        Ok(task_info)
    }

    async fn on_event(&self, task: String, events: ApplyEvents) -> Result<()> {
        let task_info = self.get_task_info(&task).await?;
        task_info.on_events(events).await?;
        let file_size_limit = self.temp_file_size_limit.load(Ordering::SeqCst);

        // When this event make the size of temporary files exceeds the size limit, make
        // a flush. Note that we only flush if the size is less than the limit before
        // the event, or we may send multiplied flush requests.
        debug!(
            "backup stream statics size";
            "task" => ?task,
            "next_size" => task_info.total_size(),
            "size_limit" => file_size_limit,
        );
        let cur_size = task_info.total_size();
        if cur_size > file_size_limit && !task_info.is_flushing() {
            info!("try flushing task"; "task" => %task, "size" => %cur_size);
            if task_info.set_flushing_status_cas(false, true).is_ok() {
                if let Err(e) = self.scheduler.schedule(Task::Flush(task)) {
                    error!("backup stream schedule task failed"; "error" => ?e);
                    task_info.set_flushing_status(false);
                }
            }
        }
        Ok(())
    }

    pub async fn on_events(&self, kv: ApplyEvents) -> Vec<(String, Result<()>)> {
        use futures::FutureExt;
        HANDLE_KV_HISTOGRAM.observe(kv.len() as _);
        let partitioned_events = kv.partition_by_range(&self.ranges.rl());
        let tasks = partitioned_events
            .into_iter()
            .map(|(task, events)| self.on_event(task.clone(), events).map(move |r| (task, r)));
        futures::future::join_all(tasks).await
    }

    /// flush the specified task, once once success, return the min resolved ts
    /// of this flush. returns `None` if failed.
    pub async fn do_flush(
        &self,
        task_name: &str,
        store_id: u64,
        resolve_to: TimeStamp,
    ) -> Option<u64> {
        let task = self.tasks.lock().await.get(task_name).cloned();
        match task {
            Some(task_info) => {
                let result = task_info.do_flush(store_id, resolve_to).await;
                // set false to flushing whether success or fail
                task_info.set_flushing_status(false);

                if let Err(e) = result {
                    e.report("failed to flush task.");
                    warn!("backup steam do flush fail"; "err" => ?e);
                    if task_info.flush_failure_count() > FLUSH_FAILURE_BECOME_FATAL_THRESHOLD {
                        // NOTE: Maybe we'd better record all errors and send them to the client?
                        try_send!(
                            self.scheduler,
                            Task::FatalError(
                                TaskSelector::ByName(task_name.to_owned()),
                                Box::new(e)
                            )
                        );
                    }
                    return None;
                }
                // if succeed in flushing, update flush_time. Or retry do_flush immediately.
                task_info.update_flush_time();
                result.ok().flatten()
            }
            _ => None,
        }
    }

    pub async fn update_global_checkpoint(
        &self,
        task_name: &str,
        global_checkpoint: u64,
        store_id: u64,
    ) -> Result<bool> {
        self.get_task_info(task_name)
            .await?
            .update_global_checkpoint(global_checkpoint, store_id)
            .await
    }

    /// tick aims to flush log/meta to extern storage periodically.
    pub async fn tick(&self) {
        let max_flush_interval = self.max_flush_interval.rl().to_owned();

        for (name, task_info) in self.tasks.lock().await.iter() {
            if let Err(e) = self
                .scheduler
                .schedule(Task::UpdateGlobalCheckpoint(name.to_string()))
            {
                error!("backup stream schedule task failed"; "error" => ?e);
            }

            // if stream task need flush this time, schedule Task::Flush, or update time
            // justly.
            if task_info.should_flush(&max_flush_interval)
                && task_info.set_flushing_status_cas(false, true).is_ok()
            {
                info!(
                    "backup stream trigger flush task by tick";
                    "task" => ?task_info,
                );

                if let Err(e) = self.scheduler.schedule(Task::Flush(name.clone())) {
                    error!("backup stream schedule task failed"; "error" => ?e);
                    task_info.set_flushing_status(false);
                }
            }
        }
    }
}

/// The handle of a temporary file.
#[derive(Debug, PartialEq, Eq, Clone, Copy, Hash)]
struct TempFileKey {
    table_id: i64,
    region_id: u64,
    cf: CfName,
    cmd_type: CmdType,
    is_meta: bool,
}

pub enum FormatType {
    Date,
    Hour,
}

impl TempFileKey {
    /// Create the key for an event. The key can be used to find which temporary
    /// file the event should be stored.
    fn of(kv: &ApplyEvent, region_id: u64) -> Self {
        let table_id = if kv.is_meta() {
            // Force table id of meta key be zero.
            0
        } else {
            // When we cannot extract the table key, use 0 for the table key(perhaps we
            // insert meta key here.). Can we elide the copy here(or at least,
            // take a slice of key instead of decoding the whole key)?
            Key::from_encoded_slice(&kv.key)
                .into_raw()
                .ok()
                .and_then(|decoded_key| decode_table_id(&decoded_key).ok())
                .unwrap_or(0)
        };
        Self {
            is_meta: kv.is_meta(),
            table_id,
            region_id,
            cf: kv.cf,
            cmd_type: kv.cmd_type,
        }
    }

    fn get_file_type(&self) -> FileType {
        match self.cmd_type {
            CmdType::Put => FileType::Put,
            CmdType::Delete => FileType::Delete,
            _ => {
                warn!("error cmdtype"; "cmdtype" => ?self.cmd_type);
                panic!("error CmdType");
            }
        }
    }

    /// The full name of the file owns the key.
    fn temp_file_name(&self) -> String {
        if self.is_meta {
            format!(
                "meta_{:08}_{}_{:?}_{}.temp.log",
                self.region_id,
                self.cf,
                self.cmd_type,
                TimeStamp::physical_now(),
            )
        } else {
            format!(
                "{:08}_{:08}_{}_{:?}_{}.temp.log",
                self.table_id,
                self.region_id,
                self.cf,
                self.cmd_type,
                TimeStamp::physical_now(),
            )
        }
    }

    fn format_date_time(ts: u64, t: FormatType) -> impl Display {
        use chrono::prelude::*;
        let millis = TimeStamp::physical(ts.into());
        let dt = Utc.timestamp_millis(millis as _);
        match t {
            FormatType::Date => dt.format("%Y%m%d"),
            FormatType::Hour => dt.format("%H"),
        }
    }

    /// path_to_log_file specifies the path of record log for v2.
    /// ```text
    /// V1: v1/${date}/${hour}/${store_id}/t00000071/434098800931373064-f0251bd5-1441-499a-8f53-adc0d1057a73.log
    /// V2: v1/${date}/${hour}/${store_id}/434098800931373064-f0251bd5-1441-499a-8f53-adc0d1057a73.log
    /// ```
    /// For v2, we merged the small files (partition by table_id) into one file.
    fn path_to_log_file(store_id: u64, min_ts: u64, max_ts: u64) -> String {
        format!(
            "v1/{}/{}/{}/{}-{}.log",
            // We may delete a range of files, so using the max_ts for preventing remove some
            // records wrong.
            Self::format_date_time(max_ts, FormatType::Date),
            Self::format_date_time(max_ts, FormatType::Hour),
            store_id,
            min_ts,
            uuid::Uuid::new_v4()
        )
    }

    /// path_to_schema_file specifies the path of schema log for v2.
    /// ```text
    /// V1: v1/${date}/${hour}/${store_id}/schema-meta/434055683656384515-cc3cb7a3-e03b-4434-ab6c-907656fddf67.log
    /// V2: v1/${date}/${hour}/${store_id}/schema-meta/434055683656384515-cc3cb7a3-e03b-4434-ab6c-907656fddf67.log
    /// ```
    /// For v2, we merged the small files (partition by table_id) into one file.
    fn path_to_schema_file(store_id: u64, min_ts: u64, max_ts: u64) -> String {
        format!(
            "v1/{}/{}/{}/schema-meta/{}-{}.log",
            Self::format_date_time(max_ts, FormatType::Date),
            Self::format_date_time(max_ts, FormatType::Hour),
            store_id,
            min_ts,
            uuid::Uuid::new_v4(),
        )
    }

    fn file_name(store_id: u64, min_ts: u64, max_ts: u64, is_meta: bool) -> String {
        if is_meta {
            Self::path_to_schema_file(store_id, min_ts, max_ts)
        } else {
            Self::path_to_log_file(store_id, min_ts, max_ts)
        }
    }
}

pub struct StreamTaskInfo {
    pub(crate) task: StreamTask,
    /// support external storage. eg local/s3.
    pub(crate) storage: Arc<dyn ExternalStorage>,
    /// The listening range of the task.
    ranges: Vec<(Vec<u8>, Vec<u8>)>,
    /// The temporary file index. Both meta (m prefixed keys) and data (t
    /// prefixed keys).
    files: SlotMap<TempFileKey, DataFile>,
    /// flushing_files contains files pending flush.
    flushing_files: RwLock<Vec<(TempFileKey, DataFile, DataFileInfo)>>,
    /// flushing_meta_files contains meta files pending flush.
    flushing_meta_files: RwLock<Vec<(TempFileKey, DataFile, DataFileInfo)>>,
    /// last_flush_ts represents last time this task flushed to storage.
    last_flush_time: AtomicPtr<Instant>,
    /// The min resolved TS of all regions involved.
    min_resolved_ts: TimeStamp,
    /// Total size of all temporary files in byte.
    total_size: AtomicUsize,
    /// This should only be set to `true` by `compare_and_set(current=false,
    /// value=true)`. The thread who setting it to `true` takes the
    /// responsibility of sending the request to the scheduler for flushing
    /// the files then.
    ///
    /// If the request failed, that thread can set it to `false` back then.
    flushing: AtomicBool,
    /// This counts how many times this task has failed to flush.
    flush_fail_count: AtomicUsize,
    /// global checkpoint ts for this task.
    global_checkpoint_ts: AtomicU64,
    /// The size limit of the merged file for this task.
    merged_file_size_limit: u64,
    /// The pool for holding the temporary files.
    temp_file_pool: Arc<TempFilePool>,
}

impl std::fmt::Debug for StreamTaskInfo {
    fn fmt(&self, f: &mut std::fmt::Formatter<'_>) -> std::fmt::Result {
        f.debug_struct("StreamTaskInfo")
            .field("task", &self.task.info.name)
            .field("min_resolved_ts", &self.min_resolved_ts)
            .field("total_size", &self.total_size)
            .field("flushing", &self.flushing)
            .finish()
    }
}

impl StreamTaskInfo {
    /// Create a new temporary file set at the `temp_dir`.
    pub async fn new(
        task: StreamTask,
        ranges: Vec<(Vec<u8>, Vec<u8>)>,
        merged_file_size_limit: u64,
        temp_pool_cfg: tempfiles::Config,
    ) -> Result<Self> {
        let temp_dir = &temp_pool_cfg.swap_files;
        tokio::fs::create_dir_all(temp_dir).await?;
        let storage = Arc::from(create_storage(
            task.info.get_storage(),
            BackendConfig::default(),
        )?);
        let start_ts = task.info.get_start_ts();
        Ok(Self {
            task,
            storage,
            ranges,
            min_resolved_ts: TimeStamp::max(),
            files: SlotMap::default(),
            flushing_files: RwLock::default(),
            flushing_meta_files: RwLock::default(),
            last_flush_time: AtomicPtr::new(Box::into_raw(Box::new(Instant::now()))),
            total_size: AtomicUsize::new(0),
            flushing: AtomicBool::new(false),
            flush_fail_count: AtomicUsize::new(0),
            global_checkpoint_ts: AtomicU64::new(start_ts),
            merged_file_size_limit,
            temp_file_pool: Arc::new(TempFilePool::new(temp_pool_cfg)?),
        })
    }

    async fn on_events_of_key(&self, key: TempFileKey, events: ApplyEvents) -> Result<()> {
        if let Some(f) = self.files.read().await.get(&key) {
            self.total_size
                .fetch_add(f.lock().await.on_events(events).await?, Ordering::SeqCst);
            return Ok(());
        }

        // slow path: try to insert the element.
        let mut w = self.files.write().await;
        // double check before insert. there may be someone already insert that
        // when we are waiting for the write lock.
        // silence the lint advising us to use the `Entry` API which may introduce
        // copying.
        #[allow(clippy::map_entry)]
        if !w.contains_key(&key) {
            let path = key.temp_file_name();
            let val = Mutex::new(DataFile::new(path, &self.temp_file_pool).await?);
            w.insert(key, val);
        }

        let f = w.get(&key).unwrap();
        self.total_size
            .fetch_add(f.lock().await.on_events(events).await?, Ordering::SeqCst);
        Ok(())
    }

    /// Append a event to the files. This wouldn't trigger `fsync` syscall.
    /// i.e. No guarantee of persistence.
    pub async fn on_events(&self, kv: ApplyEvents) -> Result<()> {
        use futures::FutureExt;
        let now = Instant::now_coarse();
        futures::future::try_join_all(kv.partition_by_table_key().into_iter().map(
            |(key, events)| {
                self.on_events_of_key(key, events)
                    .map(move |r| r.context(format_args!("when handling the file key {:?}", key)))
            },
        ))
        .await?;
        crate::metrics::ON_EVENT_COST_HISTOGRAM
            .with_label_values(&["write_to_tempfile"])
            .observe(now.saturating_elapsed_secs());
        Ok(())
    }

    pub fn get_last_flush_time(&self) -> Instant {
        unsafe { *(self.last_flush_time.load(Ordering::SeqCst) as *const Instant) }
    }

    pub fn total_size(&self) -> u64 {
        self.total_size.load(Ordering::SeqCst) as _
    }

    /// Flush all template files and generate corresponding metadata.
    pub async fn generate_metadata(&self, store_id: u64) -> Result<MetadataInfo> {
        let mut w = self.flushing_files.write().await;
        let mut wm = self.flushing_meta_files.write().await;
        // Let's flush all files first...
        futures::future::join_all(
            w.iter_mut()
                .chain(wm.iter_mut())
                .map(|(_, f, _)| f.inner.done()),
        )
        .await
        .into_iter()
        .map(|r| r.map_err(Error::from))
        .fold(Ok(()), Result::and)?;

        let mut metadata = MetadataInfo::with_capacity(w.len() + wm.len());
        metadata.set_store_id(store_id);
        // delay push files until log files are flushed
        Ok(metadata)
    }

    pub fn set_flushing_status_cas(&self, expect: bool, new: bool) -> result::Result<bool, bool> {
        self.flushing
            .compare_exchange(expect, new, Ordering::SeqCst, Ordering::SeqCst)
    }

    pub fn set_flushing_status(&self, set_flushing: bool) {
        self.flushing.store(set_flushing, Ordering::SeqCst);
    }

    pub fn update_flush_time(&self) {
        let ptr = self
            .last_flush_time
            .swap(Box::into_raw(Box::new(Instant::now())), Ordering::SeqCst);
        // manual gc last instant
        unsafe { Box::from_raw(ptr) };
    }

    pub fn should_flush(&self, flush_interval: &Duration) -> bool {
        // When it doesn't flush since 0.8x of auto-flush interval, we get ready to
        // start flushing. So that we will get a buffer for the cost of actual
        // flushing.
        self.get_last_flush_time().saturating_elapsed_secs() >= flush_interval.as_secs_f64() * 0.8
    }

    pub fn is_flushing(&self) -> bool {
        self.flushing.load(Ordering::SeqCst)
    }

    /// move need-flushing files to flushing_files.
    pub async fn move_to_flushing_files(&self) -> Result<&Self> {
        // if flushing_files is not empty, which represents this flush is a retry
        // operation.
        if !self.flushing_files.read().await.is_empty() {
            return Ok(self);
        }

        let mut w = self.files.write().await;
        let mut fw = self.flushing_files.write().await;
        let mut fw_meta = self.flushing_meta_files.write().await;
        for (k, v) in w.drain() {
            // we should generate file metadata(calculate sha256) when moving file.
            // because sha256 calculation is a unsafe move operation.
            // we cannot re-calculate it in retry.
            // TODO refactor move_to_flushing_files and generate_metadata
            let mut v = v.into_inner();
            let file_meta = v.generate_metadata(&k)?;
            if file_meta.is_meta {
                fw_meta.push((k, v, file_meta));
            } else {
                fw.push((k, v, file_meta));
            }
        }
        Ok(self)
    }

    pub async fn clear_flushing_files(&self) {
        for (_, data_file, _) in self.flushing_files.write().await.drain(..) {
            debug!("removing data file"; "size" => %data_file.file_size, "name" => %data_file.inner.path().display());
            self.total_size
                .fetch_sub(data_file.file_size, Ordering::SeqCst);
            if !self.temp_file_pool.remove(data_file.inner.path()) {
                warn!("Trying to remove file not exists."; "file" => %data_file.inner.path().display());
            }
        }
        for (_, data_file, _) in self.flushing_meta_files.write().await.drain(..) {
            debug!("removing meta data file"; "size" => %data_file.file_size, "name" => %data_file.inner.path().display());
            self.total_size
                .fetch_sub(data_file.file_size, Ordering::SeqCst);
            if !self.temp_file_pool.remove(data_file.inner.path()) {
                warn!("Trying to remove file not exists."; "file" => %data_file.inner.path().display());
            }
        }
    }

    async fn merge_and_flush_log_files_to(
        storage: Arc<dyn ExternalStorage>,
        files: &mut [(TempFileKey, DataFile, DataFileInfo)],
        metadata: &mut MetadataInfo,
        is_meta: bool,
        shared_pool: Arc<TempFilePool>,
    ) -> Result<()> {
        let mut data_files_open = Vec::new();
        let mut data_file_infos = Vec::new();
        let mut merged_file_info = DataFileGroup::new();
        let mut stat_length = 0;
        let mut max_ts: Option<u64> = None;
        let mut min_ts: Option<u64> = None;
        let mut min_resolved_ts: Option<u64> = None;
        for (_, data_file, file_info) in files {
            let mut file_info_clone = file_info.to_owned();
            // Update offset of file_info(DataFileInfo)
            //  and push it into merged_file_info(DataFileGroup).
            file_info_clone.set_range_offset(stat_length);
            data_files_open.push({
                let file = shared_pool.open_raw_for_read(data_file.inner.path())?;
                let compress_length = file.len().await?;
                stat_length += compress_length;
                file_info_clone.set_range_length(compress_length);
                file
            });
            data_file_infos.push(file_info_clone);

            let rts = file_info.resolved_ts;
            min_resolved_ts = min_resolved_ts.map_or(Some(rts), |r| Some(r.min(rts)));
            min_ts = min_ts.map_or(Some(file_info.min_ts), |ts| Some(ts.min(file_info.min_ts)));
            max_ts = max_ts.map_or(Some(file_info.max_ts), |ts| Some(ts.max(file_info.max_ts)));
        }
        let min_ts = min_ts.unwrap_or_default();
        let max_ts = max_ts.unwrap_or_default();
        merged_file_info.set_path(TempFileKey::file_name(
            metadata.store_id,
            min_ts,
            max_ts,
            is_meta,
        ));
        merged_file_info.set_data_files_info(data_file_infos.into());
        merged_file_info.set_length(stat_length);
        merged_file_info.set_max_ts(max_ts);
        merged_file_info.set_min_ts(min_ts);
        merged_file_info.set_min_resolved_ts(min_resolved_ts.unwrap_or_default());

        // to do: limiter to storage
        let limiter = Limiter::builder(std::f64::INFINITY).build();

        let files_reader = FilesReader::new(data_files_open);

        let reader = UnpinReader(Box::new(limiter.limit(files_reader.compat())));
        let filepath = &merged_file_info.path;

        let ret = storage.write(filepath, reader, stat_length).await;

        match ret {
            Ok(_) => {
                debug!(
                    "backup stream flush success";
                    "storage file" => ?filepath,
                    "est_len" => ?stat_length,
                );
            }
            Err(e) => {
                warn!("backup stream flush failed";
                    "est_len" => ?stat_length,
                    "err" => ?e,
                );
                return Err(Error::Io(e));
            }
        }

        // push merged file into metadata
        metadata.push(merged_file_info);
        Ok(())
    }

    pub async fn flush_log(&self, metadata: &mut MetadataInfo) -> Result<()> {
        let storage = self.storage.clone();
        self.merge_log(metadata, storage.clone(), &self.flushing_files, false)
            .await?;
        self.merge_log(metadata, storage.clone(), &self.flushing_meta_files, true)
            .await?;

        Ok(())
    }

    async fn merge_log(
        &self,
        metadata: &mut MetadataInfo,
        storage: Arc<dyn ExternalStorage>,
        files_lock: &RwLock<Vec<(TempFileKey, DataFile, DataFileInfo)>>,
        is_meta: bool,
    ) -> Result<()> {
        let mut files = files_lock.write().await;
        let mut batch_size = 0;
        // file[batch_begin_index, i) is a batch
        let mut batch_begin_index = 0;
        // TODO: upload the merged file concurrently,
        // then collect merged_file_infos and push them into `metadata`.
        for i in 0..files.len() {
            if batch_size >= self.merged_file_size_limit {
                Self::merge_and_flush_log_files_to(
                    storage.clone(),
                    &mut files[batch_begin_index..i],
                    metadata,
                    is_meta,
                    self.temp_file_pool.clone(),
                )
                .await?;

                batch_begin_index = i;
                batch_size = 0;
            }

            batch_size += files[i].2.length;
        }
        if batch_begin_index < files.len() {
            Self::merge_and_flush_log_files_to(
                storage.clone(),
                &mut files[batch_begin_index..],
                metadata,
                is_meta,
                self.temp_file_pool.clone(),
            )
            .await?;
        }

        Ok(())
    }

    pub async fn flush_meta(&self, metadata_info: MetadataInfo) -> Result<()> {
        if !metadata_info.file_groups.is_empty() {
            let meta_path = metadata_info.path_to_meta();
            let meta_buff = metadata_info.marshal_to()?;
            let buflen = meta_buff.len();

            self.storage
                .write(
                    &meta_path,
                    UnpinReader(Box::new(Cursor::new(meta_buff))),
                    buflen as _,
                )
                .await?;
        }
        Ok(())
    }

    /// get the total count of adjacent error.
    pub fn flush_failure_count(&self) -> usize {
        self.flush_fail_count.load(Ordering::SeqCst)
    }

    /// execute the flush: copy local files to external storage.
    /// if success, return the last resolved ts of this flush.
    /// The caller can try to advance the resolved ts and provide it to the
    /// function, and we would use `max(resolved_ts_provided,
    /// resolved_ts_from_file)`.
    pub async fn do_flush(
        &self,
        store_id: u64,
        resolved_ts_provided: TimeStamp,
    ) -> Result<Option<u64>> {
        // do nothing if not flushing status.
        let result: Result<Option<u64>> = async move {
            if !self.is_flushing() {
                return Ok(None);
            }
            let begin = Instant::now_coarse();
            let mut sw = StopWatch::by_now();

            // generate meta data and prepare to flush to storage
            let mut metadata_info = self
                .move_to_flushing_files()
                .await?
                .generate_metadata(store_id)
                .await?;
            crate::metrics::FLUSH_DURATION
                .with_label_values(&["generate_metadata"])
                .observe(sw.lap().as_secs_f64());

            // flush log file to storage.
            self.flush_log(&mut metadata_info).await?;

            // the field `min_resolved_ts` of metadata will be updated
            // only after flush is done.
            metadata_info.min_resolved_ts = metadata_info
                .min_resolved_ts
                .max(Some(resolved_ts_provided.into_inner()));
            let rts = metadata_info.min_resolved_ts;

            // compress length
            let file_size_vec = metadata_info
                .file_groups
                .iter()
                .map(|d| (d.length, d.data_files_info.len()))
                .collect::<Vec<_>>();
            // flush meta file to storage.
            self.flush_meta(metadata_info).await?;
            crate::metrics::FLUSH_DURATION
                .with_label_values(&["save_files"])
                .observe(sw.lap().as_secs_f64());

            // clear flushing files
            self.clear_flushing_files().await;
            crate::metrics::FLUSH_DURATION
                .with_label_values(&["clear_temp_files"])
                .observe(sw.lap().as_secs_f64());
            file_size_vec
                .iter()
                .for_each(|(size, _)| crate::metrics::FLUSH_FILE_SIZE.observe(*size as _));
            info!("log backup flush done";
                "merged_files" => %file_size_vec.len(),    // the number of the merged files
                "files" => %file_size_vec.iter().map(|(_, v)| v).sum::<usize>(),
                "total_size" => %file_size_vec.iter().map(|(v, _)| v).sum::<u64>(), // the size of the merged files after compressed
                "take" => ?begin.saturating_elapsed(),
            );
            Ok(rts)
        }
        .await;

        if result.is_err() {
            self.flush_fail_count.fetch_add(1, Ordering::SeqCst);
        } else {
            self.flush_fail_count.store(0, Ordering::SeqCst);
        }

        result
    }

    pub async fn flush_global_checkpoint(&self, store_id: u64) -> Result<()> {
        let filename = format!("v1/global_checkpoint/{}.ts", store_id);
        let buff = self
            .global_checkpoint_ts
            .load(Ordering::SeqCst)
            .to_le_bytes();
        self.storage
            .write(
                &filename,
                UnpinReader(Box::new(Cursor::new(buff))),
                buff.len() as _,
            )
            .await?;
        Ok(())
    }

    pub async fn update_global_checkpoint(
        &self,
        global_checkpoint: u64,
        store_id: u64,
    ) -> Result<bool> {
        let last_global_checkpoint = self.global_checkpoint_ts.load(Ordering::SeqCst);
        if last_global_checkpoint < global_checkpoint {
            let r = self.global_checkpoint_ts.compare_exchange(
                last_global_checkpoint,
                global_checkpoint,
                Ordering::SeqCst,
                Ordering::SeqCst,
            );
            if r.is_ok() {
                self.flush_global_checkpoint(store_id).await?;
                return Ok(true);
            }
        }
        Ok(false)
    }
}

/// A opened log file with some metadata.
struct DataFile {
    min_ts: TimeStamp,
    max_ts: TimeStamp,
    resolved_ts: TimeStamp,
    min_begin_ts: Option<TimeStamp>,
    sha256: Hasher,
    // TODO: use lz4 with async feature
    inner: tempfiles::ForWrite,
    compression_type: CompressionType,
    start_key: Vec<u8>,
    end_key: Vec<u8>,
    number_of_entries: usize,
    file_size: usize,
}

#[derive(Debug)]
pub struct MetadataInfo {
    // the field files is deprecated in v6.3.0
    // pub files: Vec<DataFileInfo>,
    pub file_groups: Vec<DataFileGroup>,
    pub min_resolved_ts: Option<u64>,
    pub min_ts: Option<u64>,
    pub max_ts: Option<u64>,
    pub store_id: u64,
}

impl MetadataInfo {
    fn with_capacity(cap: usize) -> Self {
        Self {
            file_groups: Vec::with_capacity(cap),
            min_resolved_ts: None,
            min_ts: None,
            max_ts: None,
            store_id: 0,
        }
    }

    fn set_store_id(&mut self, store_id: u64) {
        self.store_id = store_id;
    }

    fn push(&mut self, file: DataFileGroup) {
        let rts = file.min_resolved_ts;
        self.min_resolved_ts = self.min_resolved_ts.map_or(Some(rts), |r| Some(r.min(rts)));
        self.min_ts = self
            .min_ts
            .map_or(Some(file.min_ts), |ts| Some(ts.min(file.min_ts)));
        self.max_ts = self
            .max_ts
            .map_or(Some(file.max_ts), |ts| Some(ts.max(file.max_ts)));
        self.file_groups.push(file);
    }

    fn marshal_to(self) -> Result<Vec<u8>> {
        let mut metadata = Metadata::new();
        metadata.set_file_groups(self.file_groups.into());
        metadata.set_store_id(self.store_id as _);
        metadata.set_resolved_ts(self.min_resolved_ts.unwrap_or_default());
        metadata.set_min_ts(self.min_ts.unwrap_or(0));
        metadata.set_max_ts(self.max_ts.unwrap_or(0));
        metadata.set_meta_version(MetaVersion::V2);

        metadata
            .write_to_bytes()
            .map_err(|err| Error::Other(box_err!("failed to marshal proto: {}", err)))
    }

    fn path_to_meta(&self) -> String {
        format!(
            "v1/backupmeta/{}-{}.meta",
            self.min_resolved_ts.unwrap_or_default(),
            uuid::Uuid::new_v4()
        )
    }
}

impl DataFile {
    /// create and open a logfile at the path.
    /// Note: if a file with same name exists, would truncate it.
    async fn new(local_path: impl AsRef<Path>, files: &Arc<TempFilePool>) -> Result<Self> {
        let sha256 = Hasher::new(MessageDigest::sha256())
            .map_err(|err| Error::Other(box_err!("openssl hasher failed to init: {}", err)))?;
        let inner = files.open_for_write(local_path.as_ref())?;
        Ok(Self {
            min_ts: TimeStamp::max(),
            max_ts: TimeStamp::zero(),
            resolved_ts: TimeStamp::zero(),
            min_begin_ts: None,
            inner,
            compression_type: files.config().content_compression,
            sha256,
            number_of_entries: 0,
            file_size: 0,
            start_key: vec![],
            end_key: vec![],
        })
    }

    fn decode_begin_ts(value: Vec<u8>) -> Result<TimeStamp> {
        WriteRef::parse(&value).map_or_else(
            |e| {
                Err(Error::Other(box_err!(
                    "failed to parse write cf value: {}",
                    e
                )))
            },
            |w| Ok(w.start_ts),
        )
    }

    /// Add a new KV pair to the file, returning its size.
    async fn on_events(&mut self, events: ApplyEvents) -> Result<usize> {
        let now = Instant::now_coarse();
        let mut total_size = 0;

        for mut event in events.events {
            let encoded = EventEncoder::encode_event(&event.key, &event.value);
            let mut size = 0;
            for slice in encoded {
                let slice = slice.as_ref();
                self.inner.write_all(slice).await?;
                self.sha256.update(slice).map_err(|err| {
                    Error::Other(box_err!("openssl hasher failed to update: {}", err))
                })?;
                size += slice.len();
            }
            let key = Key::from_encoded(std::mem::take(&mut event.key));
            let ts = key.decode_ts().expect("key without ts");
            total_size += size;
            self.min_ts = self.min_ts.min(ts);
            self.max_ts = self.max_ts.max(ts);
            self.resolved_ts = self.resolved_ts.max(events.region_resolved_ts.into());

            // decode_begin_ts is used to maintain the txn when restore log.
            // if value is empty, no need to decode begin_ts.
            if event.cf == CF_WRITE && !event.value.is_empty() {
                let begin_ts = Self::decode_begin_ts(event.value)?;
                self.min_begin_ts = Some(self.min_begin_ts.map_or(begin_ts, |ts| ts.min(begin_ts)));
            }
            self.number_of_entries += 1;
            self.file_size += size;
            self.update_key_bound(key.into_encoded());
        }
        crate::metrics::ON_EVENT_COST_HISTOGRAM
            .with_label_values(&["syscall_write"])
            .observe(now.saturating_elapsed_secs());
        Ok(total_size)
    }

    /// Update the `start_key` and `end_key` of `self` as if a new key added.
    fn update_key_bound(&mut self, key: Vec<u8>) {
        // if there is nothing in file, fill the start_key and end_key by current key.
        if self.start_key.is_empty() && self.end_key.is_empty() {
            self.start_key = key.clone();
            self.end_key = key;
            return;
        }

        // expand the start_key and end_key if key out-of-range joined.
        if self.start_key > key {
            self.start_key = key;
        } else if self.end_key < key {
            self.end_key = key;
        }
    }

    /// generate the metadata v2 where each file becomes a part of the merged
    /// file.
    fn generate_metadata(&mut self, file_key: &TempFileKey) -> Result<DataFileInfo> {
        // Note: the field `storage_path` is empty!!! It will be stored in the upper
        // layer `DataFileGroup`.
        let mut meta = DataFileInfo::new();
        meta.set_sha256(
            self.sha256
                .finish()
                .map(|bytes| bytes.to_vec())
                .map_err(|err| Error::Other(box_err!("openssl hasher failed to init: {}", err)))?,
        );
        meta.set_number_of_entries(self.number_of_entries as _);
        meta.set_max_ts(self.max_ts.into_inner() as _);
        meta.set_min_ts(self.min_ts.into_inner() as _);
        meta.set_resolved_ts(self.resolved_ts.into_inner() as _);
        meta.set_min_begin_ts_in_default_cf(
            self.min_begin_ts
                .map_or(self.min_ts.into_inner(), |ts| ts.into_inner()),
        );
        meta.set_start_key(std::mem::take(&mut self.start_key));
        meta.set_end_key(std::mem::take(&mut self.end_key));
        meta.set_length(self.file_size as _);

        meta.set_is_meta(file_key.is_meta);
        meta.set_table_id(file_key.table_id);
        meta.set_cf(file_key.cf.to_owned());
        meta.set_region_id(file_key.region_id as i64);
        meta.set_type(file_key.get_file_type());

        meta.set_compression_type(self.compression_type);

        Ok(meta)
    }
}

impl std::fmt::Debug for DataFile {
    fn fmt(&self, f: &mut std::fmt::Formatter<'_>) -> std::fmt::Result {
        f.debug_struct("DataFile")
            .field("min_ts", &self.min_ts)
            .field("max_ts", &self.max_ts)
            .field("resolved_ts", &self.resolved_ts)
            .finish()
    }
}

#[derive(Clone, Ord, PartialOrd, PartialEq, Eq, Debug)]
struct KeyRange(Vec<u8>);

#[derive(Clone, Debug)]
#[allow(dead_code)]
struct TaskRange {
    end: Vec<u8>,
    task_name: String,
}

#[cfg(test)]
mod tests {
    use std::{ffi::OsStr, io, time::Duration};

    use external_storage::{ExternalData, NoopStorage};
    use futures::AsyncReadExt;
    use kvproto::brpb::{Local, Noop, StorageBackend, StreamBackupTaskInfo};
    use online_config::{ConfigManager, OnlineConfig};
    use tempdir::TempDir;
    use tikv_util::{
        codec::number::NumberEncoder,
        config::ReadableDuration,
        worker::{dummy_scheduler, ReceiverWrapper},
    };
    use txn_types::{Write, WriteType};

    use super::*;
    use crate::{config::BackupStreamConfigManager, utils};

    #[derive(Debug)]
    struct KvEventsBuilder {
        events: ApplyEvents,
    }

    fn make_tempfiles_cfg(p: &Path) -> tempfiles::Config {
        tempfiles::Config {
            cache_size: AtomicUsize::new(ReadableSize::mb(512).0 as _),
            swap_files: p.to_owned(),
            content_compression: CompressionType::Zstd,
            minimal_swap_out_file_size: 0,
            write_buffer_size: 0,
<<<<<<< HEAD
            encryption: None
=======
>>>>>>> 48b18a66
        }
    }

    fn make_table_key(table_id: i64, key: &[u8]) -> Vec<u8> {
        use std::io::Write;
        let mut table_key = b"t".to_vec();
        // make it comparable to uint.
        table_key
            .encode_u64(table_id as u64 ^ 0x8000_0000_0000_0000)
            .unwrap();
        Write::write_all(&mut table_key, key).unwrap();
        table_key
    }

    fn make_value(t: WriteType, value: &[u8], start_ts: u64) -> Vec<u8> {
        let start_ts = TimeStamp::new(start_ts);
        let w = Write::new(t, start_ts, Some(value.to_vec()));
        w.as_ref().to_bytes()
    }

    impl KvEventsBuilder {
        fn new(region_id: u64, region_resolved_ts: u64) -> Self {
            Self {
                events: ApplyEvents {
                    events: vec![],
                    region_id,
                    region_resolved_ts,
                },
            }
        }

        fn wrap_key(&self, key: Vec<u8>) -> Vec<u8> {
            let key = Key::from_encoded(utils::wrap_key(key));
            key.append_ts(TimeStamp::compose(
                TimeStamp::physical_now(),
                self.events.len() as _,
            ))
            .into_encoded()
        }

        fn put_event(&mut self, cf: &'static str, key: Vec<u8>, value: Vec<u8>) {
            self.events.push(ApplyEvent {
                key: self.wrap_key(key),
                value,
                cf,
                cmd_type: CmdType::Put,
            })
        }

        fn delete_event(&mut self, cf: &'static str, key: Vec<u8>) {
            self.events.push(ApplyEvent {
                key: self.wrap_key(key),
                value: vec![],
                cf,
                cmd_type: CmdType::Delete,
            })
        }

        fn put_table(&mut self, cf: CfName, table: i64, key: &[u8], value: &[u8]) {
            let table_key = make_table_key(table, key);
            let value = if cf == CF_WRITE {
                make_value(WriteType::Put, value, 12345)
            } else {
                value.to_vec()
            };
            self.put_event(cf, table_key, value);
        }

        fn delete_table(&mut self, cf: &'static str, table: i64, key: &[u8]) {
            let table_key = make_table_key(table, key);
            self.delete_event(cf, table_key);
        }

        fn finish(&mut self) -> ApplyEvents {
            let region_id = self.events.region_id;
            let region_resolved_ts = self.events.region_resolved_ts;
            std::mem::replace(
                &mut self.events,
                ApplyEvents {
                    events: vec![],
                    region_id,
                    region_resolved_ts,
                },
            )
        }
    }

    #[test]
    fn test_register() {
        let (tx, _) = dummy_scheduler();
        let router = RouterInner::new(
            tx,
            Config {
                prefix: PathBuf::new(),
                temp_file_size_limit: 1024,
                temp_file_memory_quota: 1024 * 2,
                max_flush_interval: Duration::from_secs(300),
            },
        );
        // -----t1.start-----t1.end-----t2.start-----t2.end------
        // --|------------|----------|------------|-----------|--
        // case1        case2      case3        case4       case5
        // None        Found(t1)    None        Found(t2)   None
        router.register_ranges("t1", vec![(vec![1, 2, 3], vec![2, 3, 4])]);

        router.register_ranges("t2", vec![(vec![2, 3, 6], vec![3, 4])]);

        assert_eq!(router.get_task_by_key(&[1, 1, 1]), None);
        assert_eq!(router.get_task_by_key(&[1, 2, 4]), Some("t1".to_string()),);
        assert_eq!(router.get_task_by_key(&[2, 3, 5]), None);
        assert_eq!(router.get_task_by_key(&[2, 4]), Some("t2".to_string()),);
        assert_eq!(router.get_task_by_key(&[4, 4]), None,)
    }

    fn collect_recv(mut rx: ReceiverWrapper<Task>) -> Vec<Task> {
        let mut result = vec![];
        while let Ok(Some(task)) = rx.recv_timeout(Duration::from_secs(0)) {
            result.push(task);
        }
        result
    }

    fn create_local_storage_backend(path: String) -> StorageBackend {
        let mut local = Local::default();
        local.set_path(path);

        let mut sb = StorageBackend::default();
        sb.set_local(local);
        sb
    }

    fn create_noop_storage_backend() -> StorageBackend {
        let nop = Noop::new();
        let mut backend = StorageBackend::default();
        backend.set_noop(nop);
        backend
    }

    async fn task(name: String) -> Result<(StreamBackupTaskInfo, PathBuf)> {
        let mut stream_task = StreamBackupTaskInfo::default();
        stream_task.set_name(name);
        let storage_path = std::env::temp_dir().join(format!("{}", uuid::Uuid::new_v4()));
        tokio::fs::create_dir_all(&storage_path).await?;
        println!("storage={:?}", storage_path);
        stream_task.set_storage(create_local_storage_backend(
            storage_path.to_str().unwrap().to_string(),
        ));
        Ok((stream_task, storage_path))
    }

    async fn must_register_table(
        router: &RouterInner,
        stream_task: StreamBackupTaskInfo,
        table_id: i64,
    ) {
        router
            .register_task(
                StreamTask {
                    info: stream_task,
                    is_paused: false,
                },
                vec![(
                    utils::wrap_key(make_table_key(table_id, b"")),
                    utils::wrap_key(make_table_key(table_id + 1, b"")),
                )],
                0x100000,
            )
            .await
            .expect("failed to register task")
    }

    fn check_on_events_result(item: &Vec<(String, Result<()>)>) {
        for (task, r) in item {
            if let Err(err) = r {
                warn!("task {} failed: {}", task, err);
            }
        }
    }

    async fn write_simple_data(router: &RouterInner) -> u64 {
        let now = TimeStamp::physical_now();
        let mut region1 = KvEventsBuilder::new(1, now);
        let start_ts = TimeStamp::physical_now();
        region1.put_table(CF_DEFAULT, 1, b"hello", b"world");
        region1.put_table(CF_WRITE, 1, b"hello", b"this isn't a write record :3");
        region1.put_table(CF_WRITE, 1, b"bonjour", b"this isn't a write record :3");
        region1.put_table(CF_WRITE, 1, b"nihao", b"this isn't a write record :3");
        region1.put_table(CF_WRITE, 2, b"hello", b"this isn't a write record :3");
        region1.put_table(CF_WRITE, 1, b"hello", b"still isn't a write record :3");
        region1.delete_table(CF_DEFAULT, 1, b"hello");
        let events = region1.finish();
        check_on_events_result(&router.on_events(events).await);
        start_ts
    }

    #[tokio::test]
    async fn test_basic_file() -> Result<()> {
        let tmp = std::env::temp_dir().join(format!("{}", uuid::Uuid::new_v4()));
        tokio::fs::create_dir_all(&tmp).await.unwrap();
        let (tx, rx) = dummy_scheduler();
<<<<<<< HEAD
        let router = RouterInner::new(tmp.clone(), tx, 32, Duration::from_secs(300));
=======
        let router = RouterInner::new(
            tx,
            Config {
                prefix: tmp.clone(),
                temp_file_size_limit: 32,
                temp_file_memory_quota: 32 * 2,
                max_flush_interval: Duration::from_secs(300),
            },
        );
>>>>>>> 48b18a66
        let (stream_task, storage_path) = task("dummy".to_owned()).await.unwrap();
        must_register_table(&router, stream_task, 1).await;

        let start_ts = write_simple_data(&router).await;
        tokio::time::sleep(Duration::from_millis(200)).await;

        let end_ts = TimeStamp::physical_now();
        let files = router.tasks.lock().await.get("dummy").unwrap().clone();
        let mut meta = files
            .move_to_flushing_files()
            .await
            .unwrap()
            .generate_metadata(1)
            .await
            .unwrap();

        assert!(
            meta.file_groups
                .iter()
                .all(|group| group.data_files_info.iter().all(|item| {
                    TimeStamp::new(item.min_ts as _).physical() >= start_ts
                        && TimeStamp::new(item.max_ts as _).physical() <= end_ts
                        && item.min_ts <= item.max_ts
                })),
            "meta = {:#?}; start ts = {}, end ts = {}",
            meta.file_groups,
            start_ts,
            end_ts
        );

        // in some case when flush failed to write files to storage.
        // we may run `generate_metadata` again with same files.
        let mut another_meta = files
            .move_to_flushing_files()
            .await
            .unwrap()
            .generate_metadata(1)
            .await
            .unwrap();

        files.flush_log(&mut meta).await.unwrap();
        files.flush_log(&mut another_meta).await.unwrap();
        // meta updated
        let files_num = meta
            .file_groups
            .iter()
            .map(|v| v.data_files_info.len())
            .sum::<usize>();
        assert_eq!(files_num, 3, "test file len = {}", files_num);
        for i in 0..meta.file_groups.len() {
            let file_groups1 = meta.file_groups.get(i).unwrap();
            let file_groups2 = another_meta.file_groups.get(i).unwrap();
            // we have to make sure two times sha256 of file must be the same.
            for j in 0..file_groups1.data_files_info.len() {
                let file1 = file_groups1.data_files_info.get(j).unwrap();
                let file2 = file_groups2.data_files_info.get(j).unwrap();
                assert_eq!(file1.sha256, file2.sha256);
                assert_eq!(file1.start_key, file2.start_key);
                assert_eq!(file1.end_key, file2.end_key);
            }
        }

        files.flush_meta(meta).await.unwrap();
        files.clear_flushing_files().await;

        drop(router);
        let cmds = collect_recv(rx);
        assert_eq!(cmds.len(), 1, "test cmds len = {}", cmds.len());
        match &cmds[0] {
            Task::Flush(task) => assert_eq!(task, "dummy", "task = {}", task),
            _ => warn!("the cmd isn't flush!"),
        }

        let mut meta_count = 0;
        let mut log_count = 0;
        for entry in walkdir::WalkDir::new(storage_path) {
            let entry = entry.unwrap();
            let filename = entry.file_name();
            println!("walking {}", entry.path().display());
            if entry.path().extension() == Some(OsStr::new("meta")) {
                meta_count += 1;
            } else if entry.path().extension() == Some(OsStr::new("log")) {
                log_count += 1;
                let f = entry.metadata().unwrap();
                assert!(
                    f.len() > 10,
                    "the log file {:?} is too small (size = {}B)",
                    filename,
                    f.len()
                );
            }
        }

        assert_eq!(meta_count, 1);
        assert_eq!(log_count, 2); // flush twice
        Ok(())
    }

    fn mock_build_large_kv_events(table_id: i64, region_id: u64, resolved_ts: u64) -> ApplyEvents {
        let mut events_builder = KvEventsBuilder::new(region_id, resolved_ts);
        events_builder.put_table(
            "default",
            table_id,
            b"hello",
            "world".repeat(1024).as_bytes(),
        );
        events_builder.finish()
    }

    #[tokio::test]
    async fn test_do_flush() {
        let tmp_dir = tempfile::tempdir().unwrap();
        let backend = external_storage_export::make_local_backend(tmp_dir.path());
        let mut task_info = StreamBackupTaskInfo::default();
        task_info.set_storage(backend);
        let stream_task = StreamTask {
            info: task_info,
            is_paused: false,
        };
        let merged_file_size_limit = 0x10000;
        let task = StreamTaskInfo::new(
            stream_task,
            vec![(vec![], vec![])],
            merged_file_size_limit,
            make_tempfiles_cfg(tmp_dir.path()),
        )
        .await
        .unwrap();

        // on_event
        let region_count = merged_file_size_limit / (4 * 1024); // 2 merged log files
        for i in 1..=region_count {
            let kv_events = mock_build_large_kv_events(i as _, i as _, i as _);
            task.on_events(kv_events).await.unwrap();
        }
        // do_flush
        task.set_flushing_status(true);
        task.do_flush(1, TimeStamp::new(1)).await.unwrap();
        assert_eq!(task.flush_failure_count(), 0);
        assert_eq!(task.files.read().await.is_empty(), true);
        assert_eq!(task.flushing_files.read().await.is_empty(), true);

        // assert backup log files
        let mut meta_count = 0;
        let mut log_count = 0;
        for entry in walkdir::WalkDir::new(tmp_dir.path()) {
            let entry = entry.unwrap();
            if entry.path().extension() == Some(OsStr::new("meta")) {
                meta_count += 1;
            } else if entry.path().extension() == Some(OsStr::new("log")) {
                log_count += 1;
            }
        }
        assert_eq!(meta_count, 1);
        assert_eq!(log_count, 2);
    }

    struct ErrorStorage<Inner> {
        inner: Inner,
        error_on_write: Box<dyn Fn() -> io::Result<()> + Send + Sync>,
    }

    impl<Inner> ErrorStorage<Inner> {
        fn with_first_time_error(inner: Inner) -> Self {
            let first_time = std::sync::Mutex::new(true);
            Self {
                inner,
                error_on_write: Box::new(move || {
                    let mut fst = first_time.lock().unwrap();
                    if *fst {
                        *fst = false;
                        return Err(io::Error::new(
                            io::ErrorKind::Other,
                            "the absence of the result, is also a kind of result",
                        ));
                    }
                    Ok(())
                }),
            }
        }

        fn with_always_error(inner: Inner) -> Self {
            Self {
                inner,
                error_on_write: Box::new(move || {
                    Err(io::Error::new(
                        io::ErrorKind::PermissionDenied,
                        "I won't let you delete my friends!",
                    ))
                }),
            }
        }
    }

    #[async_trait::async_trait]
    impl<Inner: ExternalStorage> ExternalStorage for ErrorStorage<Inner> {
        fn name(&self) -> &'static str {
            self.inner.name()
        }

        fn url(&self) -> io::Result<url::Url> {
            self.inner.url()
        }

        async fn write(
            &self,
            name: &str,
            reader: UnpinReader,
            content_length: u64,
        ) -> io::Result<()> {
            (self.error_on_write)()?;
            self.inner.write(name, reader, content_length).await
        }

        fn read(&self, name: &str) -> ExternalData<'_> {
            self.inner.read(name)
        }

        fn read_part(&self, name: &str, off: u64, len: u64) -> ExternalData<'_> {
            self.inner.read_part(name, off, len)
        }
    }

    fn build_kv_event(base: i32, count: i32) -> ApplyEvents {
        let mut b = KvEventsBuilder::new(42, 0);
        for i in 0..count {
            let cf = if i % 2 == 0 { CF_WRITE } else { CF_DEFAULT };
            let rnd_key = format!("{:05}", i + base);
            let rnd_value = std::iter::from_fn(|| Some(rand::random::<u8>()))
                .take(rand::random::<usize>() % 32)
                .collect::<Vec<_>>();
            b.put_table(cf, 1, rnd_key.as_bytes(), &rnd_value);
        }
        b.events
    }

    #[tokio::test]
    async fn test_flush_with_error() -> Result<()> {
        let (tx, _rx) = dummy_scheduler();
        let tmp = std::env::temp_dir().join(format!("{}", uuid::Uuid::new_v4()));
        let router = Arc::new(RouterInner::new(
            tx,
            Config {
                prefix: tmp.clone(),
                temp_file_size_limit: 1,
                temp_file_memory_quota: 2,
                max_flush_interval: Duration::from_secs(300),
            },
        ));
        let (task, _path) = task("error_prone".to_owned()).await?;
        must_register_table(router.as_ref(), task, 1).await;
        router
            .must_mut_task_info("error_prone", |i| {
                i.storage = Arc::new(ErrorStorage::with_first_time_error(i.storage.clone()))
            })
            .await;
        check_on_events_result(&router.on_events(build_kv_event(0, 10)).await);
        assert!(
            router
                .do_flush("error_prone", 42, TimeStamp::max())
                .await
                .is_none()
        );
        check_on_events_result(&router.on_events(build_kv_event(10, 10)).await);
        let t = router.get_task_info("error_prone").await.unwrap();
        let _ = router.do_flush("error_prone", 42, TimeStamp::max()).await;
        assert_eq!(t.total_size() > 0, true);

        t.set_flushing_status(true);
        let _ = router.do_flush("error_prone", 42, TimeStamp::max()).await;
        assert_eq!(t.total_size(), 0);
        Ok(())
    }

    #[tokio::test]
    async fn test_empty_resolved_ts() {
        let (tx, _rx) = dummy_scheduler();
        let tmp = std::env::temp_dir().join(format!("{}", uuid::Uuid::new_v4()));
        let router = RouterInner::new(
            tx,
            Config {
                prefix: tmp.clone(),
                temp_file_size_limit: 32,
                temp_file_memory_quota: 32 * 2,
                max_flush_interval: Duration::from_secs(300),
            },
        );
        let mut stream_task = StreamBackupTaskInfo::default();
        stream_task.set_name("nothing".to_string());
        stream_task.set_storage(create_noop_storage_backend());

        router
            .register_task(
                StreamTask {
                    info: stream_task,
                    is_paused: false,
                },
                vec![],
                0x100000,
            )
            .await
            .unwrap();
        let task = router.get_task_info("nothing").await.unwrap();
        task.set_flushing_status_cas(false, true).unwrap();
        let ts = TimeStamp::compose(TimeStamp::physical_now(), 42);
        let rts = router.do_flush("nothing", 1, ts).await.unwrap();
        assert_eq!(ts.into_inner(), rts);
    }

    #[tokio::test]
    async fn test_cleanup_when_stop() -> Result<()> {
        let (tx, _rx) = dummy_scheduler();
        let tmp = std::env::temp_dir().join(format!("{}", uuid::Uuid::new_v4()));
        let router = Arc::new(RouterInner::new(
            tx,
            Config {
                prefix: tmp.clone(),
                temp_file_size_limit: 1,
                temp_file_memory_quota: 2,
                max_flush_interval: Duration::from_secs(300),
            },
        ));
        let (task, _path) = task("cleanup_test".to_owned()).await?;
        must_register_table(&router, task, 1).await;
        write_simple_data(&router).await;
        router
            .get_task_info("cleanup_test")
            .await?
            .move_to_flushing_files()
            .await?;
        write_simple_data(&router).await;
        let mut w = walkdir::WalkDir::new(&tmp).into_iter();
        assert!(w.next().is_some(), "the temp files doesn't created");
        drop(router);
        let w = walkdir::WalkDir::new(&tmp)
            .into_iter()
            .filter_map(|entry| {
                let e = entry.unwrap();
                e.path()
                    .extension()
                    .filter(|x| x.to_string_lossy() == "log")
                    .map(|_| e.clone())
            })
            .collect::<Vec<_>>();

        assert!(
            w.is_empty(),
            "the temp files should be removed, but it is {:?}",
            w
        );
        Ok(())
    }

    #[tokio::test]
    async fn test_flush_with_pausing_self() -> Result<()> {
        let (tx, rx) = dummy_scheduler();
        let tmp = std::env::temp_dir().join(format!("{}", uuid::Uuid::new_v4()));
        let router = Arc::new(RouterInner::new(
            tx,
            Config {
                prefix: tmp.clone(),
                temp_file_size_limit: 1,
                temp_file_memory_quota: 2,
                max_flush_interval: Duration::from_secs(300),
            },
        ));
        let (task, _path) = task("flush_failure".to_owned()).await?;
        must_register_table(router.as_ref(), task, 1).await;
        router
            .must_mut_task_info("flush_failure", |i| {
                i.storage = Arc::new(ErrorStorage::with_always_error(i.storage.clone()))
            })
            .await;
        for i in 0..=FLUSH_FAILURE_BECOME_FATAL_THRESHOLD {
            check_on_events_result(&router.on_events(build_kv_event((i * 10) as _, 10)).await);
            assert_eq!(
                router
                    .do_flush("flush_failure", 42, TimeStamp::zero())
                    .await,
                None,
            );
        }
        let messages = collect_recv(rx);
        assert!(
            messages.iter().any(|task| {
                if let Task::FatalError(name, _err) = task {
                    return matches!(name.reference(), TaskSelectorRef::ByName("flush_failure"));
                }
                false
            }),
            "messages = {:?}",
            messages
        );
        Ok(())
    }

    #[test]
    fn test_format_datetime() {
        let s = TempFileKey::format_date_time(431656320867237891, FormatType::Date);
        let s = s.to_string();
        assert_eq!(s, "20220307");

        let s = TempFileKey::format_date_time(431656320867237891, FormatType::Hour);
        assert_eq!(s.to_string(), "07");
    }

    #[test]
    fn test_decode_begin_ts() {
        let start_ts = TimeStamp::new(12345678);
        let w = Write::new(WriteType::Put, start_ts, Some(b"short_value".to_vec()));
        let value = w.as_ref().to_bytes();

        let begin_ts = DataFile::decode_begin_ts(value).unwrap();
        assert_eq!(begin_ts, start_ts);
    }

    #[test]
    fn test_selector() {
        type DummyTask<'a> = (&'a str, &'a [(&'a [u8], &'a [u8])]);

        #[derive(Debug, Clone, Copy)]
        struct Case<'a /* 'static */> {
            tasks: &'a [DummyTask<'a>],
            selector: TaskSelectorRef<'a>,
            selected: &'a [&'a str],
        }

        let cases = [
            Case {
                tasks: &[("Zhao", &[(b"", b"")]), ("Qian", &[(b"", b"")])],
                selector: TaskSelectorRef::ByName("Zhao"),
                selected: &["Zhao"],
            },
            Case {
                tasks: &[
                    ("Zhao", &[(b"0001", b"1000"), (b"2000", b"")]),
                    ("Qian", &[(b"0002", b"1000")]),
                ],
                selector: TaskSelectorRef::ByKey(b"0001"),
                selected: &["Zhao"],
            },
            Case {
                tasks: &[
                    ("Zhao", &[(b"0001", b"1000"), (b"2000", b"")]),
                    ("Qian", &[(b"0002", b"1000")]),
                    ("Sun", &[(b"0004", b"1024")]),
                    ("Li", &[(b"1001", b"2048")]),
                ],
                selector: TaskSelectorRef::ByRange(b"1001", b"2000"),
                selected: &["Sun", "Li"],
            },
            Case {
                tasks: &[
                    ("Zhao", &[(b"0001", b"1000"), (b"2000", b"")]),
                    ("Qian", &[(b"0002", b"1000")]),
                    ("Sun", &[(b"0004", b"1024")]),
                    ("Li", &[(b"1001", b"2048")]),
                ],
                selector: TaskSelectorRef::All,
                selected: &["Zhao", "Qian", "Sun", "Li"],
            },
        ];

        fn run(c: Case<'static>) {
            assert!(
                c.tasks
                    .iter()
                    .filter(|(name, range)| c.selector.matches(name, range.iter().copied()))
                    .map(|(name, _)| name)
                    .collect::<Vec<_>>()
                    == c.selected.iter().collect::<Vec<_>>(),
                "case = {:?}",
                c
            )
        }

        for case in cases {
            run(case)
        }
    }

    #[tokio::test]
    async fn test_update_global_checkpoint() -> Result<()> {
        // create local storage
        let tmp_dir = tempfile::tempdir().unwrap();
        let backend = external_storage_export::make_local_backend(tmp_dir.path());

        // build a StreamTaskInfo
        let mut task_info = StreamBackupTaskInfo::default();
        task_info.set_storage(backend);
        let stream_task = StreamTask {
            info: task_info,
            is_paused: false,
        };
        let task = StreamTaskInfo::new(
            stream_task,
            vec![(vec![], vec![])],
            0x100000,
            make_tempfiles_cfg(tmp_dir.path()),
        )
        .await
        .unwrap();
        task.global_checkpoint_ts.store(10001, Ordering::SeqCst);

        // test no need to update global checkpoint
        let store_id = 3;
        let mut global_checkpoint = 10000;
        let is_updated = task
            .update_global_checkpoint(global_checkpoint, store_id)
            .await?;
        assert_eq!(is_updated, false);
        assert_eq!(task.global_checkpoint_ts.load(Ordering::SeqCst), 10001);

        // test update global checkpoint
        global_checkpoint = 10002;
        let is_updated = task
            .update_global_checkpoint(global_checkpoint, store_id)
            .await?;
        assert_eq!(is_updated, true);
        assert_eq!(
            task.global_checkpoint_ts.load(Ordering::SeqCst),
            global_checkpoint
        );

        let filename = format!("v1/global_checkpoint/{}.ts", store_id);
        let filepath = tmp_dir.as_ref().join(filename);
        let exist = file_system::file_exists(filepath.clone());
        assert_eq!(exist, true);

        let buff = file_system::read(filepath).unwrap();
        assert_eq!(buff.len(), 8);
        let mut ts = [b'0'; 8];
        ts.copy_from_slice(&buff);
        let ts = u64::from_le_bytes(ts);
        assert_eq!(ts, global_checkpoint);
        Ok(())
    }

    struct MockCheckContentStorage {
        s: NoopStorage,
    }

    #[async_trait::async_trait]
    impl ExternalStorage for MockCheckContentStorage {
        fn name(&self) -> &'static str {
            self.s.name()
        }

        fn url(&self) -> io::Result<url::Url> {
            self.s.url()
        }

        async fn write(
            &self,
            _name: &str,
            mut reader: UnpinReader,
            content_length: u64,
        ) -> io::Result<()> {
            let mut data = Vec::new();
            reader.0.read_to_end(&mut data).await?;
            let data_len: u64 = data.len() as _;

            if data_len == content_length {
                Ok(())
            } else {
                Err(io::Error::new(
                    io::ErrorKind::Other,
                    "the length of content in reader is not equal with content_length",
                ))
            }
        }

        fn read(&self, name: &str) -> external_storage::ExternalData<'_> {
            self.s.read(name)
        }

        fn read_part(&self, name: &str, off: u64, len: u64) -> external_storage::ExternalData<'_> {
            self.s.read_part(name, off, len)
        }
    }

    #[tokio::test]
    async fn test_est_len_in_flush() -> Result<()> {
        let noop_s = NoopStorage::default();
        let ms = MockCheckContentStorage { s: noop_s };

        let file_name = format!("{}", uuid::Uuid::new_v4());
        let file_path = Path::new(&file_name);
        let tempfile = TempDir::new("test_est_len_in_flush").unwrap();
        let cfg = make_tempfiles_cfg(tempfile.path());
        let pool = Arc::new(TempFilePool::new(cfg).unwrap());
        let mut f = pool.open_for_write(file_path).unwrap();
        f.write_all(b"test-data").await?;
        f.done().await?;
        let mut data_file = DataFile::new(&file_path, &pool).await.unwrap();
        let info = DataFileInfo::new();

        let mut meta = MetadataInfo::with_capacity(1);
        let kv_event = build_kv_event(1, 1);
        let tmp_key = TempFileKey::of(&kv_event.events[0], 1);
        data_file.inner.done().await?;
        let mut files = vec![(tmp_key, data_file, info)];
        let result = StreamTaskInfo::merge_and_flush_log_files_to(
            Arc::new(ms),
            &mut files[0..],
            &mut meta,
            false,
            pool.clone(),
        )
        .await;
        result.unwrap();
        Ok(())
    }

    #[test]
    fn test_update_config() {
        let (sched, rx) = dummy_scheduler();
        let cfg = BackupStreamConfig::default();
        let router = Arc::new(RouterInner::new(
            sched.clone(),
            Config {
                prefix: PathBuf::new(),
                temp_file_size_limit: 1,
                temp_file_memory_quota: 2,
                max_flush_interval: cfg.max_flush_interval.0,
            },
        ));

        let mut cfg_manager = BackupStreamConfigManager::new(sched, cfg.clone());

        let _new_cfg = BackupStreamConfig {
            max_flush_interval: ReadableDuration::minutes(2),
            ..Default::default()
        };

        let changed = cfg.diff(&_new_cfg);
        cfg_manager.dispatch(changed).unwrap();

        let cmds = collect_recv(rx);
        assert_eq!(cmds.len(), 1);
        match &cmds[0] {
            Task::ChangeConfig(cfg) => {
                assert!(matches!(cfg, _new_cfg));
                router.udpate_config(cfg);
                assert_eq!(
                    router.max_flush_interval.rl().to_owned(),
                    _new_cfg.max_flush_interval.0
                );
            }
            _ => panic!("unexpected cmd!"),
        }
    }

    #[test]
    fn test_udpate_invalid_config() {
        let cfg = BackupStreamConfig::default();
        let (sched, _) = dummy_scheduler();
        let mut cfg_manager = BackupStreamConfigManager::new(sched, cfg.clone());

        let new_cfg = BackupStreamConfig {
            max_flush_interval: ReadableDuration::secs(0),
            ..Default::default()
        };

        let changed = cfg.diff(&new_cfg);
        let r = cfg_manager.dispatch(changed);
        assert!(r.is_err());
    }
}<|MERGE_RESOLUTION|>--- conflicted
+++ resolved
@@ -387,21 +387,14 @@
         *self.max_flush_interval.write().unwrap() = config.max_flush_interval.0;
         self.temp_file_size_limit
             .store(config.file_size_limit.0, Ordering::SeqCst);
-<<<<<<< HEAD
-=======
         self.temp_file_memory_quota
             .store(config.temp_file_memory_quota.0, Ordering::SeqCst);
->>>>>>> 48b18a66
         let tasks = self.tasks.blocking_lock();
         for task in tasks.values() {
             task.temp_file_pool
                 .config()
                 .cache_size
-<<<<<<< HEAD
-                .store(config.file_size_limit.0 as usize * 2, Ordering::Release)
-=======
                 .store(config.temp_file_memory_quota.0 as usize, Ordering::SeqCst);
->>>>>>> 48b18a66
         }
     }
 
@@ -472,13 +465,6 @@
     }
 
     fn tempfile_config_for_task(&self, task: &StreamTask) -> tempfiles::Config {
-<<<<<<< HEAD
-        tempfiles::Config {
-            // 2x of the max pending bytes. The extra buffer make us easier to keep all files in
-            // memory.
-            cache_size: AtomicUsize::new(
-                self.temp_file_size_limit.load(Ordering::Acquire) as usize * 2,
-=======
         // Note: the scope of this config is per-task. That means, when there are
         // multi tasks, we may need to share the pool over tasks, or at least share the
         // quota between tasks -- but not for now. We don't support that.
@@ -486,16 +472,12 @@
             // Note: will it be more effective to directly sharing the same atomic value?
             cache_size: AtomicUsize::new(
                 self.temp_file_memory_quota.load(Ordering::SeqCst) as usize
->>>>>>> 48b18a66
             ),
             swap_files: self.prefix.join(task.info.get_name()),
             content_compression: task.info.get_compression_type(),
             minimal_swap_out_file_size: ReadableSize::mb(1).0 as _,
             write_buffer_size: ReadableSize::kb(4).0 as _,
-<<<<<<< HEAD
             encryption: None,
-=======
->>>>>>> 48b18a66
         }
     }
 
@@ -1554,10 +1536,7 @@
             content_compression: CompressionType::Zstd,
             minimal_swap_out_file_size: 0,
             write_buffer_size: 0,
-<<<<<<< HEAD
             encryption: None
-=======
->>>>>>> 48b18a66
         }
     }
 
@@ -1758,9 +1737,6 @@
         let tmp = std::env::temp_dir().join(format!("{}", uuid::Uuid::new_v4()));
         tokio::fs::create_dir_all(&tmp).await.unwrap();
         let (tx, rx) = dummy_scheduler();
-<<<<<<< HEAD
-        let router = RouterInner::new(tmp.clone(), tx, 32, Duration::from_secs(300));
-=======
         let router = RouterInner::new(
             tx,
             Config {
@@ -1770,7 +1746,6 @@
                 max_flush_interval: Duration::from_secs(300),
             },
         );
->>>>>>> 48b18a66
         let (stream_task, storage_path) = task("dummy".to_owned()).await.unwrap();
         must_register_table(&router, stream_task, 1).await;
 
