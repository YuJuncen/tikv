--- conflicted
+++ resolved
@@ -482,10 +482,7 @@
         let router = self.range_router.clone();
         let sched = self.scheduler.clone();
         let subs = self.subs.clone();
-<<<<<<< HEAD
         let region_op = self.region_operator.clone();
-        self.pool.spawn(async move {
-=======
         let region = batch.region_id;
         let from_idx = batch.cmds.first().map(|c| c.index).unwrap_or(0);
         let (to_idx, term) = batch
@@ -494,7 +491,6 @@
             .map(|c| (c.index, c.term))
             .unwrap_or((0, 0));
         self.pool.spawn(root!("backup_batch"; async move {
->>>>>>> 4702b9bf
             let region_id = batch.region_id;
             let kvs = Self::record_batch(subs, batch);
             let kvs = match kvs {
