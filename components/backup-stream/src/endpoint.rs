// Copyright 2022 TiKV Project Authors. Licensed under Apache-2.0.

use std::{
    collections::HashSet, fmt, marker::PhantomData, path::PathBuf, sync::Arc, time::Duration,
};

use concurrency_manager::ConcurrencyManager;
use engine_traits::KvEngine;
use error_code::ErrorCodeExt;
use futures::FutureExt;
use kvproto::{
    brpb::{StreamBackupError, StreamBackupTaskInfo},
    metapb::Region,
};
use pd_client::PdClient;
use raftstore::{
    coprocessor::{CmdBatch, ObserveHandle, RegionInfoProvider},
    router::CdcHandle,
};
use resolved_ts::{resolve_by_raft, LeadershipResolver};
use tikv::config::BackupStreamConfig;
use tikv_util::{
    box_err,
    config::ReadableDuration,
    debug, defer, info,
    sys::thread::ThreadBuildWrapper,
    time::{Instant, Limiter},
    warn,
    worker::{Runnable, Scheduler},
    HandyRwLock,
};
use tokio::{
    io::Result as TokioResult,
    runtime::{Handle, Runtime},
    sync::oneshot,
};
use tokio_stream::StreamExt;
use txn_types::TimeStamp;

use super::metrics::HANDLE_EVENT_DURATION_HISTOGRAM;
use crate::{
    annotate,
    checkpoint_manager::{
        BasicFlushObserver, CheckpointManager, CheckpointV3FlushObserver, FlushObserver,
        GetCheckpointResult, RegionIdWithVersion, Subscription,
    },
    errors::{Error, Result},
    event_loader::{InitialDataLoader, PendingMemoryQuota},
    future,
    metadata::{store::MetaStore, MetadataClient, MetadataEvent, StreamTask},
    metrics::{self, TaskStatus},
    observer::BackupStreamObserver,
    router::{ApplyEvents, Router, TaskSelector},
    subscription_manager::{RegionSubscriptionManager, ResolvedRegions},
    subscription_track::{Ref, RefMut, ResolveResult, SubscriptionTracer},
    try_send,
    utils::{self, CallbackWaitGroup, StopWatch, Work},
};

const SLOW_EVENT_THRESHOLD: f64 = 120.0;
/// CHECKPOINT_SAFEPOINT_TTL_IF_ERROR specifies the safe point TTL(24 hour) if
/// task has fatal error.
const CHECKPOINT_SAFEPOINT_TTL_IF_ERROR: u64 = 24;
/// The timeout for tick updating the checkpoint.
/// Generally, it would take ~100ms.
/// 5s would be enough for it.
const TICK_UPDATE_TIMEOUT: Duration = Duration::from_secs(5);

pub struct Endpoint<S, R, E, RT, PDC> {
    // Note: those fields are more like a shared context between components.
    // For now, we copied them everywhere, maybe we'd better extract them into a
    // context type.
    pub(crate) meta_client: MetadataClient<S>,
    pub(crate) scheduler: Scheduler<Task>,
    pub(crate) store_id: u64,
    pub(crate) regions: R,
    pub(crate) engine: PhantomData<E>,
    pub(crate) router: RT,
    pub(crate) pd_client: Arc<PDC>,
    pub(crate) subs: SubscriptionTracer,
    pub(crate) concurrency_manager: ConcurrencyManager,

    range_router: Router,
    observer: BackupStreamObserver,
    pool: Runtime,
    initial_scan_memory_quota: PendingMemoryQuota,
    initial_scan_throughput_quota: Limiter,
    region_operator: RegionSubscriptionManager<S, R, PDC>,
    failover_time: Option<Instant>,
    // We holds the config before, even it is useless for now,
    // however probably it would be useful in the future.
    config: BackupStreamConfig,
    checkpoint_mgr: CheckpointManager,
}

impl<S, R, E, RT, PDC> Endpoint<S, R, E, RT, PDC>
where
    R: RegionInfoProvider + 'static + Clone,
    E: KvEngine,
    RT: CdcHandle<E> + 'static,
    PDC: PdClient + 'static,
    S: MetaStore + 'static,
{
    pub fn new(
        store_id: u64,
        store: S,
        config: BackupStreamConfig,
        scheduler: Scheduler<Task>,
        observer: BackupStreamObserver,
        accessor: R,
        router: RT,
        pd_client: Arc<PDC>,
        concurrency_manager: ConcurrencyManager,
        resolver: BackupStreamResolver<RT, E>,
    ) -> Self {
        crate::metrics::STREAM_ENABLED.inc();
        let pool = create_tokio_runtime((config.num_threads / 2).max(1), "backup-stream")
            .expect("failed to create tokio runtime for backup stream worker.");

        let meta_client = MetadataClient::new(store, store_id);
        let range_router = Router::new(
            PathBuf::from(config.temp_path.clone()),
            scheduler.clone(),
            config.file_size_limit.0,
            config.max_flush_interval.0,
        );

        // spawn a worker to watch task changes from etcd periodically.
        let meta_client_clone = meta_client.clone();
        let scheduler_clone = scheduler.clone();
        // TODO build a error handle mechanism #error 2
        pool.spawn(async {
            if let Err(err) = Self::start_and_watch_tasks(meta_client_clone, scheduler_clone).await
            {
                err.report("failed to start watch tasks");
            }
        });

        pool.spawn(Self::starts_flush_ticks(range_router.clone()));

        let initial_scan_memory_quota =
            PendingMemoryQuota::new(config.initial_scan_pending_memory_quota.0 as _);
        let limit = if config.initial_scan_rate_limit.0 > 0 {
            config.initial_scan_rate_limit.0 as f64
        } else {
            f64::INFINITY
        };
        let initial_scan_throughput_quota = Limiter::new(limit);
        info!("the endpoint of stream backup started"; "path" => %config.temp_path);
        let subs = SubscriptionTracer::default();

        let (region_operator, op_loop) = RegionSubscriptionManager::start(
            InitialDataLoader::new(
                router.clone(),
                accessor.clone(),
                range_router.clone(),
                subs.clone(),
                scheduler.clone(),
                initial_scan_memory_quota.clone(),
                pool.handle().clone(),
                initial_scan_throughput_quota.clone(),
            ),
            observer.clone(),
            meta_client.clone(),
            pd_client.clone(),
            ((config.num_threads + 1) / 2).max(1),
            resolver,
        );
        pool.spawn(op_loop);
        let mut checkpoint_mgr = CheckpointManager::default();
        pool.spawn(checkpoint_mgr.spawn_subscription_mgr());
        let ep = Endpoint {
            meta_client,
            range_router,
            scheduler,
            observer,
            pool,
            store_id,
            regions: accessor,
            engine: PhantomData,
            router,
            pd_client,
            subs,
            concurrency_manager,
            initial_scan_memory_quota,
            initial_scan_throughput_quota,
            region_operator,
            failover_time: None,
            config,
            checkpoint_mgr,
        };
        ep.pool.spawn(ep.min_ts_worker());
        ep
    }
}

impl<S, R, E, RT, PDC> Endpoint<S, R, E, RT, PDC>
where
    S: MetaStore + 'static,
    R: RegionInfoProvider + Clone + 'static,
    E: KvEngine,
    RT: CdcHandle<E> + 'static,
    PDC: PdClient + 'static,
{
    fn get_meta_client(&self) -> MetadataClient<S> {
        self.meta_client.clone()
    }

    fn on_fatal_error(&self, select: TaskSelector, err: Box<Error>) {
        err.report_fatal();
        let tasks = self
            .pool
            .block_on(self.range_router.select_task(select.reference()));
        warn!("fatal error reporting"; "selector" => ?select, "selected" => ?tasks, "err" => %err);
        for task in tasks {
            // Let's pause the task first.
            self.unload_task(&task);
            metrics::update_task_status(TaskStatus::Error, &task);

            let meta_cli = self.get_meta_client();
            let pdc = self.pd_client.clone();
            let store_id = self.store_id;
            let sched = self.scheduler.clone();
            let safepoint_name = self.pause_guard_id_for_task(&task);
            let safepoint_ttl = self.pause_guard_duration();
            let code = err.error_code().code.to_owned();
            let msg = err.to_string();
            self.pool.block_on(async move {
                let err_fut = async {
                    let safepoint = meta_cli.global_progress_of_task(&task).await?;
                    pdc.update_service_safe_point(
                        safepoint_name,
                        TimeStamp::new(safepoint.saturating_sub(1)),
                        safepoint_ttl,
                    )
                    .await?;
                    meta_cli.pause(&task).await?;
                    let mut last_error = StreamBackupError::new();
                    last_error.set_error_code(code);
                    last_error.set_error_message(msg.clone());
                    last_error.set_store_id(store_id);
                    last_error.set_happen_at(TimeStamp::physical_now());
                    meta_cli.report_last_error(&task, last_error).await?;
                    Result::Ok(())
                };
                if let Err(err_report) = err_fut.await {
                    err_report.report(format_args!("failed to upload error {}", err_report));
                    // Let's retry reporting after 5s.
                    tokio::task::spawn(async move {
                        tokio::time::sleep(Duration::from_secs(5)).await;
                        try_send!(
                            sched,
                            Task::FatalError(
                                TaskSelector::ByName(task.to_owned()),
                                Box::new(annotate!(err_report, "origin error: {}", msg))
                            )
                        );
                    });
                }
            });
        }
    }

    async fn starts_flush_ticks(router: Router) {
        loop {
            // check every 5s.
            // TODO: maybe use global timer handle in the `tikv_utils::timer` (instead of
            // enabling timing in the current runtime)?
            tokio::time::sleep(Duration::from_secs(5)).await;
            debug!("backup stream trigger flush tick");
            router.tick().await;
        }
    }

    // TODO find a proper way to exit watch tasks
    async fn start_and_watch_tasks(
        meta_client: MetadataClient<S>,
        scheduler: Scheduler<Task>,
    ) -> Result<()> {
        let tasks;
        loop {
            let r = meta_client.get_tasks().await;
            match r {
                Ok(t) => {
                    tasks = t;
                    break;
                }
                Err(e) => {
                    e.report("failed to get backup stream task");
                    tokio::time::sleep(Duration::from_secs(5)).await;
                    continue;
                }
            }
        }

        for task in tasks.inner {
            info!("backup stream watch task"; "task" => ?task);
            if task.is_paused {
                continue;
            }
            // We have meet task upon store start, we must in a failover.
            scheduler.schedule(Task::MarkFailover(Instant::now()))?;
            // move task to schedule
            scheduler.schedule(Task::WatchTask(TaskOp::AddTask(task)))?;
        }

        let revision = tasks.revision;
        let meta_client_clone = meta_client.clone();
        let scheduler_clone = scheduler.clone();

        Handle::current().spawn(async move {
            if let Err(err) =
                Self::starts_watch_task(meta_client_clone, scheduler_clone, revision).await
            {
                err.report("failed to start watch tasks");
            }
        });

        Handle::current().spawn(async move {
            if let Err(err) = Self::starts_watch_pause(meta_client, scheduler, revision).await {
                err.report("failed to start watch pause");
            }
        });

        Ok(())
    }

    async fn starts_watch_task(
        meta_client: MetadataClient<S>,
        scheduler: Scheduler<Task>,
        revision: i64,
    ) -> Result<()> {
        let mut revision_new = revision;
        loop {
            let watcher = meta_client.events_from(revision_new).await;
            let mut watcher = match watcher {
                Ok(w) => w,
                Err(e) => {
                    e.report("failed to start watch task");
                    tokio::time::sleep(Duration::from_secs(5)).await;
                    continue;
                }
            };
            info!("start watching the task changes."; "from_rev" => %revision_new);

            loop {
                if let Some(event) = watcher.stream.next().await {
                    info!("backup stream watch task from etcd"; "event" => ?event);

                    let revision = meta_client.get_reversion().await;
                    if let Ok(r) = revision {
                        revision_new = r;
                        info!("update the revision"; "revision" => revision_new);
                    }

                    match event {
                        MetadataEvent::AddTask { task } => {
                            scheduler.schedule(Task::WatchTask(TaskOp::AddTask(task)))?;
                        }
                        MetadataEvent::RemoveTask { task } => {
                            scheduler.schedule(Task::WatchTask(TaskOp::RemoveTask(task)))?;
                        }
                        MetadataEvent::Error { err } => {
                            err.report("metadata client watch meet error");
                            tokio::time::sleep(Duration::from_secs(2)).await;
                            break;
                        }
                        _ => warn!("BUG: invalid event"; "event" => ?event),
                    }
                } else {
                    tokio::time::sleep(Duration::from_secs(1)).await;
                    break;
                }
            }
        }
    }

    async fn starts_watch_pause(
        meta_client: MetadataClient<S>,
        scheduler: Scheduler<Task>,
        revision: i64,
    ) -> Result<()> {
        let mut revision_new = revision;

        loop {
            let watcher = meta_client.events_from_pause(revision_new).await;
            let mut watcher = match watcher {
                Ok(w) => w,
                Err(e) => {
                    e.report("failed to start watch pause");
                    tokio::time::sleep(Duration::from_secs(2)).await;
                    continue;
                }
            };
            info!("start watching the pausing events."; "from_rev" => %revision_new);

            loop {
                if let Some(event) = watcher.stream.next().await {
                    info!("backup stream watch pause from etcd"; "event" => ?event);
                    let revision = meta_client.get_reversion().await;
                    if let Ok(r) = revision {
                        revision_new = r;
                        info!("update the revision"; "revision" => revision_new);
                    }

                    match event {
                        MetadataEvent::PauseTask { task } => {
                            scheduler.schedule(Task::WatchTask(TaskOp::PauseTask(task)))?;
                        }
                        MetadataEvent::ResumeTask { task } => {
                            scheduler.schedule(Task::WatchTask(TaskOp::ResumeTask(task)))?;
                        }
                        MetadataEvent::Error { err } => {
                            err.report("metadata client watch meet error");
                            tokio::time::sleep(Duration::from_secs(2)).await;
                            break;
                        }
                        _ => warn!("BUG: invalid event"; "event" => ?event),
                    }
                } else {
                    tokio::time::sleep(Duration::from_secs(1)).await;
                    break;
                }
            }
        }
    }

    fn flush_observer(&self) -> impl FlushObserver {
        let basic = BasicFlushObserver::new(self.pd_client.clone(), self.store_id);
        CheckpointV3FlushObserver::new(self.scheduler.clone(), self.meta_client.clone(), basic)
    }

    /// Convert a batch of events to the cmd batch, and update the resolver
    /// status.
    fn record_batch(subs: SubscriptionTracer, batch: CmdBatch) -> Option<ApplyEvents> {
        let region_id = batch.region_id;
        let mut resolver = match subs.get_subscription_of(region_id) {
            Some(rts) => rts,
            None => {
                debug!("the region isn't registered (no resolver found) but sent to backup_batch, maybe stale."; "region_id" => %region_id);
                return None;
            }
        };
        // Stale data is acceptable, while stale locks may block the checkpoint
        // advancing.
        // ```text
        // Let L be the instant some key locked, U be the instant it unlocked,
        // +---------*-------L-----------U--*-------------+
        //           ^   ^----(1)----^      ^ We get the snapshot for initial scanning at here.
        //           +- If we issue refresh resolver at here, and the cmd batch (1) is the last cmd batch of the first observing.
        //              ...the background initial scanning may keep running, and the lock would be sent to the scanning.
        //              ...note that (1) is the last cmd batch of first observing, so the unlock event would never be sent to us.
        //              ...then the lock would get an eternal life in the resolver :|
        //                 (Before we refreshing the resolver for this region again)
        // ```
        if batch.pitr_id != resolver.value().handle.id {
            debug!("stale command"; "region_id" => %region_id, "now" => ?resolver.value().handle.id, "remote" => ?batch.pitr_id);
            return None;
        }

        let kvs = ApplyEvents::from_cmd_batch(batch, resolver.value_mut().resolver());
        Some(kvs)
    }

    fn backup_batch(&self, batch: CmdBatch, work: Work) {
        let mut sw = StopWatch::by_now();

        let router = self.range_router.clone();
        let sched = self.scheduler.clone();
        let subs = self.subs.clone();
        self.pool.spawn(async move {
            let region_id = batch.region_id;
            let kvs = Self::record_batch(subs, batch);
            if kvs.as_ref().map(|x| x.is_empty()).unwrap_or(true) {
                return;
            }
            let kvs = kvs.unwrap();

            HANDLE_EVENT_DURATION_HISTOGRAM
                .with_label_values(&["to_stream_event"])
                .observe(sw.lap().as_secs_f64());
            let kv_count = kvs.len();
            let total_size = kvs.size();
            metrics::HEAP_MEMORY
                .add(total_size as _);
            utils::handle_on_event_result(&sched, router.on_events(kvs).await);
            metrics::HEAP_MEMORY
                .sub(total_size as _);
            let time_cost = sw.lap().as_secs_f64();
            if time_cost > SLOW_EVENT_THRESHOLD {
                warn!("write to temp file too slow."; "time_cost" => ?time_cost, "region_id" => %region_id, "len" => %kv_count);
            }
            HANDLE_EVENT_DURATION_HISTOGRAM
                .with_label_values(&["save_to_temp_file"])
                .observe(time_cost);
            drop(work)
        });
    }

    /// Make an initial data loader using the resource of the endpoint.
    pub fn make_initial_loader(&self) -> InitialDataLoader<E, R, RT> {
        InitialDataLoader::new(
            self.router.clone(),
            self.regions.clone(),
            self.range_router.clone(),
            self.subs.clone(),
            self.scheduler.clone(),
            self.initial_scan_memory_quota.clone(),
            self.pool.handle().clone(),
            self.initial_scan_throughput_quota.clone(),
        )
    }

    pub fn handle_watch_task(&self, op: TaskOp) {
        match op {
            TaskOp::AddTask(task) => {
                self.on_register(task);
            }
            TaskOp::RemoveTask(task_name) => {
                self.on_unregister(&task_name);
            }
            TaskOp::PauseTask(task_name) => {
                self.on_pause(&task_name);
            }
            TaskOp::ResumeTask(task) => {
                self.on_resume(task);
            }
        }
    }

    async fn observe_and_scan_region(
        &self,
        init: InitialDataLoader<E, R, RT>,
        task: &StreamTask,
        start_key: Vec<u8>,
        end_key: Vec<u8>,
    ) -> Result<()> {
        let start = Instant::now_coarse();
        let success = self
            .observer
            .ranges
            .wl()
            .add((start_key.clone(), end_key.clone()));
        if !success {
            warn!("backup stream task ranges overlapped, which hasn't been supported for now";
                "task" => ?task,
                "start_key" => utils::redact(&start_key),
                "end_key" => utils::redact(&end_key),
            );
        }
        // Assuming the `region info provider` would read region info form `StoreMeta`
        // directly and this would be fast. If this gets slow, maybe make it async
        // again. (Will that bring race conditions? say `Start` handled after
        // `ResfreshResolver` of some region.)
        let range_init_result = init.initialize_range(start_key.clone(), end_key.clone());
        match range_init_result {
            Ok(()) => {
                info!("backup stream success to initialize"; 
                        "start_key" => utils::redact(&start_key),
                        "end_key" => utils::redact(&end_key),
                        "take" => ?start.saturating_elapsed(),)
            }
            Err(e) => {
                e.report("backup stream initialize failed");
            }
        }
        Ok(())
    }

    // register task ranges
    pub fn on_register(&self, task: StreamTask) {
        let name = task.info.name.clone();
        let start_ts = task.info.start_ts;
        self.load_task(task);

        metrics::STORE_CHECKPOINT_TS
            .with_label_values(&[name.as_str()])
            .set(start_ts as _);
    }

    /// Load the task into memory: this would make the endpint start to observe.
    fn load_task(&self, task: StreamTask) {
        let cli = self.meta_client.clone();
        let init = self.make_initial_loader();
        let range_router = self.range_router.clone();

        info!(
            "register backup stream task";
            "task" => ?task,
        );

        let task_name = task.info.get_name().to_owned();
        // clean the safepoint created at pause(if there is)
        self.pool.spawn(
            self.pd_client
                .update_service_safe_point(
                    self.pause_guard_id_for_task(task.info.get_name()),
                    TimeStamp::zero(),
                    Duration::new(0, 0),
                )
                .map(|r| {
                    r.map_err(|err| Error::from(err).report("removing safe point for pausing"))
                }),
        );
        self.pool.block_on(async move {
            let task_clone = task.clone();
            let run = async move {
                let task_name = task.info.get_name();
                let ranges = cli.ranges_of_task(task_name).await?;
                info!(
                    "register backup stream ranges";
                    "task" => ?task,
                    "ranges-count" => ranges.inner.len(),
                );
                let ranges = ranges
                    .inner
                    .into_iter()
                    .map(|(start_key, end_key)| {
                        (utils::wrap_key(start_key), utils::wrap_key(end_key))
                    })
                    .collect::<Vec<_>>();
                range_router
                    .register_task(task.clone(), ranges.clone(), self.config.file_size_limit.0)
                    .await?;

                for (start_key, end_key) in ranges {
                    let init = init.clone();

                    self.observe_and_scan_region(init, &task, start_key, end_key)
                        .await?
                }
                info!(
                    "finish register backup stream ranges";
                    "task" => ?task,
                );
                Result::Ok(())
            };
            if let Err(e) = run.await {
                e.report(format!(
                    "failed to register backup stream task {} to router: ranges not found",
                    task_clone.info.get_name()
                ));
            }
        });
        metrics::update_task_status(TaskStatus::Running, &task_name);
    }

    fn pause_guard_id_for_task(&self, task: &str) -> String {
        format!("{}-{}-pause-guard", task, self.store_id)
    }

    fn pause_guard_duration(&self) -> Duration {
        ReadableDuration::hours(CHECKPOINT_SAFEPOINT_TTL_IF_ERROR).0
    }

    pub fn on_pause(&self, task: &str) {
        self.unload_task(task);

        metrics::update_task_status(TaskStatus::Paused, task);
    }

    pub fn on_resume(&self, task_name: String) {
        let task = self.pool.block_on(self.meta_client.get_task(&task_name));
        match task {
            Ok(Some(stream_task)) => self.load_task(stream_task),
            Ok(None) => {
                info!("backup stream task not existed"; "task" => %task_name);
            }
            Err(err) => {
                err.report(format!("failed to resume backup stream task {}", task_name));
                let sched = self.scheduler.clone();
                tokio::task::spawn(async move {
                    tokio::time::sleep(Duration::from_secs(5)).await;
                    sched
                        .schedule(Task::WatchTask(TaskOp::ResumeTask(task_name)))
                        .unwrap();
                });
            }
        }
    }

    pub fn on_unregister(&self, task: &str) -> Option<StreamBackupTaskInfo> {
        let info = self.unload_task(task);
        self.remove_metrics_after_unregister(task);
        info
    }

    fn remove_metrics_after_unregister(&self, task: &str) {
        // remove metrics of the task so it won't mislead the metrics.
        let _ = metrics::STORE_CHECKPOINT_TS
            .remove_label_values(&[task])
            .map_err(
                |err| info!("failed to remove checkpoint ts metric"; "task" => task, "err" => %err),
            );
        let _ = metrics::remove_task_status_metric(task).map_err(
            |err| info!("failed to remove checkpoint ts metric"; "task" => task, "err" => %err),
        );
    }

    /// unload a task from memory: this would stop observe the changes required
    /// by the task temporarily.
    fn unload_task(&self, task: &str) -> Option<StreamBackupTaskInfo> {
        let router = self.range_router.clone();

        // for now, we support one concurrent task only.
        // so simply clear all info would be fine.
        self.observer.ranges.wl().clear();
        self.subs.clear();
        self.pool.block_on(router.unregister_task(task))
    }

    fn prepare_min_ts(&self) -> future![TimeStamp] {
        let pd_cli = self.pd_client.clone();
        let cm = self.concurrency_manager.clone();
        async move {
            let pd_tso = pd_cli
                .get_tso()
                .await
                .map_err(|err| Error::from(err).report("failed to get tso from pd"))
                .unwrap_or_default();
            cm.update_max_ts(pd_tso);
            let min_ts = cm.global_min_lock_ts().unwrap_or(TimeStamp::max());
            Ord::min(pd_tso, min_ts)
        }
    }

    fn get_resolved_regions(&self, min_ts: TimeStamp) -> future![Result<ResolvedRegions>] {
        let (tx, rx) = oneshot::channel();
        let op = self.region_operator.clone();
        async move {
            let req = ObserveOp::ResolveRegions {
                callback: Box::new(move |rs| {
                    let _ = tx.send(rs);
                }),
                min_ts,
            };
            op.request(req).await;
            rx.await
                .map_err(|err| annotate!(err, "failed to send request for resolve regions"))
        }
    }

    fn do_flush(&self, task: String, min_ts: TimeStamp) -> future![Result<()>] {
        let get_rts = self.get_resolved_regions(min_ts);
        let router = self.range_router.clone();
        let store_id = self.store_id;
        let mut flush_ob = self.flush_observer();
        async move {
            let mut resolved = get_rts.await?;
            let mut new_rts = resolved.global_checkpoint();
            fail::fail_point!("delay_on_flush");
            flush_ob.before(resolved.take_resolve_result()).await;
            if let Some(rewritten_rts) = flush_ob.rewrite_resolved_ts(&task).await {
                info!("rewriting resolved ts"; "old" => %new_rts, "new" => %rewritten_rts);
                new_rts = rewritten_rts.min(new_rts);
            }
            if let Some(rts) = router.do_flush(&task, store_id, new_rts).await {
                info!("flushing and refreshing checkpoint ts.";
                    "checkpoint_ts" => %rts,
                    "task" => %task,
                );
                if rts == 0 {
                    // We cannot advance the resolved ts for now.
                    return Ok(());
                }
                flush_ob.after(&task, rts).await?
            }
            Ok(())
        }
    }

    pub fn on_force_flush(&self, task: String) {
        self.pool.block_on(async move {
            let info = self.range_router.get_task_info(&task).await;
            // This should only happen in testing, it would be to unwrap...
            let _ = info.unwrap().set_flushing_status_cas(false, true);
            let mts = self.prepare_min_ts().await;
            try_send!(self.scheduler, Task::FlushWithMinTs(task, mts));
        });
    }

    pub fn on_flush(&self, task: String) {
        self.pool.block_on(async move {
            let mts = self.prepare_min_ts().await;
            info!("min_ts prepared for flushing"; "min_ts" => %mts);
            try_send!(self.scheduler, Task::FlushWithMinTs(task, mts));
        })
    }

    fn on_flush_with_min_ts(&self, task: String, min_ts: TimeStamp) {
        self.pool.spawn(self.do_flush(task, min_ts).map(|r| {
            if let Err(err) = r {
                err.report("during updating flush status")
            }
        }));
    }

    fn update_global_checkpoint(&self, task: String) -> future![()] {
        let meta_client = self.meta_client.clone();
        let router = self.range_router.clone();
        let store_id = self.store_id;
        async move {
            #[cfg(feature = "failpoints")]
            {
                // fail-rs doesn't support async code blocks now.
                // let's borrow the feature name and do it ourselves :3
                if std::env::var("LOG_BACKUP_UGC_SLEEP_AND_RETURN").is_ok() {
                    tokio::time::sleep(Duration::from_secs(100)).await;
                    return;
                }
            }
            let ts = meta_client.global_progress_of_task(&task).await;
            match ts {
                Ok(global_checkpoint) => {
                    let r = router
                        .update_global_checkpoint(&task, global_checkpoint, store_id)
                        .await;
                    match r {
                        Ok(true) => {
                            if let Err(err) = meta_client
                                .set_storage_checkpoint(&task, global_checkpoint)
                                .await
                            {
                                warn!("backup stream failed to set global checkpoint.";
                                    "task" => ?task,
                                    "global-checkpoint" => global_checkpoint,
                                    "err" => ?err,
                                );
                            }
                        }
                        Ok(false) => {
                            debug!("backup stream no need update global checkpoint.";
                                "task" => ?task,
                                "global-checkpoint" => global_checkpoint,
                            );
                        }
                        Err(e) => {
                            warn!("backup stream failed to update global checkpoint.";
                                "task" => ?task,
                                "err" => ?e
                            );
                        }
                    }
                }
                Err(e) => {
                    warn!("backup stream failed to get global checkpoint.";
                        "task" => ?task,
                        "err" => ?e
                    );
                }
            }
        }
    }

    fn on_update_global_checkpoint(&self, task: String) {
        let _guard = self.pool.handle().enter();
        let result = self.pool.block_on(tokio::time::timeout(
            TICK_UPDATE_TIMEOUT,
            self.update_global_checkpoint(task),
        ));
        if let Err(err) = result {
            warn!("log backup update global checkpoint timed out"; "err" => %err)
        }
    }

    fn on_update_change_config(&mut self, cfg: BackupStreamConfig) {
        info!(
            "update log backup config";
             "config" => ?cfg,
        );
        self.range_router.udpate_config(&cfg);
        self.config = cfg;
    }

    /// Modify observe over some region.
    /// This would register the region to the RaftStore.
    pub fn on_modify_observe(&self, op: ObserveOp) {
        self.pool.block_on(self.region_operator.request(op));
    }

    pub fn run_task(&mut self, task: Task) {
        debug!("run backup stream task"; "task" => ?task, "store_id" => %self.store_id);
        let now = Instant::now_coarse();
        let label = task.label();
        defer! {
            metrics::INTERNAL_ACTOR_MESSAGE_HANDLE_DURATION.with_label_values(&[label])
                .observe(now.saturating_elapsed_secs())
        }
        match task {
            Task::WatchTask(op) => self.handle_watch_task(op),
            Task::BatchEvent(events) => self.do_backup(events),
            Task::Flush(task) => self.on_flush(task),
            Task::ModifyObserve(op) => self.on_modify_observe(op),
            Task::ForceFlush(task) => self.on_force_flush(task),
            Task::FatalError(task, err) => self.on_fatal_error(task, err),
            Task::ChangeConfig(cfg) => {
                self.on_update_change_config(cfg);
            }
            Task::Sync(cb, mut cond) => {
                if cond(&self.range_router) {
                    cb()
                } else {
                    let sched = self.scheduler.clone();
                    self.pool.spawn(async move {
                        tokio::time::sleep(Duration::from_millis(500)).await;
                        sched.schedule(Task::Sync(cb, cond)).unwrap();
                    });
                }
            }
            Task::MarkFailover(t) => self.failover_time = Some(t),
            Task::FlushWithMinTs(task, min_ts) => self.on_flush_with_min_ts(task, min_ts),
            Task::RegionCheckpointsOp(s) => self.handle_region_checkpoints_op(s),
            Task::UpdateGlobalCheckpoint(task) => self.on_update_global_checkpoint(task),
        }
    }

    fn min_ts_worker(&self) -> future![()] {
        let sched = self.scheduler.clone();
        let interval = self.config.min_ts_interval.0;
        async move {
            loop {
                tokio::time::sleep(interval).await;
                try_send!(
                    sched,
                    Task::RegionCheckpointsOp(RegionCheckpointOperation::PrepareMinTsForResolve)
                );
            }
        }
    }

    pub fn handle_region_checkpoints_op(&mut self, op: RegionCheckpointOperation) {
        match op {
            RegionCheckpointOperation::Resolved {
                checkpoints,
                start_time,
            } => {
                self.checkpoint_mgr.resolve_regions(checkpoints);
                metrics::MIN_TS_RESOLVE_DURATION.observe(start_time.saturating_elapsed_secs());
            }
            RegionCheckpointOperation::Flush => {
                self.checkpoint_mgr.flush();
            }
            RegionCheckpointOperation::Get(g, cb) => {
                let _guard = self.pool.handle().enter();
                match g {
                    RegionSet::Universal => cb(self
                        .checkpoint_mgr
                        .get_all()
                        .into_iter()
                        .map(|c| GetCheckpointResult::ok(c.region.clone(), c.checkpoint))
                        .collect()),
                    RegionSet::Regions(rs) => cb(rs
                        .iter()
                        .map(|(id, version)| {
                            self.checkpoint_mgr
                                .get_from_region(RegionIdWithVersion::new(*id, *version))
                        })
                        .collect()),
                }
            }
            RegionCheckpointOperation::Subscribe(sub) => {
                let fut = self.checkpoint_mgr.add_subscriber(sub);
                self.pool.spawn(async move {
                    if let Err(err) = fut.await {
                        err.report("adding subscription");
                    }
                });
            }
            RegionCheckpointOperation::PrepareMinTsForResolve => {
                if self.observer.is_hibernating() {
                    metrics::MISC_EVENTS.skip_resolve_no_subscription.inc();
                    return;
                }
                let min_ts = self.pool.block_on(self.prepare_min_ts());
                let start_time = Instant::now();
                // We need to reschedule the `Resolve` task to queue, because the subscription
                // is asynchronous -- there may be transactions committed before
                // the min_ts we prepared but haven't been observed yet.
                try_send!(
                    self.scheduler,
                    Task::RegionCheckpointsOp(RegionCheckpointOperation::Resolve {
                        min_ts,
                        start_time
                    })
                );
            }
            RegionCheckpointOperation::Resolve { min_ts, start_time } => {
                let sched = self.scheduler.clone();
                try_send!(
                    self.scheduler,
                    Task::ModifyObserve(ObserveOp::ResolveRegions {
                        callback: Box::new(move |mut resolved| {
                            let t =
                                Task::RegionCheckpointsOp(RegionCheckpointOperation::Resolved {
                                    checkpoints: resolved.take_resolve_result(),
                                    start_time,
                                });
                            try_send!(sched, t);
                        }),
                        min_ts
                    })
                );
            }
        }
    }

    pub fn do_backup(&self, events: Vec<CmdBatch>) {
        let wg = CallbackWaitGroup::new();
        for batch in events {
            self.backup_batch(batch, wg.clone().work());
        }
        self.pool.block_on(wg.wait())
    }
}

/// Create a standard tokio runtime
/// (which allows io and time reactor, involve thread memory accessor),
fn create_tokio_runtime(thread_count: usize, thread_name: &str) -> TokioResult<Runtime> {
    info!("create tokio runtime for backup stream"; "thread_name" => thread_name, "thread-count" => thread_count);

    tokio::runtime::Builder::new_multi_thread()
        .thread_name(thread_name)
        // Maybe make it more configurable?
        // currently, blocking threads would be used for tokio local I/O.
        // (`File` API in `tokio::io` would use this pool.)
        .max_blocking_threads(thread_count * 8)
        .worker_threads(thread_count)
        .after_start_wrapper(|| {})
        .before_stop_wrapper(|| {})
        .enable_io()
        .enable_time()
<<<<<<< HEAD
=======
        .with_sys_and_custom_hooks(|| {
            tikv_alloc::add_thread_memory_accessor();
        }, || {
            tikv_alloc::remove_thread_memory_accessor();
        })
>>>>>>> fa7baa9a
        .build()
}

pub enum BackupStreamResolver<RT, EK> {
    // for raftstore-v1, we use LeadershipResolver to check leadership of a region.
    V1(LeadershipResolver),
    // for raftstore-v2, it has less regions. we use CDCHandler to check leadership of a region.
    V2(RT, PhantomData<EK>),
}

impl<RT, EK> BackupStreamResolver<RT, EK>
where
    RT: CdcHandle<EK> + 'static,
    EK: KvEngine,
{
    pub async fn resolve(&mut self, regions: Vec<u64>, min_ts: TimeStamp) -> Vec<u64> {
        match self {
            BackupStreamResolver::V1(x) => x.resolve(regions, min_ts).await,
            BackupStreamResolver::V2(x, _) => {
                let x = x.clone();
                resolve_by_raft(regions, min_ts, x).await
            }
        }
    }
}

#[derive(Debug)]
pub enum RegionSet {
    /// The universal set.
    Universal,
    /// A subset.
    Regions(HashSet<(u64, u64)>),
}

pub enum RegionCheckpointOperation {
    Flush,
    PrepareMinTsForResolve,
    Resolve {
        min_ts: TimeStamp,
        start_time: Instant,
    },
    Resolved {
        checkpoints: Vec<ResolveResult>,
        start_time: Instant,
    },
    Get(RegionSet, Box<dyn FnOnce(Vec<GetCheckpointResult>) + Send>),
    Subscribe(Subscription),
}

impl fmt::Debug for RegionCheckpointOperation {
    fn fmt(&self, f: &mut fmt::Formatter<'_>) -> fmt::Result {
        match self {
            Self::Flush => f.debug_tuple("Flush").finish(),
            Self::Get(arg0, _) => f.debug_tuple("Get").field(arg0).finish(),

            Self::Subscribe(_) => f.debug_tuple("Subscription").finish(),
            Self::Resolved { checkpoints, .. } => {
                f.debug_tuple("Resolved").field(checkpoints).finish()
            }
            Self::PrepareMinTsForResolve => f.debug_tuple("PrepareMinTsForResolve").finish(),
            Self::Resolve { min_ts, .. } => {
                f.debug_struct("Resolve").field("min_ts", min_ts).finish()
            }
        }
    }
}

pub enum Task {
    WatchTask(TaskOp),
    BatchEvent(Vec<CmdBatch>),
    ChangeConfig(BackupStreamConfig),
    /// Change the observe status of some region.
    ModifyObserve(ObserveOp),
    /// Convert status of some task into `flushing` and do flush then.
    ForceFlush(String),
    /// FatalError pauses the task and set the error.
    FatalError(TaskSelector, Box<Error>),
    /// Run the callback when see this message. Only for test usage.
    /// NOTE: Those messages for testing are not guarded by `#[cfg(test)]` for
    /// now, because the integration test would not enable test config when
    /// compiling (why?)
    Sync(
        // Run the closure if ...
        Box<dyn FnOnce() + Send>,
        // This returns `true`.
        Box<dyn FnMut(&Router) -> bool + Send>,
    ),
    /// Mark the store as a failover store.
    /// This would prevent store from updating its checkpoint ts for a while.
    /// Because we are not sure whether the regions in the store have new leader
    /// -- we keep a safe checkpoint so they can choose a safe `from_ts` for
    /// initial scanning.
    MarkFailover(Instant),
    /// Flush the task with name.
    Flush(String),
    /// Execute the flush with the calculated `min_ts`.
    /// This is an internal command only issued by the `Flush` task.
    FlushWithMinTs(String, TimeStamp),
    /// The command for getting region checkpoints.
    RegionCheckpointsOp(RegionCheckpointOperation),
    /// update global-checkpoint-ts to storage.
    UpdateGlobalCheckpoint(String),
}

#[derive(Debug)]
pub enum TaskOp {
    AddTask(StreamTask),
    RemoveTask(String),
    PauseTask(String),
    ResumeTask(String),
}

/// The callback for resolving region.
type ResolveRegionsCallback = Box<dyn FnOnce(ResolvedRegions) + 'static + Send>;

pub enum ObserveOp {
    Start {
        region: Region,
    },
    Stop {
        region: Region,
    },
    /// Destroy the region subscription.
    /// Unlike `Stop`, this will assume the region would never go back.
    /// For now, the effect of "never go back" is that we won't try to hint
    /// other store the checkpoint ts of this region.
    Destroy {
        region: Region,
    },
    RefreshResolver {
        region: Region,
    },
    NotifyFailToStartObserve {
        region: Region,
        handle: ObserveHandle,
        err: Box<Error>,
        has_failed_for: u8,
    },
    ResolveRegions {
        callback: ResolveRegionsCallback,
        min_ts: TimeStamp,
    },
}

impl std::fmt::Debug for ObserveOp {
    fn fmt(&self, f: &mut fmt::Formatter<'_>) -> fmt::Result {
        match self {
            Self::Start { region } => f
                .debug_struct("Start")
                .field("region", &utils::debug_region(region))
                .finish(),
            Self::Stop { region } => f
                .debug_struct("Stop")
                .field("region", &utils::debug_region(region))
                .finish(),
            Self::Destroy { region } => f
                .debug_struct("Destroy")
                .field("region", &utils::debug_region(region))
                .finish(),
            Self::RefreshResolver { region } => f
                .debug_struct("RefreshResolver")
                .field("region", &utils::debug_region(region))
                .finish(),
            Self::NotifyFailToStartObserve {
                region,
                handle,
                err,
                has_failed_for,
            } => f
                .debug_struct("NotifyFailToStartObserve")
                .field("region", &utils::debug_region(region))
                .field("handle", handle)
                .field("err", err)
                .field("has_failed_for", has_failed_for)
                .finish(),
            Self::ResolveRegions { min_ts, .. } => f
                .debug_struct("ResolveRegions")
                .field("min_ts", min_ts)
                .field("callback", &format_args!("fn {{ .. }}"))
                .finish(),
        }
    }
}

impl fmt::Debug for Task {
    fn fmt(&self, f: &mut fmt::Formatter<'_>) -> fmt::Result {
        match self {
            Self::WatchTask(arg0) => f.debug_tuple("WatchTask").field(arg0).finish(),
            Self::BatchEvent(arg0) => f
                .debug_tuple("BatchEvent")
                .field(&format!("[{} events...]", arg0.len()))
                .finish(),
            Self::ChangeConfig(arg0) => f.debug_tuple("ChangeConfig").field(arg0).finish(),
            Self::Flush(arg0) => f.debug_tuple("Flush").field(arg0).finish(),
            Self::ModifyObserve(op) => f.debug_tuple("ModifyObserve").field(op).finish(),
            Self::ForceFlush(arg0) => f.debug_tuple("ForceFlush").field(arg0).finish(),
            Self::FatalError(task, err) => {
                f.debug_tuple("FatalError").field(task).field(err).finish()
            }
            Self::Sync(..) => f.debug_tuple("Sync").finish(),
            Self::MarkFailover(t) => f
                .debug_tuple("MarkFailover")
                .field(&format_args!("{:?} ago", t.saturating_elapsed()))
                .finish(),
            Self::FlushWithMinTs(arg0, arg1) => f
                .debug_tuple("FlushWithMinTs")
                .field(arg0)
                .field(arg1)
                .finish(),
            Self::RegionCheckpointsOp(s) => f.debug_tuple("GetRegionCheckpoints").field(s).finish(),
            Self::UpdateGlobalCheckpoint(task) => {
                f.debug_tuple("UpdateGlobalCheckpoint").field(task).finish()
            }
        }
    }
}

impl fmt::Display for Task {
    fn fmt(&self, f: &mut fmt::Formatter<'_>) -> fmt::Result {
        write!(f, "{:?}", self)
    }
}

impl Task {
    fn label(&self) -> &'static str {
        match self {
            Task::WatchTask(w) => match w {
                TaskOp::AddTask(_) => "watch_task.add",
                TaskOp::RemoveTask(_) => "watch_task.remove",
                TaskOp::PauseTask(_) => "watch_task.pause",
                TaskOp::ResumeTask(_) => "watch_task.resume",
            },
            Task::BatchEvent(_) => "batch_event",
            Task::ChangeConfig(_) => "change_config",
            Task::Flush(_) => "flush",
            Task::ModifyObserve(o) => match o {
                ObserveOp::Start { .. } => "modify_observe.start",
                ObserveOp::Stop { .. } => "modify_observe.stop",
                ObserveOp::Destroy { .. } => "modify_observe.destroy",
                ObserveOp::RefreshResolver { .. } => "modify_observe.refresh_resolver",
                ObserveOp::NotifyFailToStartObserve { .. } => "modify_observe.retry",
                ObserveOp::ResolveRegions { .. } => "modify_observe.resolve",
            },
            Task::ForceFlush(..) => "force_flush",
            Task::FatalError(..) => "fatal_error",
            Task::Sync(..) => "sync",
            Task::MarkFailover(_) => "mark_failover",
            Task::FlushWithMinTs(..) => "flush_with_min_ts",
            Task::RegionCheckpointsOp(..) => "get_checkpoints",
            Task::UpdateGlobalCheckpoint(..) => "update_global_checkpoint",
        }
    }
}

impl<S, R, E, RT, PDC> Runnable for Endpoint<S, R, E, RT, PDC>
where
    S: MetaStore + 'static,
    R: RegionInfoProvider + Clone + 'static,
    E: KvEngine,
    RT: CdcHandle<E> + 'static,
    PDC: PdClient + 'static,
{
    type Task = Task;

    fn run(&mut self, task: Task) {
        self.run_task(task)
    }
}

#[cfg(test)]
mod test {
    use engine_rocks::RocksEngine;
    use raftstore::{
        coprocessor::region_info_accessor::MockRegionInfoProvider, router::CdcRaftRouter,
    };
    use test_raftstore::MockRaftStoreRouter;
    use tikv_util::worker::dummy_scheduler;

    use crate::{
        checkpoint_manager::tests::MockPdClient, endpoint, endpoint::Endpoint, metadata::test, Task,
    };

    #[tokio::test]
    async fn test_start() {
        let cli = test::test_meta_cli();
        let (sched, mut rx) = dummy_scheduler();
        let task = test::simple_task("simple_3");
        cli.insert_task_with_range(&task, &[]).await.unwrap();

        fail::cfg("failed_to_get_tasks", "1*return").unwrap();
        Endpoint::<
            _,
            MockRegionInfoProvider,
            RocksEngine,
            CdcRaftRouter<MockRaftStoreRouter>,
            MockPdClient,
        >::start_and_watch_tasks(cli, sched)
        .await
        .unwrap();
        fail::remove("failed_to_get_tasks");

        let _t1 = rx.recv().unwrap();
        let t2 = rx.recv().unwrap();

        match t2 {
            Task::WatchTask(t) => match t {
                endpoint::TaskOp::AddTask(t) => {
                    assert_eq!(t.info, task.info);
                    assert!(!t.is_paused);
                }
                _ => panic!("not match TaskOp type"),
            },
            _ => panic!("not match Task type {:?}", t2),
        }
    }
}<|MERGE_RESOLUTION|>--- conflicted
+++ resolved
@@ -1029,14 +1029,7 @@
         .before_stop_wrapper(|| {})
         .enable_io()
         .enable_time()
-<<<<<<< HEAD
-=======
-        .with_sys_and_custom_hooks(|| {
-            tikv_alloc::add_thread_memory_accessor();
-        }, || {
-            tikv_alloc::remove_thread_memory_accessor();
-        })
->>>>>>> fa7baa9a
+        .with_sys_hook() 
         .build()
 }
 
