// Copyright 2022 TiKV Project Authors. Licensed under Apache-2.0.

use std::{
    convert::AsRef,
    fmt,
    marker::PhantomData,
    path::PathBuf,
    sync::{atomic::Ordering, Arc},
    time::Duration,
};

use concurrency_manager::ConcurrencyManager;
use engine_traits::KvEngine;
use error_code::ErrorCodeExt;
use futures::FutureExt;
use kvproto::{
    brpb::{StreamBackupError, StreamBackupTaskInfo},
    metapb::Region,
};
use online_config::ConfigChange;
use pd_client::PdClient;
use raftstore::{
    coprocessor::{CmdBatch, ObserveHandle, RegionInfoProvider},
    router::RaftStoreRouter,
};
use tikv::config::BackupStreamConfig;
use tikv_util::{
    config::ReadableDuration,
    debug, defer, error, info,
    time::Instant,
    warn,
    worker::{Runnable, Scheduler},
    HandyRwLock,
};
use tokio::{
    io::Result as TokioResult,
    runtime::{Handle, Runtime},
};
use tokio_stream::StreamExt;
use txn_types::TimeStamp;

use super::metrics::HANDLE_EVENT_DURATION_HISTOGRAM;
use crate::{
    async_task_manager::RegionSubscriptionManager,
    errors::{Error, Result},
    event_loader::{InitialDataLoader, PendingMemoryQuota},
    metadata::{
        store::{EtcdStore, MetaStore},
        MetadataClient, MetadataEvent, StreamTask,
    },
    metrics::{self, TaskStatus},
    observer::BackupStreamObserver,
    router::{ApplyEvents, Router, FLUSH_STORAGE_INTERVAL},
    subscription_track::SubscriptionTracer,
    try_send,
    utils::{self, StopWatch},
};

const SLOW_EVENT_THRESHOLD: f64 = 120.0;

pub struct Endpoint<S: MetaStore + 'static, R, E, RT, PDC> {
    meta_client: Option<MetadataClient<S>>,
    range_router: Router,
    scheduler: Scheduler<Task>,
    observer: BackupStreamObserver,
    pool: Runtime,
    store_id: u64,
    regions: R,
    engine: PhantomData<E>,
    router: RT,
    pd_client: Arc<PDC>,
    subs: SubscriptionTracer,
    concurrency_manager: ConcurrencyManager,
    initial_scan_memory_quota: PendingMemoryQuota,
    region_operator: RegionSubscriptionManager<S, R, PDC>,
}

impl<S, R, E, RT, PDC> Endpoint<S, R, E, RT, PDC>
where
    R: RegionInfoProvider + 'static + Clone,
    E: KvEngine,
    RT: RaftStoreRouter<E> + 'static,
    PDC: PdClient + 'static,
    S: MetaStore + 'static,
{
    pub fn with_client(
        store_id: u64,
        cli: MetadataClient<S>,
        config: BackupStreamConfig,
        scheduler: Scheduler<Task>,
        observer: BackupStreamObserver,
        accessor: R,
        router: RT,
        pd_client: Arc<PDC>,
        cm: ConcurrencyManager,
    ) -> Self {
        // Always use 2 threads for I/O tasks.
        let pool = create_tokio_runtime(config.io_threads, "br-stream")
            .expect("failed to create tokio runtime for backup stream worker.");

        // TODO consider TLS?
        let meta_client = Some(cli);
        let range_router = Router::new(
            PathBuf::from(config.temp_path.clone()),
            scheduler.clone(),
            config.temp_file_size_limit_per_task.0,
            config.max_flush_interval.0,
        );

        if let Some(meta_client) = meta_client.as_ref() {
            // spawn a worker to watch task changes from etcd periodically.
            let meta_client_clone = meta_client.clone();
            let scheduler_clone = scheduler.clone();
            // TODO build a error handle mechanism #error 2
            pool.spawn(async {
                if let Err(err) =
                    Self::start_and_watch_tasks(meta_client_clone, scheduler_clone).await
                {
                    err.report("failed to start watch tasks");
                }
            });
            pool.spawn(Self::starts_flush_ticks(range_router.clone()));
        }
        let initial_scan_memory_quota =
            PendingMemoryQuota::new(config.initial_scan_pending_memory_quota.0 as _);
        let subs = SubscriptionTracer::default();
        let (region_operator, op_loop) = RegionSubscriptionManager::start(
            InitialDataLoader::new(
                router.clone(),
                accessor.clone(),
                range_router.clone(),
                subs.clone(),
                scheduler.clone(),
                initial_scan_memory_quota.clone(),
                pool.handle().clone(),
            ),
            observer.clone(),
            meta_client.clone(),
            pd_client.clone(),
            config.num_threads,
        );
        pool.spawn(op_loop);
        info!("the endpoint of backup stream started"; "path" => %config.temp_path);
        Endpoint {
            meta_client,
            range_router,
            scheduler,
            observer,
            pool,
            store_id,
            regions: accessor,
            engine: PhantomData,
            router,
            pd_client,
            subs,
            concurrency_manager: cm,
            initial_scan_memory_quota,
            region_operator,
        }
    }
}

impl<R, E, RT, PDC> Endpoint<EtcdStore, R, E, RT, PDC>
where
    R: RegionInfoProvider + 'static + Clone,
    E: KvEngine,
    RT: RaftStoreRouter<E> + 'static,
    PDC: PdClient + 'static,
{
    pub fn new<S: AsRef<str>>(
        store_id: u64,
        endpoints: &dyn AsRef<[S]>,
        config: BackupStreamConfig,
        scheduler: Scheduler<Task>,
        observer: BackupStreamObserver,
        accessor: R,
        router: RT,
        pd_client: Arc<PDC>,
        concurrency_manager: ConcurrencyManager,
    ) -> Endpoint<EtcdStore, R, E, RT, PDC> {
        crate::metrics::STREAM_ENABLED.inc();
        let pool = create_tokio_runtime(config.io_threads, "backup-stream")
            .expect("failed to create tokio runtime for backup stream worker.");

        // TODO consider TLS?
        let meta_client = match pool.block_on(etcd_client::Client::connect(&endpoints, None)) {
            Ok(c) => {
                let meta_store = EtcdStore::from(c);
                Some(MetadataClient::new(meta_store, store_id))
            }
            Err(e) => {
                error!("failed to create etcd client for backup stream worker"; "error" => ?e);
                None
            }
        };

        let range_router = Router::new(
            PathBuf::from(config.temp_path.clone()),
            scheduler.clone(),
            config.temp_file_size_limit_per_task.0,
            config.max_flush_interval.0,
        );

        if let Some(meta_client) = meta_client.as_ref() {
            // spawn a worker to watch task changes from etcd periodically.
            let meta_client_clone = meta_client.clone();
            let scheduler_clone = scheduler.clone();
            // TODO build a error handle mechanism #error 2
            pool.spawn(async {
                if let Err(err) =
                    Self::start_and_watch_tasks(meta_client_clone, scheduler_clone).await
                {
                    err.report("failed to start watch tasks");
                }
            });

            pool.spawn(Self::starts_flush_ticks(range_router.clone()));
        }

        let initial_scan_memory_quota =
            PendingMemoryQuota::new(config.initial_scan_pending_memory_quota.0 as _);
        info!("the endpoint of stream backup started"; "path" => %config.temp_path);
        let subs = SubscriptionTracer::default();
        let (region_operator, op_loop) = RegionSubscriptionManager::start(
            InitialDataLoader::new(
                router.clone(),
                accessor.clone(),
                range_router.clone(),
                subs.clone(),
                scheduler.clone(),
                initial_scan_memory_quota.clone(),
                pool.handle().clone(),
            ),
            observer.clone(),
            meta_client.clone(),
            pd_client.clone(),
            config.num_threads,
        );
        pool.spawn(op_loop);
        Endpoint {
            meta_client,
            range_router,
            scheduler,
            observer,
            pool,
            store_id,
            regions: accessor,
            engine: PhantomData,
            router,
            pd_client,
            subs,
            concurrency_manager,
            initial_scan_memory_quota,
            region_operator,
        }
    }
}

impl<S, R, E, RT, PDC> Endpoint<S, R, E, RT, PDC>
where
    S: MetaStore + 'static,
    R: RegionInfoProvider + Clone + 'static,
    E: KvEngine,
    RT: RaftStoreRouter<E> + 'static,
    PDC: PdClient + 'static,
{
    fn get_meta_client(&self) -> MetadataClient<S> {
        self.meta_client.as_ref().unwrap().clone()
    }

    fn on_fatal_error(&self, task: String, err: Box<Error>) {
<<<<<<< HEAD
        // Let's pause the task locally first.
        let start_ts = self.unload_task(&task).map(|task| task.start_ts);
=======
        // Let's pause the task first.
        self.unload_task(&task);
>>>>>>> 4facb625
        err.report_fatal();
        metrics::update_task_status(TaskStatus::Error, &task);

        let meta_cli = self.get_meta_client();
        let pdc = self.pd_client.clone();
        let store_id = self.store_id;
        let sched = self.scheduler.clone();
        let safepoint_name = self.pause_guard_id_for_task(&task);
        let safepoint_ttl = self.pause_guard_duration();
        self.pool.block_on(async move {
            let err_fut = async {
                let safepoint = meta_cli.global_progress_of_task(&task).await?;
                pdc.update_service_safe_point(
                    safepoint_name,
                    TimeStamp::new(safepoint),
                    safepoint_ttl,
                )
                .await?;
                meta_cli.pause(&task).await?;
                let mut last_error = StreamBackupError::new();
                last_error.set_error_code(err.error_code().code.to_owned());
                last_error.set_error_message(err.to_string());
                last_error.set_store_id(store_id);
                last_error.set_happen_at(TimeStamp::physical_now());
                meta_cli.report_last_error(&task, last_error).await?;
                Result::Ok(())
            };
            if let Err(err_report) = err_fut.await {
                err_report.report(format_args!("failed to upload error {}", err_report));
                // Let's retry reporting after 5s.
                tokio::task::spawn(async move {
                    tokio::time::sleep(Duration::from_secs(5)).await;
                    try_send!(sched, Task::FatalError(task, err));
                });
            }
        })
    }

    async fn starts_flush_ticks(router: Router) {
        loop {
            // check every 15s.
            // TODO: maybe use global timer handle in the `tikv_utils::timer` (instead of enabling timing in the current runtime)?
            tokio::time::sleep(Duration::from_secs(FLUSH_STORAGE_INTERVAL / 20)).await;
            debug!("backup stream trigger flush tick");
            router.tick().await;
        }
    }

    // TODO find a proper way to exit watch tasks
    async fn start_and_watch_tasks(
        meta_client: MetadataClient<S>,
        scheduler: Scheduler<Task>,
    ) -> Result<()> {
        let tasks = meta_client.get_tasks().await?;
        for task in tasks.inner {
            info!("backup stream watch task"; "task" => ?task);
            if task.is_paused {
                continue;
            }
            // move task to schedule
            scheduler.schedule(Task::WatchTask(TaskOp::AddTask(task)))?;
        }

        let revision = tasks.revision;
        let meta_client_clone = meta_client.clone();
        let scheduler_clone = scheduler.clone();

        Handle::current().spawn(async move {
            if let Err(err) =
                Self::starts_watch_task(meta_client_clone, scheduler_clone, revision).await
            {
                err.report("failed to start watch tasks");
            }
        });

        Handle::current().spawn(async move {
            if let Err(err) = Self::starts_watch_pause(meta_client, scheduler, revision).await {
                err.report("failed to start watch pause");
            }
        });

        Ok(())
    }

    async fn starts_watch_task(
        meta_client: MetadataClient<S>,
        scheduler: Scheduler<Task>,
        revision: i64,
    ) -> Result<()> {
        let mut watcher = meta_client.events_from(revision).await?;
        loop {
            if let Some(event) = watcher.stream.next().await {
                info!("backup stream watch event from etcd"; "event" => ?event);
                match event {
                    MetadataEvent::AddTask { task } => {
                        scheduler.schedule(Task::WatchTask(TaskOp::AddTask(task)))?;
                    }
                    MetadataEvent::RemoveTask { task } => {
                        scheduler.schedule(Task::WatchTask(TaskOp::RemoveTask(task)))?;
                    }
                    MetadataEvent::Error { err } => err.report("metadata client watch meet error"),
                    _ => panic!("BUG: invalid event {:?}", event),
                }
            }
        }
    }

    async fn starts_watch_pause(
        meta_client: MetadataClient<S>,
        scheduler: Scheduler<Task>,
        revision: i64,
    ) -> Result<()> {
        let mut watcher = meta_client.events_from_pause(revision).await?;
        loop {
            if let Some(event) = watcher.stream.next().await {
                info!("backup stream watch event from etcd"; "event" => ?event);
                match event {
                    MetadataEvent::PauseTask { task } => {
                        scheduler.schedule(Task::WatchTask(TaskOp::PauseTask(task)))?;
                    }
                    MetadataEvent::ResumeTask { task } => {
                        let task = meta_client.get_task(&task).await?;
                        scheduler.schedule(Task::WatchTask(TaskOp::ResumeTask(task)))?;
                    }
                    MetadataEvent::Error { err } => err.report("metadata client watch meet error"),
                    _ => panic!("BUG: invalid event {:?}", event),
                }
            }
        }
    }

    fn backup_batch(&self, batch: CmdBatch) {
        let mut sw = StopWatch::new();
        let region_id = batch.region_id;
        let mut resolver = match self.subs.get_subscription_of(region_id) {
            Some(rts) => rts,
            None => {
                warn!("BUG: the region isn't registered (no resolver found) but sent to backup_batch."; "region_id" => %region_id);
                return;
            }
        };
        // Stale data is accpetable, while stale locks may block the checkpoint advancing.
        // Let L be the instant some key locked, U be the instant it unlocked,
        // +---------*-------L-----------U--*-------------+
        //           ^   ^----(1)----^      ^ We get the snapshot for initial scanning at here.
        //           +- If we issue refresh resolver at here, and the cmd batch (1) is the last cmd batch of the first observing.
        //              ...the background initial scanning may keep running, and the lock would be sent to the scanning.
        //              ...note that (1) is the last cmd batch of first observing, so the unlock event would never be sent to us.
        //              ...then the lock would get an eternal life in the resolver :|
        //                 (Before we refreshing the resolver for this region again)
        if batch.pitr_id != resolver.value().handle.id {
            debug!("stale command"; "region_id" => %region_id, "now" => ?resolver.value().handle.id, "remote" => ?batch.pitr_id);
            return;
        }
        let sched = self.scheduler.clone();

        let kvs = ApplyEvents::from_cmd_batch(batch, resolver.value_mut().resolver());
        drop(resolver);
        if kvs.is_empty() {
            return;
        }

        HANDLE_EVENT_DURATION_HISTOGRAM
            .with_label_values(&["to_stream_event"])
            .observe(sw.lap().as_secs_f64());
        let router = self.range_router.clone();
        self.pool.spawn(async move {
            HANDLE_EVENT_DURATION_HISTOGRAM
                .with_label_values(&["get_router_lock"])
                .observe(sw.lap().as_secs_f64());
            let kv_count = kvs.len();
            let total_size = kvs.size();
            metrics::HEAP_MEMORY
                .add(total_size as _);
            utils::handle_on_event_result(&sched, router.on_events(kvs).await);
            metrics::HEAP_MEMORY
                .sub(total_size as _);
            let time_cost = sw.lap().as_secs_f64();
            if time_cost > SLOW_EVENT_THRESHOLD {
                warn!("write to temp file too slow."; "time_cost" => ?time_cost, "region_id" => %region_id, "len" => %kv_count);
            }
            HANDLE_EVENT_DURATION_HISTOGRAM
                .with_label_values(&["save_to_temp_file"])
                .observe(time_cost)
        });
    }

    /// Make an initial data loader using the resource of the endpoint.
    pub fn make_initial_loader(&self) -> InitialDataLoader<E, R, RT> {
        InitialDataLoader::new(
            self.router.clone(),
            self.regions.clone(),
            self.range_router.clone(),
            self.subs.clone(),
            self.scheduler.clone(),
            self.initial_scan_memory_quota.clone(),
            self.pool.handle().clone(),
        )
    }

    pub fn handle_watch_task(&self, op: TaskOp) {
        match op {
            TaskOp::AddTask(task) => {
                self.on_register(task);
            }
            TaskOp::RemoveTask(task_name) => {
                self.on_unregister(&task_name);
            }
            TaskOp::PauseTask(task_name) => {
                self.on_pause(&task_name);
            }
            TaskOp::ResumeTask(task) => {
                self.load_task(task);
            }
        }
    }

    async fn observe_and_scan_region(
        &self,
        init: InitialDataLoader<E, R, RT>,
        task: &StreamTask,
        start_key: Vec<u8>,
        end_key: Vec<u8>,
    ) -> Result<()> {
        let start = Instant::now_coarse();
        let success = self
            .observer
            .ranges
            .wl()
            .add((start_key.clone(), end_key.clone()));
        if !success {
            warn!("backup stream task ranges overlapped, which hasn't been supported for now";
                "task" => ?task,
                "start_key" => utils::redact(&start_key),
                "end_key" => utils::redact(&end_key),
            );
        }
        // Assuming the `region info provider` would read region info form `StoreMeta` directly and this would be fast.
        // If this gets slow, maybe make it async again. (Will that bring race conditions? say `Start` handled after `ResfreshResolver` of some region.)
        let range_init_result = init.initialize_range(start_key.clone(), end_key.clone());
        match range_init_result {
            Ok(()) => {
                info!("backup stream success to initialize"; 
                        "start_key" => utils::redact(&start_key),
                        "end_key" => utils::redact(&end_key),
                        "take" => ?start.saturating_elapsed(),)
            }
            Err(e) => {
                e.report("backup stream initialize failed");
            }
        }
        Ok(())
    }

    // register task ranges
    pub fn on_register(&self, task: StreamTask) {
        let name = task.info.name.clone();
        let start_ts = task.info.start_ts;
        self.load_task(task);

        metrics::STORE_CHECKPOINT_TS
            .with_label_values(&[name.as_str()])
            .set(start_ts as _);
    }

    /// Load the task into memory: this would make the endpint start to observe.
    fn load_task(&self, task: StreamTask) {
        if let Some(cli) = self.meta_client.as_ref() {
            let cli = cli.clone();
            let init = self.make_initial_loader();
            let range_router = self.range_router.clone();

            info!(
                "register backup stream task";
                "task" => ?task,
            );
<<<<<<< HEAD
=======

>>>>>>> 4facb625
            let task_name = task.info.get_name().to_owned();
            // clean the safepoint created at pause(if there is)
            self.pool.spawn(
                self.pd_client
                    .update_service_safe_point(
                        self.pause_guard_id_for_task(task.info.get_name()),
                        TimeStamp::zero(),
                        Duration::new(0, 0),
                    )
                    .map(|r| {
                        r.map_err(|err| Error::from(err).report("removing safe point for pausing"))
                    }),
            );
            self.pool.block_on(async move {
                let task_name = task.info.get_name();
                match cli.ranges_of_task(task_name).await {
                    Ok(ranges) => {
                        info!(
                            "register backup stream ranges";
                            "task" => ?task,
                            "ranges-count" => ranges.inner.len(),
                        );
                        let ranges = ranges
                            .inner
                            .into_iter()
                            .map(|(start_key, end_key)| {
                                (utils::wrap_key(start_key), utils::wrap_key(end_key))
                            })
                            .collect::<Vec<_>>();
                        if let Err(err) = range_router
                            .register_task(task.clone(), ranges.clone())
                            .await
                        {
                            err.report(format!(
                                "failed to register backup stream task {}",
                                task.info.name
                            ));
                            return;
                        }

                        for (start_key, end_key) in ranges {
                            let init = init.clone();

                            self.observe_and_scan_region(init, &task, start_key, end_key)
                                .await
                                .unwrap();
                        }
                        info!(
                            "finish register backup stream ranges";
                            "task" => ?task,
                        );
                    }
                    Err(e) => {
                        e.report(format!(
                            "failed to register backup stream task {} to router: ranges not found",
                            task.info.get_name()
                        ));
                    }
                }
            });
            metrics::update_task_status(TaskStatus::Running, &task_name);
        };
    }

    fn pause_guard_id_for_task(&self, task: &str) -> String {
        format!("{}-{}-pause-guard", task, self.store_id)
    }

    fn pause_guard_duration(&self) -> Duration {
        ReadableDuration::hours(24).0
    }

    pub fn on_pause(&self, task: &str) {
        self.unload_task(task);

<<<<<<< HEAD
        if let Some(task) = t {
            self.pool.spawn(
                self.register_service_safepoint(task.name, TimeStamp::new(task.start_ts))
                    .map(|r| {
                        r.map_err(|err| err.report("during setting service safepoint for task"))
                    }),
            );
        }

=======
>>>>>>> 4facb625
        metrics::update_task_status(TaskStatus::Paused, task);
    }

    pub fn on_unregister(&self, task: &str) -> Option<StreamBackupTaskInfo> {
        let info = self.unload_task(task);

        // reset the checkpoint ts of the task so it won't mislead the metrics.
        metrics::STORE_CHECKPOINT_TS
            .with_label_values(&[task])
            .set(0);
        info
    }

    /// unload a task from memory: this would stop observe the changes required by the task temporarily.
    fn unload_task(&self, task: &str) -> Option<StreamBackupTaskInfo> {
        let router = self.range_router.clone();

        // for now, we support one concurrent task only.
        // so simply clear all info would be fine.
        self.observer.ranges.wl().clear();
        self.subs.clear();
        self.pool.block_on(router.unregister_task(task))
    }

    /// try advance the resolved ts by the pd tso.
    async fn try_resolve(
        cm: &ConcurrencyManager,
        pd_client: Arc<PDC>,
        resolvers: SubscriptionTracer,
    ) -> TimeStamp {
        let pd_tso = pd_client
            .get_tso()
            .await
            .map_err(|err| Error::from(err).report("failed to get tso from pd"))
            .unwrap_or_default();
        let min_ts = cm.global_min_lock_ts().unwrap_or(TimeStamp::max());
        let tso = Ord::min(pd_tso, min_ts);
        let ts = resolvers.resolve_with(tso);
        resolvers.warn_if_gap_too_huge(ts);
        ts
    }

    async fn flush_for_task(
        task: String,
        store_id: u64,
        router: Router,
        pd_cli: Arc<PDC>,
        resolvers: SubscriptionTracer,
        meta_cli: MetadataClient<S>,
        concurrency_manager: ConcurrencyManager,
    ) {
        let start = Instant::now_coarse();
        // NOTE: Maybe push down the resolve step to the router?
        //       Or if there are too many duplicated `Flush` command, we may do some useless works.
        let new_rts = Self::try_resolve(&concurrency_manager, pd_cli.clone(), resolvers).await;
        #[cfg(feature = "failpoints")]
        fail::fail_point!("delay_on_flush");
        metrics::FLUSH_DURATION
            .with_label_values(&["resolve_by_now"])
            .observe(start.saturating_elapsed_secs());
        if let Some(rts) = router.do_flush(&task, store_id, new_rts).await {
            info!("flushing and refreshing checkpoint ts.";
                "checkpoint_ts" => %rts,
                "task" => %task,
            );
            if rts == 0 {
                // We cannot advance the resolved ts for now.
                return;
            }
            concurrency_manager.update_max_ts(TimeStamp::new(rts));
            let in_flight = crate::observer::IN_FLIGHT_START_OBSERVE_MESSAGE.load(Ordering::SeqCst);
            if in_flight > 0 {
                warn!("inflight leader detected, skipping advancing resolved ts"; "in_flight" => %in_flight);
                return;
            }
            if let Err(err) = pd_cli
                .update_service_safe_point(
                    format!("backup-stream-{}-{}", task, store_id),
                    TimeStamp::new(rts),
                    // Add a service safe point for 30 mins (6x the default flush interval).
                    // It would probably be safe.
                    Duration::from_secs(1800),
                )
                .await
            {
                Error::from(err).report("failed to update service safe point!");
                // don't give up?
            }
            if let Err(err) = meta_cli.set_local_task_checkpoint(&task, rts).await {
                err.report(format!("on flushing task {}", task));
                // we can advance the progress at next time.
                // return early so we won't be mislead by the metrics.
                return;
            }
            metrics::STORE_CHECKPOINT_TS
                // Currently, we only support one task at the same time,
                // so use the task as label would be ok.
                .with_label_values(&[task.as_str()])
                .set(rts as _)
        }
    }

    pub fn on_force_flush(&self, task: String, store_id: u64) {
        let router = self.range_router.clone();
        let cli = self
            .meta_client
            .as_ref()
            .expect("on_flush: executed from an endpoint without cli")
            .clone();
        let pd_cli = self.pd_client.clone();
        let resolvers = self.subs.clone();
        let cm = self.concurrency_manager.clone();
        self.pool.spawn(async move {
            let info = router.get_task_info(&task).await;
            // This should only happen in testing, it would be to unwrap...
            let _ = info.unwrap().set_flushing_status_cas(false, true);
            Self::flush_for_task(task, store_id, router, pd_cli, resolvers, cli, cm).await;
        });
    }

    pub fn on_flush(&self, task: String, store_id: u64) {
        let router = self.range_router.clone();
        let cli = self
            .meta_client
            .as_ref()
            .expect("on_flush: executed from an endpoint without cli")
            .clone();
        let pd_cli = self.pd_client.clone();
        let resolvers = self.subs.clone();
        let cm = self.concurrency_manager.clone();
        self.pool.spawn(Self::flush_for_task(
            task, store_id, router, pd_cli, resolvers, cli, cm,
        ));
    }

    /// Modify observe over some region.
    /// This would register the region to the RaftStore.
    pub fn on_modify_observe(&self, op: ObserveOp) {
        info!("backup stream: on_modify_observe"; "op" => ?op);
<<<<<<< HEAD
        self.pool.block_on(self.region_operator.request(op));
    }

    pub fn run_task(&self, task: Task) {
        debug!("run backup stream task"; "task" => ?task);
=======
        match op {
            ObserveOp::Start {
                region,
                needs_initial_scanning,
            } => {
                #[cfg(feature = "failpoints")]
                fail::fail_point!("delay_on_start_observe");
                self.start_observe(region, needs_initial_scanning);
                metrics::INITIAL_SCAN_REASON
                    .with_label_values(&["leader-changed"])
                    .inc();
                crate::observer::IN_FLIGHT_START_OBSERVE_MESSAGE.fetch_sub(1, Ordering::SeqCst);
            }
            ObserveOp::Stop { ref region } => {
                self.subs.deregister_region(region, |_, _| true);
            }
            ObserveOp::CheckEpochAndStop { ref region } => {
                self.subs.deregister_region(region, |old, new| {
                    raftstore::store::util::compare_region_epoch(
                        old.meta.get_region_epoch(),
                        new,
                        true,
                        true,
                        false,
                    )
                    .map_err(|err| warn!("check epoch and stop failed."; "err" => %err))
                    .is_ok()
                });
            }
            ObserveOp::RefreshResolver { ref region } => {
                let need_refresh_all = !self.subs.try_update_region(region);

                if need_refresh_all {
                    let canceled = self.subs.deregister_region(region, |_, _| true);
                    let handle = ObserveHandle::new();
                    if canceled {
                        let for_task = self.find_task_by_region(region).unwrap_or_else(|| {
                            panic!(
                                "BUG: the region {:?} is register to no task but being observed",
                                region
                            )
                        });
                        metrics::INITIAL_SCAN_REASON
                            .with_label_values(&["region-changed"])
                            .inc();
                        if let Err(e) = self.observe_over_with_initial_data_from_checkpoint(
                            region,
                            for_task,
                            handle.clone(),
                        ) {
                            try_send!(
                                self.scheduler,
                                Task::ModifyObserve(ObserveOp::NotifyFailToStartObserve {
                                    region: region.clone(),
                                    handle,
                                    err: Box::new(e)
                                })
                            );
                        }
                    }
                }
            }
            ObserveOp::NotifyFailToStartObserve {
                region,
                handle,
                err,
            } => {
                info!("retry observe region"; "region" => %region.get_id(), "err" => %err);
                // No need for retrying observe canceled.
                if err.error_code() == error_code::backup_stream::OBSERVE_CANCELED {
                    return;
                }
                match self.retry_observe(region, handle) {
                    Ok(()) => {}
                    Err(e) => {
                        try_send!(
                            self.scheduler,
                            Task::FatalError(
                                format!("While retring to observe region, origin error is {}", err),
                                Box::new(e)
                            )
                        );
                    }
                }
            }
        }
    }

    fn start_observe(&self, region: Region, needs_initial_scanning: bool) {
        let handle = ObserveHandle::new();
        let result = if needs_initial_scanning {
            match self.find_task_by_region(&region) {
                None => {
                    warn!(
                        "the region {:?} is register to no task but being observed (start_key = {}; end_key = {}; task_stat = {:?}): maybe stale, aborting",
                        region,
                        utils::redact(&region.get_start_key()),
                        utils::redact(&region.get_end_key()),
                        self.range_router
                    );
                    return;
                }

                Some(for_task) => self.observe_over_with_initial_data_from_checkpoint(
                    &region,
                    for_task,
                    handle.clone(),
                ),
            }
        } else {
            self.observe_over(&region, handle.clone())
        };
        if let Err(err) = result {
            try_send!(
                self.scheduler,
                Task::ModifyObserve(ObserveOp::NotifyFailToStartObserve {
                    region,
                    handle,
                    err: Box::new(err)
                })
            );
        }
    }

    fn retry_observe(&self, region: Region, handle: ObserveHandle) -> Result<()> {
        let (tx, rx) = crossbeam::channel::bounded(1);
        self.regions
            .find_region_by_id(
                region.get_id(),
                Box::new(move |item| {
                    tx.send(item)
                        .expect("BUG: failed to send to newly created channel.");
                }),
            )
            .map_err(|err| {
                annotate!(
                    err,
                    "failed to send request to region info accessor, server maybe too too too busy. (region id = {})",
                    region.get_id()
                )
            })?;
        let new_region_info = rx
            .recv()
            .map_err(|err| annotate!(err, "BUG?: unexpected channel message dropped."))?;
        if new_region_info.is_none() {
            metrics::SKIP_RETRY
                .with_label_values(&["region-absent"])
                .inc();
            return Ok(());
        }
        let new_region_info = new_region_info.unwrap();
        if new_region_info.role != StateRole::Leader {
            metrics::SKIP_RETRY.with_label_values(&["not-leader"]).inc();
            return Ok(());
        }
        let removed = self.subs.deregister_region(&region, |old, _| {
            let should_remove = old.handle().id == handle.id;
            if !should_remove {
                warn!("stale retry command"; "region" => ?region, "handle" => ?handle, "old_handle" => ?old.handle());
            }
            should_remove
        });
        if !removed {
            metrics::SKIP_RETRY
                .with_label_values(&["stale-command"])
                .inc();
            return Ok(());
        }
        metrics::INITIAL_SCAN_REASON
            .with_label_values(&["retry"])
            .inc();
        self.start_observe(region, true);
        Ok(())
    }

    pub fn run_task(&self, task: Task) {
        debug!("run backup stream task"; "task" => ?task, "store_id" => %self.store_id);
>>>>>>> 4facb625
        let now = Instant::now_coarse();
        let label = task.label();
        defer! {
            metrics::INTERNAL_ACTOR_MESSAGE_HANDLE_DURATION.with_label_values(&[label])
                .observe(now.saturating_elapsed_secs())
        }
        match task {
            Task::WatchTask(op) => self.handle_watch_task(op),
            Task::BatchEvent(events) => self.do_backup(events),
            Task::Flush(task) => self.on_flush(task, self.store_id),
            Task::ModifyObserve(op) => self.on_modify_observe(op),
            Task::ForceFlush(task) => self.on_force_flush(task, self.store_id),
            Task::FatalError(task, err) => self.on_fatal_error(task, err),
            Task::ChangeConfig(_) => {
                warn!("change config online isn't supported for now.")
            }
            Task::Sync(cb, mut cond) => {
                if cond(&self.range_router) {
                    cb()
                } else {
                    let sched = self.scheduler.clone();
                    self.pool.spawn(async move {
                        tokio::time::sleep(Duration::from_millis(500)).await;
                        sched.schedule(Task::Sync(cb, cond)).unwrap();
                    });
                }
            }
        }
    }

    pub fn do_backup(&self, events: Vec<CmdBatch>) {
        for batch in events {
            self.backup_batch(batch)
        }
    }
}

/// Create a standard tokio runtime
/// (which allows io and time reactor, involve thread memory accessor),
fn create_tokio_runtime(thread_count: usize, thread_name: &str) -> TokioResult<Runtime> {
    tokio::runtime::Builder::new_multi_thread()
        .thread_name(thread_name)
        // Maybe make it more configurable?
        // currently, blocking threads would be used for tokio local I/O.
        // (`File` API in `tokio::io` would use this pool.)
        .max_blocking_threads(thread_count * 8)
        .worker_threads(thread_count)
        .enable_io()
        .enable_time()
        .on_thread_start(|| {
            tikv_alloc::add_thread_memory_accessor();
        })
        .on_thread_stop(|| {
            tikv_alloc::remove_thread_memory_accessor();
        })
        .build()
}

pub enum Task {
    WatchTask(TaskOp),
    BatchEvent(Vec<CmdBatch>),
    ChangeConfig(ConfigChange),
    /// Flush the task with name.
    Flush(String),
    /// Change the observe status of some region.
    ModifyObserve(ObserveOp),
    /// Convert status of some task into `flushing` and do flush then.
    ForceFlush(String),
    /// FatalError pauses the task and set the error.
    FatalError(String, Box<Error>),
    /// Run the callback when see this message. Only for test usage.
    /// NOTE: Those messages for testing are not guared by `#[cfg(test)]` for now, because
    ///       the integration test would not enable test config when compiling (why?)
    Sync(
        // Run the closure if ...
        Box<dyn FnOnce() + Send>,
        // This returns `true`.
        Box<dyn FnMut(&Router) -> bool + Send>,
    ),
}

#[derive(Debug)]
pub enum TaskOp {
    AddTask(StreamTask),
    RemoveTask(String),
    PauseTask(String),
    ResumeTask(StreamTask),
}

#[derive(Debug)]
pub enum ObserveOp {
    Start {
        region: Region,
    },
    Stop {
        region: Region,
    },
    CheckEpochAndStop {
        region: Region,
    },
    RefreshResolver {
        region: Region,
    },
    NotifyFailToStartObserve {
        region: Region,
        handle: ObserveHandle,
        err: Box<Error>,
    },
}

impl fmt::Debug for Task {
    fn fmt(&self, f: &mut fmt::Formatter<'_>) -> fmt::Result {
        match self {
            Self::WatchTask(arg0) => f.debug_tuple("WatchTask").field(arg0).finish(),
            Self::BatchEvent(arg0) => f
                .debug_tuple("BatchEvent")
                .field(&format!("[{} events...]", arg0.len()))
                .finish(),
            Self::ChangeConfig(arg0) => f.debug_tuple("ChangeConfig").field(arg0).finish(),
            Self::Flush(arg0) => f.debug_tuple("Flush").field(arg0).finish(),
            Self::ModifyObserve(op) => f.debug_tuple("ModifyObserve").field(op).finish(),
            Self::ForceFlush(arg0) => f.debug_tuple("ForceFlush").field(arg0).finish(),
            Self::FatalError(task, err) => {
                f.debug_tuple("FatalError").field(task).field(err).finish()
            }
            Self::Sync(..) => f.debug_tuple("Sync").finish(),
        }
    }
}

impl fmt::Display for Task {
    fn fmt(&self, f: &mut fmt::Formatter<'_>) -> fmt::Result {
        write!(f, "{:?}", self)
    }
}

impl Task {
    fn label(&self) -> &'static str {
        match self {
            Task::WatchTask(w) => match w {
                TaskOp::AddTask(_) => "watch_task.add",
                TaskOp::RemoveTask(_) => "watch_task.remove",
                TaskOp::PauseTask(_) => "watch_task.pause",
                TaskOp::ResumeTask(_) => "watch_task.resume",
            },
            Task::BatchEvent(_) => "batch_event",
            Task::ChangeConfig(_) => "change_config",
            Task::Flush(_) => "flush",
            Task::ModifyObserve(o) => match o {
                ObserveOp::Start { .. } => "modify_observe.start",
                ObserveOp::Stop { .. } => "modify_observe.stop",
                ObserveOp::CheckEpochAndStop { .. } => "modify_observe.check_epoch_and_stop",
                ObserveOp::RefreshResolver { .. } => "modify_observe.refresh_resolver",
                ObserveOp::NotifyFailToStartObserve { .. } => "modify_observe.retry",
            },
            Task::ForceFlush(_) => "force_flush",
            Task::FatalError(..) => "fatal_error",
            Task::Sync(..) => "sync",
        }
    }
}

impl<S, R, E, RT, PDC> Runnable for Endpoint<S, R, E, RT, PDC>
where
    S: MetaStore + 'static,
    R: RegionInfoProvider + Clone + 'static,
    E: KvEngine,
    RT: RaftStoreRouter<E> + 'static,
    PDC: PdClient + 'static,
{
    type Task = Task;

    fn run(&mut self, task: Task) {
        self.run_task(task)
    }
}<|MERGE_RESOLUTION|>--- conflicted
+++ resolved
@@ -269,13 +269,8 @@
     }
 
     fn on_fatal_error(&self, task: String, err: Box<Error>) {
-<<<<<<< HEAD
-        // Let's pause the task locally first.
-        let start_ts = self.unload_task(&task).map(|task| task.start_ts);
-=======
         // Let's pause the task first.
         self.unload_task(&task);
->>>>>>> 4facb625
         err.report_fatal();
         metrics::update_task_status(TaskStatus::Error, &task);
 
@@ -552,10 +547,6 @@
                 "register backup stream task";
                 "task" => ?task,
             );
-<<<<<<< HEAD
-=======
-
->>>>>>> 4facb625
             let task_name = task.info.get_name().to_owned();
             // clean the safepoint created at pause(if there is)
             self.pool.spawn(
@@ -631,7 +622,6 @@
     pub fn on_pause(&self, task: &str) {
         self.unload_task(task);
 
-<<<<<<< HEAD
         if let Some(task) = t {
             self.pool.spawn(
                 self.register_service_safepoint(task.name, TimeStamp::new(task.start_ts))
@@ -641,8 +631,6 @@
             );
         }
 
-=======
->>>>>>> 4facb625
         metrics::update_task_status(TaskStatus::Paused, task);
     }
 
@@ -782,191 +770,11 @@
     /// This would register the region to the RaftStore.
     pub fn on_modify_observe(&self, op: ObserveOp) {
         info!("backup stream: on_modify_observe"; "op" => ?op);
-<<<<<<< HEAD
         self.pool.block_on(self.region_operator.request(op));
     }
 
     pub fn run_task(&self, task: Task) {
         debug!("run backup stream task"; "task" => ?task);
-=======
-        match op {
-            ObserveOp::Start {
-                region,
-                needs_initial_scanning,
-            } => {
-                #[cfg(feature = "failpoints")]
-                fail::fail_point!("delay_on_start_observe");
-                self.start_observe(region, needs_initial_scanning);
-                metrics::INITIAL_SCAN_REASON
-                    .with_label_values(&["leader-changed"])
-                    .inc();
-                crate::observer::IN_FLIGHT_START_OBSERVE_MESSAGE.fetch_sub(1, Ordering::SeqCst);
-            }
-            ObserveOp::Stop { ref region } => {
-                self.subs.deregister_region(region, |_, _| true);
-            }
-            ObserveOp::CheckEpochAndStop { ref region } => {
-                self.subs.deregister_region(region, |old, new| {
-                    raftstore::store::util::compare_region_epoch(
-                        old.meta.get_region_epoch(),
-                        new,
-                        true,
-                        true,
-                        false,
-                    )
-                    .map_err(|err| warn!("check epoch and stop failed."; "err" => %err))
-                    .is_ok()
-                });
-            }
-            ObserveOp::RefreshResolver { ref region } => {
-                let need_refresh_all = !self.subs.try_update_region(region);
-
-                if need_refresh_all {
-                    let canceled = self.subs.deregister_region(region, |_, _| true);
-                    let handle = ObserveHandle::new();
-                    if canceled {
-                        let for_task = self.find_task_by_region(region).unwrap_or_else(|| {
-                            panic!(
-                                "BUG: the region {:?} is register to no task but being observed",
-                                region
-                            )
-                        });
-                        metrics::INITIAL_SCAN_REASON
-                            .with_label_values(&["region-changed"])
-                            .inc();
-                        if let Err(e) = self.observe_over_with_initial_data_from_checkpoint(
-                            region,
-                            for_task,
-                            handle.clone(),
-                        ) {
-                            try_send!(
-                                self.scheduler,
-                                Task::ModifyObserve(ObserveOp::NotifyFailToStartObserve {
-                                    region: region.clone(),
-                                    handle,
-                                    err: Box::new(e)
-                                })
-                            );
-                        }
-                    }
-                }
-            }
-            ObserveOp::NotifyFailToStartObserve {
-                region,
-                handle,
-                err,
-            } => {
-                info!("retry observe region"; "region" => %region.get_id(), "err" => %err);
-                // No need for retrying observe canceled.
-                if err.error_code() == error_code::backup_stream::OBSERVE_CANCELED {
-                    return;
-                }
-                match self.retry_observe(region, handle) {
-                    Ok(()) => {}
-                    Err(e) => {
-                        try_send!(
-                            self.scheduler,
-                            Task::FatalError(
-                                format!("While retring to observe region, origin error is {}", err),
-                                Box::new(e)
-                            )
-                        );
-                    }
-                }
-            }
-        }
-    }
-
-    fn start_observe(&self, region: Region, needs_initial_scanning: bool) {
-        let handle = ObserveHandle::new();
-        let result = if needs_initial_scanning {
-            match self.find_task_by_region(&region) {
-                None => {
-                    warn!(
-                        "the region {:?} is register to no task but being observed (start_key = {}; end_key = {}; task_stat = {:?}): maybe stale, aborting",
-                        region,
-                        utils::redact(&region.get_start_key()),
-                        utils::redact(&region.get_end_key()),
-                        self.range_router
-                    );
-                    return;
-                }
-
-                Some(for_task) => self.observe_over_with_initial_data_from_checkpoint(
-                    &region,
-                    for_task,
-                    handle.clone(),
-                ),
-            }
-        } else {
-            self.observe_over(&region, handle.clone())
-        };
-        if let Err(err) = result {
-            try_send!(
-                self.scheduler,
-                Task::ModifyObserve(ObserveOp::NotifyFailToStartObserve {
-                    region,
-                    handle,
-                    err: Box::new(err)
-                })
-            );
-        }
-    }
-
-    fn retry_observe(&self, region: Region, handle: ObserveHandle) -> Result<()> {
-        let (tx, rx) = crossbeam::channel::bounded(1);
-        self.regions
-            .find_region_by_id(
-                region.get_id(),
-                Box::new(move |item| {
-                    tx.send(item)
-                        .expect("BUG: failed to send to newly created channel.");
-                }),
-            )
-            .map_err(|err| {
-                annotate!(
-                    err,
-                    "failed to send request to region info accessor, server maybe too too too busy. (region id = {})",
-                    region.get_id()
-                )
-            })?;
-        let new_region_info = rx
-            .recv()
-            .map_err(|err| annotate!(err, "BUG?: unexpected channel message dropped."))?;
-        if new_region_info.is_none() {
-            metrics::SKIP_RETRY
-                .with_label_values(&["region-absent"])
-                .inc();
-            return Ok(());
-        }
-        let new_region_info = new_region_info.unwrap();
-        if new_region_info.role != StateRole::Leader {
-            metrics::SKIP_RETRY.with_label_values(&["not-leader"]).inc();
-            return Ok(());
-        }
-        let removed = self.subs.deregister_region(&region, |old, _| {
-            let should_remove = old.handle().id == handle.id;
-            if !should_remove {
-                warn!("stale retry command"; "region" => ?region, "handle" => ?handle, "old_handle" => ?old.handle());
-            }
-            should_remove
-        });
-        if !removed {
-            metrics::SKIP_RETRY
-                .with_label_values(&["stale-command"])
-                .inc();
-            return Ok(());
-        }
-        metrics::INITIAL_SCAN_REASON
-            .with_label_values(&["retry"])
-            .inc();
-        self.start_observe(region, true);
-        Ok(())
-    }
-
-    pub fn run_task(&self, task: Task) {
-        debug!("run backup stream task"; "task" => ?task, "store_id" => %self.store_id);
->>>>>>> 4facb625
         let now = Instant::now_coarse();
         let label = task.label();
         defer! {
