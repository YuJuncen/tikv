// Copyright 2022 TiKV Project Authors. Licensed under Apache-2.0.

use std::{
    collections::HashSet, fmt, marker::PhantomData, path::PathBuf, sync::Arc, time::Duration,
};

use concurrency_manager::ConcurrencyManager;
use engine_traits::KvEngine;
use error_code::ErrorCodeExt;
use futures::FutureExt;
use grpcio::Environment;
use kvproto::{
    brpb::{StreamBackupError, StreamBackupTaskInfo},
    metapb::Region,
};
use online_config::ConfigChange;
use pd_client::PdClient;
use raftstore::{
    coprocessor::{CmdBatch, ObserveHandle, RegionInfoProvider},
    router::RaftStoreRouter,
    store::RegionReadProgressRegistry,
};
use resolved_ts::LeadershipResolver;
use security::SecurityManager;
use tikv::config::BackupStreamConfig;
use tikv_util::{
    box_err,
    config::ReadableDuration,
    debug, defer, info,
    sys::thread::ThreadBuildWrapper,
    time::{Instant, Limiter},
    warn,
    worker::{Runnable, Scheduler},
    HandyRwLock,
};
use tokio::{
    io::Result as TokioResult,
    runtime::{Handle, Runtime},
    sync::oneshot,
};
use tokio_stream::StreamExt;
use txn_types::TimeStamp;

use super::metrics::HANDLE_EVENT_DURATION_HISTOGRAM;
use crate::{
    annotate,
    checkpoint_manager::{
        BasicFlushObserver, CheckpointManager, CheckpointV3FlushObserver, FlushObserver,
        GetCheckpointResult, RegionIdWithVersion, Subscription,
    },
    errors::{Error, Result},
    event_loader::{InitialDataLoader, PendingMemoryQuota},
    future,
    metadata::{store::MetaStore, MetadataClient, MetadataEvent, StreamTask},
    metrics::{self, TaskStatus},
    observer::BackupStreamObserver,
    router::{ApplyEvents, Router, TaskSelector},
    subscription_manager::{RegionSubscriptionManager, ResolvedRegions},
<<<<<<< HEAD
    subscription_track::{Ref, RefMut, SubscriptionTracer},
=======
    subscription_track::{ResolveResult, SubscriptionTracer},
>>>>>>> 852af464
    try_send,
    utils::{self, CallbackWaitGroup, StopWatch, Work},
};

const SLOW_EVENT_THRESHOLD: f64 = 120.0;
/// CHECKPOINT_SAFEPOINT_TTL_IF_ERROR specifies the safe point TTL(24 hour) if
/// task has fatal error.
const CHECKPOINT_SAFEPOINT_TTL_IF_ERROR: u64 = 24;
/// The timeout for tick updating the checkpoint.
/// Generally, it would take ~100ms.
/// 5s would be enough for it.
const TICK_UPDATE_TIMEOUT: Duration = Duration::from_secs(5);

pub struct Endpoint<S, R, E, RT, PDC> {
    // Note: those fields are more like a shared context between components.
    // For now, we copied them everywhere, maybe we'd better extract them into a
    // context type.
    pub(crate) meta_client: MetadataClient<S>,
    pub(crate) scheduler: Scheduler<Task>,
    pub(crate) store_id: u64,
    pub(crate) regions: R,
    pub(crate) engine: PhantomData<E>,
    pub(crate) router: RT,
    pub(crate) pd_client: Arc<PDC>,
    pub(crate) subs: SubscriptionTracer,
    pub(crate) concurrency_manager: ConcurrencyManager,

    range_router: Router,
    observer: BackupStreamObserver,
    pool: Runtime,
    initial_scan_memory_quota: PendingMemoryQuota,
    initial_scan_throughput_quota: Limiter,
    region_operator: RegionSubscriptionManager<S, R, PDC>,
    failover_time: Option<Instant>,
    // We holds the config before, even it is useless for now,
    // however probably it would be useful in the future.
    config: BackupStreamConfig,
    checkpoint_mgr: CheckpointManager,
}

impl<S, R, E, RT, PDC> Endpoint<S, R, E, RT, PDC>
where
    R: RegionInfoProvider + 'static + Clone,
    E: KvEngine,
    RT: RaftStoreRouter<E> + 'static,
    PDC: PdClient + 'static,
    S: MetaStore + 'static,
{
    pub fn new(
        store_id: u64,
        store: S,
        config: BackupStreamConfig,
        scheduler: Scheduler<Task>,
        observer: BackupStreamObserver,
        accessor: R,
        router: RT,
        pd_client: Arc<PDC>,
        concurrency_manager: ConcurrencyManager,
        // Required by Leadership Resolver.
        env: Arc<Environment>,
        region_read_progress: RegionReadProgressRegistry,
        security_mgr: Arc<SecurityManager>,
    ) -> Self {
        crate::metrics::STREAM_ENABLED.inc();
        let pool = create_tokio_runtime((config.num_threads / 2).max(1), "backup-stream")
            .expect("failed to create tokio runtime for backup stream worker.");

        let meta_client = MetadataClient::new(store, store_id);
        let range_router = Router::new(
            PathBuf::from(config.temp_path.clone()),
            scheduler.clone(),
            config.file_size_limit.0,
            config.max_flush_interval.0,
        );

        // spawn a worker to watch task changes from etcd periodically.
        let meta_client_clone = meta_client.clone();
        let scheduler_clone = scheduler.clone();
        // TODO build a error handle mechanism #error 2
        pool.spawn(async {
            if let Err(err) = Self::start_and_watch_tasks(meta_client_clone, scheduler_clone).await
            {
                err.report("failed to start watch tasks");
            }
        });

        pool.spawn(Self::starts_flush_ticks(range_router.clone()));

        let initial_scan_memory_quota =
            PendingMemoryQuota::new(config.initial_scan_pending_memory_quota.0 as _);
        let limit = if config.initial_scan_rate_limit.0 > 0 {
            config.initial_scan_rate_limit.0 as f64
        } else {
            f64::INFINITY
        };
        let initial_scan_throughput_quota = Limiter::new(limit);
        info!("the endpoint of stream backup started"; "path" => %config.temp_path);
        let subs = SubscriptionTracer::default();
        let leadership_resolver = LeadershipResolver::new(
            store_id,
            Arc::clone(&pd_client) as _,
            env,
            security_mgr,
            region_read_progress,
            Duration::from_secs(60),
        );
        let (region_operator, op_loop) = RegionSubscriptionManager::start(
            InitialDataLoader::new(
                router.clone(),
                accessor.clone(),
                range_router.clone(),
                subs.clone(),
                scheduler.clone(),
                initial_scan_memory_quota.clone(),
                pool.handle().clone(),
                initial_scan_throughput_quota.clone(),
            ),
            observer.clone(),
            meta_client.clone(),
            pd_client.clone(),
            ((config.num_threads + 1) / 2).max(1),
            leadership_resolver,
        );
        pool.spawn(op_loop);
        let mut checkpoint_mgr = CheckpointManager::default();
        pool.spawn(checkpoint_mgr.spawn_subscription_mgr());
        let ep = Endpoint {
            meta_client,
            range_router,
            scheduler,
            observer,
            pool,
            store_id,
            regions: accessor,
            engine: PhantomData,
            router,
            pd_client,
            subs,
            concurrency_manager,
            initial_scan_memory_quota,
            initial_scan_throughput_quota,
            region_operator,
            failover_time: None,
            config,
            checkpoint_mgr,
        };
        ep.pool.spawn(ep.min_ts_worker());
        ep
    }
}

impl<S, R, E, RT, PDC> Endpoint<S, R, E, RT, PDC>
where
    S: MetaStore + 'static,
    R: RegionInfoProvider + Clone + 'static,
    E: KvEngine,
    RT: RaftStoreRouter<E> + 'static,
    PDC: PdClient + 'static,
{
    fn get_meta_client(&self) -> MetadataClient<S> {
        self.meta_client.clone()
    }

    fn on_fatal_error(&self, select: TaskSelector, err: Box<Error>) {
        err.report_fatal();
        let tasks = self
            .pool
            .block_on(self.range_router.select_task(select.reference()));
        warn!("fatal error reporting"; "selector" => ?select, "selected" => ?tasks, "err" => %err);
        for task in tasks {
            // Let's pause the task first.
            self.unload_task(&task);
            metrics::update_task_status(TaskStatus::Error, &task);

            let meta_cli = self.get_meta_client();
            let pdc = self.pd_client.clone();
            let store_id = self.store_id;
            let sched = self.scheduler.clone();
            let safepoint_name = self.pause_guard_id_for_task(&task);
            let safepoint_ttl = self.pause_guard_duration();
            let code = err.error_code().code.to_owned();
            let msg = err.to_string();
            self.pool.block_on(async move {
                let err_fut = async {
                    let safepoint = meta_cli.global_progress_of_task(&task).await?;
                    pdc.update_service_safe_point(
                        safepoint_name,
                        TimeStamp::new(safepoint.saturating_sub(1)),
                        safepoint_ttl,
                    )
                    .await?;
                    meta_cli.pause(&task).await?;
                    let mut last_error = StreamBackupError::new();
                    last_error.set_error_code(code);
                    last_error.set_error_message(msg.clone());
                    last_error.set_store_id(store_id);
                    last_error.set_happen_at(TimeStamp::physical_now());
                    meta_cli.report_last_error(&task, last_error).await?;
                    Result::Ok(())
                };
                if let Err(err_report) = err_fut.await {
                    err_report.report(format_args!("failed to upload error {}", err_report));
                    // Let's retry reporting after 5s.
                    tokio::task::spawn(async move {
                        tokio::time::sleep(Duration::from_secs(5)).await;
                        try_send!(
                            sched,
                            Task::FatalError(
                                TaskSelector::ByName(task.to_owned()),
                                Box::new(annotate!(err_report, "origin error: {}", msg))
                            )
                        );
                    });
                }
            });
        }
    }

    async fn starts_flush_ticks(router: Router) {
        loop {
            // check every 5s.
            // TODO: maybe use global timer handle in the `tikv_utils::timer` (instead of
            // enabling timing in the current runtime)?
            tokio::time::sleep(Duration::from_secs(5)).await;
            debug!("backup stream trigger flush tick");
            router.tick().await;
        }
    }

    // TODO find a proper way to exit watch tasks
    async fn start_and_watch_tasks(
        meta_client: MetadataClient<S>,
        scheduler: Scheduler<Task>,
    ) -> Result<()> {
        let tasks;
        loop {
            let r = meta_client.get_tasks().await;
            match r {
                Ok(t) => {
                    tasks = t;
                    break;
                }
                Err(e) => {
                    e.report("failed to get backup stream task");
                    tokio::time::sleep(Duration::from_secs(5)).await;
                    continue;
                }
            }
        }

        for task in tasks.inner {
            info!("backup stream watch task"; "task" => ?task);
            if task.is_paused {
                continue;
            }
            // We have meet task upon store start, we must in a failover.
            scheduler.schedule(Task::MarkFailover(Instant::now()))?;
            // move task to schedule
            scheduler.schedule(Task::WatchTask(TaskOp::AddTask(task)))?;
        }

        let revision = tasks.revision;
        let meta_client_clone = meta_client.clone();
        let scheduler_clone = scheduler.clone();

        Handle::current().spawn(async move {
            if let Err(err) =
                Self::starts_watch_task(meta_client_clone, scheduler_clone, revision).await
            {
                err.report("failed to start watch tasks");
            }
        });

        Handle::current().spawn(async move {
            if let Err(err) = Self::starts_watch_pause(meta_client, scheduler, revision).await {
                err.report("failed to start watch pause");
            }
        });

        Ok(())
    }

    async fn starts_watch_task(
        meta_client: MetadataClient<S>,
        scheduler: Scheduler<Task>,
        revision: i64,
    ) -> Result<()> {
        let mut revision_new = revision;
        loop {
            let watcher = meta_client.events_from(revision_new).await;
            let mut watcher = match watcher {
                Ok(w) => w,
                Err(e) => {
                    e.report("failed to start watch task");
                    tokio::time::sleep(Duration::from_secs(5)).await;
                    continue;
                }
            };
            info!("start watching the task changes."; "from_rev" => %revision_new);

            loop {
                if let Some(event) = watcher.stream.next().await {
                    info!("backup stream watch task from etcd"; "event" => ?event);

                    let revision = meta_client.get_reversion().await;
                    if let Ok(r) = revision {
                        revision_new = r;
                        info!("update the revision"; "revision" => revision_new);
                    }

                    match event {
                        MetadataEvent::AddTask { task } => {
                            scheduler.schedule(Task::WatchTask(TaskOp::AddTask(task)))?;
                        }
                        MetadataEvent::RemoveTask { task } => {
                            scheduler.schedule(Task::WatchTask(TaskOp::RemoveTask(task)))?;
                        }
                        MetadataEvent::Error { err } => {
                            err.report("metadata client watch meet error");
                            tokio::time::sleep(Duration::from_secs(2)).await;
                            break;
                        }
                        _ => warn!("BUG: invalid event"; "event" => ?event),
                    }
                } else {
                    tokio::time::sleep(Duration::from_secs(1)).await;
                    break;
                }
            }
        }
    }

    async fn starts_watch_pause(
        meta_client: MetadataClient<S>,
        scheduler: Scheduler<Task>,
        revision: i64,
    ) -> Result<()> {
        let mut revision_new = revision;

        loop {
            let watcher = meta_client.events_from_pause(revision_new).await;
            let mut watcher = match watcher {
                Ok(w) => w,
                Err(e) => {
                    e.report("failed to start watch pause");
                    tokio::time::sleep(Duration::from_secs(2)).await;
                    continue;
                }
            };
            info!("start watching the pausing events."; "from_rev" => %revision_new);

            loop {
                if let Some(event) = watcher.stream.next().await {
                    info!("backup stream watch pause from etcd"; "event" => ?event);
                    let revision = meta_client.get_reversion().await;
                    if let Ok(r) = revision {
                        revision_new = r;
                        info!("update the revision"; "revision" => revision_new);
                    }

                    match event {
                        MetadataEvent::PauseTask { task } => {
                            scheduler.schedule(Task::WatchTask(TaskOp::PauseTask(task)))?;
                        }
                        MetadataEvent::ResumeTask { task } => {
                            scheduler.schedule(Task::WatchTask(TaskOp::ResumeTask(task)))?;
                        }
                        MetadataEvent::Error { err } => {
                            err.report("metadata client watch meet error");
                            tokio::time::sleep(Duration::from_secs(2)).await;
                            break;
                        }
                        _ => warn!("BUG: invalid event"; "event" => ?event),
                    }
                } else {
                    tokio::time::sleep(Duration::from_secs(1)).await;
                    break;
                }
            }
        }
    }

    fn flush_observer(&self) -> impl FlushObserver {
        let basic = BasicFlushObserver::new(self.pd_client.clone(), self.store_id);
        CheckpointV3FlushObserver::new(self.scheduler.clone(), self.meta_client.clone(), basic)
    }

    /// Convert a batch of events to the cmd batch, and update the resolver
    /// status.
    fn record_batch(subs: SubscriptionTracer, batch: CmdBatch) -> Option<ApplyEvents> {
        let region_id = batch.region_id;
        let mut resolver = match subs.get_subscription_of(region_id) {
            Some(rts) => rts,
            None => {
                debug!("the region isn't registered (no resolver found) but sent to backup_batch, maybe stale."; "region_id" => %region_id);
                return None;
            }
        };
        // Stale data is acceptable, while stale locks may block the checkpoint
        // advancing.
        // ```text
        // Let L be the instant some key locked, U be the instant it unlocked,
        // +---------*-------L-----------U--*-------------+
        //           ^   ^----(1)----^      ^ We get the snapshot for initial scanning at here.
        //           +- If we issue refresh resolver at here, and the cmd batch (1) is the last cmd batch of the first observing.
        //              ...the background initial scanning may keep running, and the lock would be sent to the scanning.
        //              ...note that (1) is the last cmd batch of first observing, so the unlock event would never be sent to us.
        //              ...then the lock would get an eternal life in the resolver :|
        //                 (Before we refreshing the resolver for this region again)
        // ```
        if batch.pitr_id != resolver.value().handle.id {
            debug!("stale command"; "region_id" => %region_id, "now" => ?resolver.value().handle.id, "remote" => ?batch.pitr_id);
            return None;
        }

        let kvs = ApplyEvents::from_cmd_batch(batch, resolver.value_mut().resolver());
        Some(kvs)
    }

    fn backup_batch(&self, batch: CmdBatch, work: Work) {
        let mut sw = StopWatch::by_now();

        let router = self.range_router.clone();
        let sched = self.scheduler.clone();
        let subs = self.subs.clone();
        self.pool.spawn(async move {
            let region_id = batch.region_id;
            let kvs = Self::record_batch(subs, batch);
            if kvs.as_ref().map(|x| x.is_empty()).unwrap_or(true) {
                return;
            }
            let kvs = kvs.unwrap();

            HANDLE_EVENT_DURATION_HISTOGRAM
                .with_label_values(&["to_stream_event"])
                .observe(sw.lap().as_secs_f64());
            let kv_count = kvs.len();
            let total_size = kvs.size();
            metrics::HEAP_MEMORY
                .add(total_size as _);
            utils::handle_on_event_result(&sched, router.on_events(kvs).await);
            metrics::HEAP_MEMORY
                .sub(total_size as _);
            let time_cost = sw.lap().as_secs_f64();
            if time_cost > SLOW_EVENT_THRESHOLD {
                warn!("write to temp file too slow."; "time_cost" => ?time_cost, "region_id" => %region_id, "len" => %kv_count);
            }
            HANDLE_EVENT_DURATION_HISTOGRAM
                .with_label_values(&["save_to_temp_file"])
                .observe(time_cost);
            drop(work)
        });
    }

    /// Make an initial data loader using the resource of the endpoint.
    pub fn make_initial_loader(&self) -> InitialDataLoader<E, R, RT> {
        InitialDataLoader::new(
            self.router.clone(),
            self.regions.clone(),
            self.range_router.clone(),
            self.subs.clone(),
            self.scheduler.clone(),
            self.initial_scan_memory_quota.clone(),
            self.pool.handle().clone(),
            self.initial_scan_throughput_quota.clone(),
        )
    }

    pub fn handle_watch_task(&self, op: TaskOp) {
        match op {
            TaskOp::AddTask(task) => {
                self.on_register(task);
            }
            TaskOp::RemoveTask(task_name) => {
                self.on_unregister(&task_name);
            }
            TaskOp::PauseTask(task_name) => {
                self.on_pause(&task_name);
            }
            TaskOp::ResumeTask(task) => {
                self.on_resume(task);
            }
        }
    }

    async fn observe_and_scan_region(
        &self,
        init: InitialDataLoader<E, R, RT>,
        task: &StreamTask,
        start_key: Vec<u8>,
        end_key: Vec<u8>,
    ) -> Result<()> {
        let start = Instant::now_coarse();
        let success = self
            .observer
            .ranges
            .wl()
            .add((start_key.clone(), end_key.clone()));
        if !success {
            warn!("backup stream task ranges overlapped, which hasn't been supported for now";
                "task" => ?task,
                "start_key" => utils::redact(&start_key),
                "end_key" => utils::redact(&end_key),
            );
        }
        // Assuming the `region info provider` would read region info form `StoreMeta`
        // directly and this would be fast. If this gets slow, maybe make it async
        // again. (Will that bring race conditions? say `Start` handled after
        // `ResfreshResolver` of some region.)
        let range_init_result = init.initialize_range(start_key.clone(), end_key.clone());
        match range_init_result {
            Ok(()) => {
                info!("backup stream success to initialize"; 
                        "start_key" => utils::redact(&start_key),
                        "end_key" => utils::redact(&end_key),
                        "take" => ?start.saturating_elapsed(),)
            }
            Err(e) => {
                e.report("backup stream initialize failed");
            }
        }
        Ok(())
    }

    // register task ranges
    pub fn on_register(&self, task: StreamTask) {
        let name = task.info.name.clone();
        let start_ts = task.info.start_ts;
        self.load_task(task);

        metrics::STORE_CHECKPOINT_TS
            .with_label_values(&[name.as_str()])
            .set(start_ts as _);
    }

    /// Load the task into memory: this would make the endpint start to observe.
    fn load_task(&self, task: StreamTask) {
        let cli = self.meta_client.clone();
        let init = self.make_initial_loader();
        let range_router = self.range_router.clone();

        info!(
            "register backup stream task";
            "task" => ?task,
        );

        let task_name = task.info.get_name().to_owned();
        // clean the safepoint created at pause(if there is)
        self.pool.spawn(
            self.pd_client
                .update_service_safe_point(
                    self.pause_guard_id_for_task(task.info.get_name()),
                    TimeStamp::zero(),
                    Duration::new(0, 0),
                )
                .map(|r| {
                    r.map_err(|err| Error::from(err).report("removing safe point for pausing"))
                }),
        );
        self.pool.block_on(async move {
            let task_clone = task.clone();
            let run = async move {
                let task_name = task.info.get_name();
                cli.init_task(&task.info).await?;
                let ranges = cli.ranges_of_task(task_name).await?;
                info!(
                    "register backup stream ranges";
                    "task" => ?task,
                    "ranges-count" => ranges.inner.len(),
                );
                let ranges = ranges
                    .inner
                    .into_iter()
                    .map(|(start_key, end_key)| {
                        (utils::wrap_key(start_key), utils::wrap_key(end_key))
                    })
                    .collect::<Vec<_>>();
                range_router
                    .register_task(task.clone(), ranges.clone(), self.config.file_size_limit.0)
                    .await?;

                for (start_key, end_key) in ranges {
                    let init = init.clone();

                    self.observe_and_scan_region(init, &task, start_key, end_key)
                        .await?
                }
                info!(
                    "finish register backup stream ranges";
                    "task" => ?task,
                );
                Result::Ok(())
            };
            if let Err(e) = run.await {
                e.report(format!(
                    "failed to register backup stream task {} to router: ranges not found",
                    task_clone.info.get_name()
                ));
            }
        });
        metrics::update_task_status(TaskStatus::Running, &task_name);
    }

    fn pause_guard_id_for_task(&self, task: &str) -> String {
        format!("{}-{}-pause-guard", task, self.store_id)
    }

    fn pause_guard_duration(&self) -> Duration {
        ReadableDuration::hours(CHECKPOINT_SAFEPOINT_TTL_IF_ERROR).0
    }

    pub fn on_pause(&self, task: &str) {
        self.unload_task(task);

        metrics::update_task_status(TaskStatus::Paused, task);
    }

    pub fn on_resume(&self, task_name: String) {
        let task = self.pool.block_on(self.meta_client.get_task(&task_name));
        match task {
            Ok(Some(stream_task)) => self.load_task(stream_task),
            Ok(None) => {
                info!("backup stream task not existed"; "task" => %task_name);
            }
            Err(err) => {
                err.report(format!("failed to resume backup stream task {}", task_name));
                let sched = self.scheduler.clone();
                tokio::task::spawn(async move {
                    tokio::time::sleep(Duration::from_secs(5)).await;
                    sched
                        .schedule(Task::WatchTask(TaskOp::ResumeTask(task_name)))
                        .unwrap();
                });
            }
        }
    }

    pub fn on_unregister(&self, task: &str) -> Option<StreamBackupTaskInfo> {
        let info = self.unload_task(task);
        self.remove_metrics_after_unregister(task);
        info
    }

    fn remove_metrics_after_unregister(&self, task: &str) {
        // remove metrics of the task so it won't mislead the metrics.
        let _ = metrics::STORE_CHECKPOINT_TS
            .remove_label_values(&[task])
            .map_err(
                |err| info!("failed to remove checkpoint ts metric"; "task" => task, "err" => %err),
            );
        let _ = metrics::remove_task_status_metric(task).map_err(
            |err| info!("failed to remove checkpoint ts metric"; "task" => task, "err" => %err),
        );
    }

    /// unload a task from memory: this would stop observe the changes required
    /// by the task temporarily.
    fn unload_task(&self, task: &str) -> Option<StreamBackupTaskInfo> {
        let router = self.range_router.clone();

        // for now, we support one concurrent task only.
        // so simply clear all info would be fine.
        self.observer.ranges.wl().clear();
        self.subs.clear();
        self.pool.block_on(router.unregister_task(task))
    }

    fn prepare_min_ts(&self) -> future![TimeStamp] {
        let pd_cli = self.pd_client.clone();
        let cm = self.concurrency_manager.clone();
        async move {
            let pd_tso = pd_cli
                .get_tso()
                .await
                .map_err(|err| Error::from(err).report("failed to get tso from pd"))
                .unwrap_or_default();
            cm.update_max_ts(pd_tso);
            let min_ts = cm.global_min_lock_ts().unwrap_or(TimeStamp::max());
            Ord::min(pd_tso, min_ts)
        }
    }

    fn get_resolved_regions(&self, min_ts: TimeStamp) -> future![Result<ResolvedRegions>] {
        let (tx, rx) = oneshot::channel();
        let op = self.region_operator.clone();
        async move {
            let req = ObserveOp::ResolveRegions {
                callback: Box::new(move |rs| {
                    let _ = tx.send(rs);
                }),
                min_ts,
            };
            op.request(req).await;
            rx.await
                .map_err(|err| annotate!(err, "failed to send request for resolve regions"))
        }
    }

    fn do_flush(&self, task: String, min_ts: TimeStamp) -> future![Result<()>] {
        let get_rts = self.get_resolved_regions(min_ts);
        let router = self.range_router.clone();
        let store_id = self.store_id;
        let mut flush_ob = self.flush_observer();
        async move {
            let mut resolved = get_rts.await?;
            let mut new_rts = resolved.global_checkpoint();
            fail::fail_point!("delay_on_flush");
            flush_ob.before(resolved.take_resolve_result()).await;
            if let Some(rewritten_rts) = flush_ob.rewrite_resolved_ts(&task).await {
                info!("rewriting resolved ts"; "old" => %new_rts, "new" => %rewritten_rts);
                new_rts = rewritten_rts.min(new_rts);
            }
            if let Some(rts) = router.do_flush(&task, store_id, new_rts).await {
                info!("flushing and refreshing checkpoint ts.";
                    "checkpoint_ts" => %rts,
                    "task" => %task,
                );
                if rts == 0 {
                    // We cannot advance the resolved ts for now.
                    return Ok(());
                }
                flush_ob.after(&task, rts).await?
            }
            Ok(())
        }
    }

    pub fn on_force_flush(&self, task: String) {
        self.pool.block_on(async move {
            let info = self.range_router.get_task_info(&task).await;
            // This should only happen in testing, it would be to unwrap...
            let _ = info.unwrap().set_flushing_status_cas(false, true);
            let mts = self.prepare_min_ts().await;
            try_send!(self.scheduler, Task::FlushWithMinTs(task, mts));
        });
    }

    pub fn on_flush(&self, task: String) {
        self.pool.block_on(async move {
            let mts = self.prepare_min_ts().await;
            info!("min_ts prepared for flushing"; "min_ts" => %mts);
            try_send!(self.scheduler, Task::FlushWithMinTs(task, mts));
        })
    }

    fn on_flush_with_min_ts(&self, task: String, min_ts: TimeStamp) {
        self.pool.spawn(self.do_flush(task, min_ts).map(|r| {
            if let Err(err) = r {
                err.report("during updating flush status")
            }
        }));
    }

    fn update_global_checkpoint(&self, task: String) -> future![()] {
        let meta_client = self.meta_client.clone();
        let router = self.range_router.clone();
        let store_id = self.store_id;
        async move {
            #[cfg(feature = "failpoints")]
            {
                // fail-rs doesn't support async code blocks now.
                // let's borrow the feature name and do it ourselves :3
                if std::env::var("LOG_BACKUP_UGC_SLEEP_AND_RETURN").is_ok() {
                    tokio::time::sleep(Duration::from_secs(100)).await;
                    return;
                }
            }
            let ts = meta_client.global_progress_of_task(&task).await;
            match ts {
                Ok(global_checkpoint) => {
                    let r = router
                        .update_global_checkpoint(&task, global_checkpoint, store_id)
                        .await;
                    match r {
                        Ok(true) => {
                            if let Err(err) = meta_client
                                .set_storage_checkpoint(&task, global_checkpoint)
                                .await
                            {
                                warn!("backup stream failed to set global checkpoint.";
                                    "task" => ?task,
                                    "global-checkpoint" => global_checkpoint,
                                    "err" => ?err,
                                );
                            }
                        }
                        Ok(false) => {
                            debug!("backup stream no need update global checkpoint.";
                                "task" => ?task,
                                "global-checkpoint" => global_checkpoint,
                            );
                        }
                        Err(e) => {
                            warn!("backup stream failed to update global checkpoint.";
                                "task" => ?task,
                                "err" => ?e
                            );
                        }
                    }
                }
                Err(e) => {
                    warn!("backup stream failed to get global checkpoint.";
                        "task" => ?task,
                        "err" => ?e
                    );
                }
            }
        }
    }

    fn on_update_global_checkpoint(&self, task: String) {
        let _guard = self.pool.handle().enter();
        let result = self.pool.block_on(tokio::time::timeout(
            TICK_UPDATE_TIMEOUT,
            self.update_global_checkpoint(task),
        ));
        if let Err(err) = result {
            warn!("log backup update global checkpoint timed out"; "err" => %err)
        }
    }

    /// Modify observe over some region.
    /// This would register the region to the RaftStore.
    pub fn on_modify_observe(&self, op: ObserveOp) {
        self.pool.block_on(self.region_operator.request(op));
    }

    pub fn run_task(&mut self, task: Task) {
        debug!("run backup stream task"; "task" => ?task, "store_id" => %self.store_id);
        let now = Instant::now_coarse();
        let label = task.label();
        defer! {
            metrics::INTERNAL_ACTOR_MESSAGE_HANDLE_DURATION.with_label_values(&[label])
                .observe(now.saturating_elapsed_secs())
        }
        match task {
            Task::WatchTask(op) => self.handle_watch_task(op),
            Task::BatchEvent(events) => self.do_backup(events),
            Task::Flush(task) => self.on_flush(task),
            Task::ModifyObserve(op) => self.on_modify_observe(op),
            Task::ForceFlush(task) => self.on_force_flush(task),
            Task::FatalError(task, err) => self.on_fatal_error(task, err),
            Task::ChangeConfig(_) => {
                warn!("change config online isn't supported for now.")
            }
            Task::Sync(cb, mut cond) => {
                if cond(&self.range_router) {
                    cb()
                } else {
                    let sched = self.scheduler.clone();
                    self.pool.spawn(async move {
                        tokio::time::sleep(Duration::from_millis(500)).await;
                        sched.schedule(Task::Sync(cb, cond)).unwrap();
                    });
                }
            }
            Task::MarkFailover(t) => self.failover_time = Some(t),
            Task::FlushWithMinTs(task, min_ts) => self.on_flush_with_min_ts(task, min_ts),
            Task::RegionCheckpointsOp(s) => self.handle_region_checkpoints_op(s),
            Task::UpdateGlobalCheckpoint(task) => self.on_update_global_checkpoint(task),
        }
    }

    fn min_ts_worker(&self) -> future![()] {
        let sched = self.scheduler.clone();
        let interval = self.config.min_ts_interval.0;
        async move {
            loop {
                tokio::time::sleep(interval).await;
                try_send!(
                    sched,
                    Task::RegionCheckpointsOp(RegionCheckpointOperation::PrepareMinTsForResolve)
                );
            }
        }
    }

    pub fn handle_region_checkpoints_op(&mut self, op: RegionCheckpointOperation) {
        match op {
            RegionCheckpointOperation::Resolved {
                checkpoints,
                start_time,
            } => {
                self.checkpoint_mgr.resolve_regions(checkpoints);
                metrics::MIN_TS_RESOLVE_DURATION.observe(start_time.saturating_elapsed_secs());
            }
            RegionCheckpointOperation::Flush => {
                self.checkpoint_mgr.flush();
            }
            RegionCheckpointOperation::Get(g, cb) => {
                let _guard = self.pool.handle().enter();
                match g {
                    RegionSet::Universal => cb(self
                        .checkpoint_mgr
                        .get_all()
                        .into_iter()
                        .map(|c| GetCheckpointResult::ok(c.region.clone(), c.checkpoint))
                        .collect()),
                    RegionSet::Regions(rs) => cb(rs
                        .iter()
                        .map(|(id, version)| {
                            self.checkpoint_mgr
                                .get_from_region(RegionIdWithVersion::new(*id, *version))
                        })
                        .collect()),
                }
            }
            RegionCheckpointOperation::Subscribe(sub) => {
                let fut = self.checkpoint_mgr.add_subscriber(sub);
                self.pool.spawn(async move {
                    if let Err(err) = fut.await {
                        err.report("adding subscription");
                    }
                });
            }
            RegionCheckpointOperation::PrepareMinTsForResolve => {
                let min_ts = self.pool.block_on(self.prepare_min_ts());
                let start_time = Instant::now();
                // We need to reschedule the `Resolve` task to queue, because the subscription
                // is asynchronous -- there may be transactions committed before
                // the min_ts we prepared but haven't been observed yet.
                try_send!(
                    self.scheduler,
                    Task::RegionCheckpointsOp(RegionCheckpointOperation::Resolve {
                        min_ts,
                        start_time
                    })
                );
            }
            RegionCheckpointOperation::Resolve { min_ts, start_time } => {
                let sched = self.scheduler.clone();
                try_send!(
                    self.scheduler,
                    Task::ModifyObserve(ObserveOp::ResolveRegions {
                        callback: Box::new(move |mut resolved| {
                            let t =
                                Task::RegionCheckpointsOp(RegionCheckpointOperation::Resolved {
                                    checkpoints: resolved.take_resolve_result(),
                                    start_time,
                                });
                            try_send!(sched, t);
                        }),
                        min_ts
                    })
                );
            }
        }
    }

    pub fn do_backup(&self, events: Vec<CmdBatch>) {
        let wg = CallbackWaitGroup::new();
        for batch in events {
            self.backup_batch(batch, wg.clone().work());
        }
        self.pool.block_on(wg.wait())
    }
}

/// Create a standard tokio runtime
/// (which allows io and time reactor, involve thread memory accessor),
fn create_tokio_runtime(thread_count: usize, thread_name: &str) -> TokioResult<Runtime> {
    info!("create tokio runtime for backup stream"; "thread_name" => thread_name, "thread-count" => thread_count);

    tokio::runtime::Builder::new_multi_thread()
        .thread_name(thread_name)
        // Maybe make it more configurable?
        // currently, blocking threads would be used for tokio local I/O.
        // (`File` API in `tokio::io` would use this pool.)
        .max_blocking_threads(thread_count * 8)
        .worker_threads(thread_count)
        .enable_io()
        .enable_time()
        .after_start_wrapper(|| {
            tikv_alloc::add_thread_memory_accessor();
        })
        .before_stop_wrapper(|| {
            tikv_alloc::remove_thread_memory_accessor();
        })
        .build()
}

#[derive(Debug)]
pub enum RegionSet {
    /// The universal set.
    Universal,
    /// A subset.
    Regions(HashSet<(u64, u64)>),
}

pub enum RegionCheckpointOperation {
    Flush,
    PrepareMinTsForResolve,
    Resolve {
        min_ts: TimeStamp,
        start_time: Instant,
    },
    Resolved {
        checkpoints: Vec<ResolveResult>,
        start_time: Instant,
    },
    Get(RegionSet, Box<dyn FnOnce(Vec<GetCheckpointResult>) + Send>),
    Subscribe(Subscription),
}

impl fmt::Debug for RegionCheckpointOperation {
    fn fmt(&self, f: &mut fmt::Formatter<'_>) -> fmt::Result {
        match self {
            Self::Flush => f.debug_tuple("Flush").finish(),
            Self::Get(arg0, _) => f.debug_tuple("Get").field(arg0).finish(),

            Self::Subscribe(_) => f.debug_tuple("Subscription").finish(),
            Self::Resolved { checkpoints, .. } => {
                f.debug_tuple("Resolved").field(checkpoints).finish()
            }
            Self::PrepareMinTsForResolve => f.debug_tuple("PrepareMinTsForResolve").finish(),
            Self::Resolve { min_ts, .. } => {
                f.debug_struct("Resolve").field("min_ts", min_ts).finish()
            }
        }
    }
}

pub enum Task {
    WatchTask(TaskOp),
    BatchEvent(Vec<CmdBatch>),
    ChangeConfig(ConfigChange),
    /// Change the observe status of some region.
    ModifyObserve(ObserveOp),
    /// Convert status of some task into `flushing` and do flush then.
    ForceFlush(String),
    /// FatalError pauses the task and set the error.
    FatalError(TaskSelector, Box<Error>),
    /// Run the callback when see this message. Only for test usage.
    /// NOTE: Those messages for testing are not guarded by `#[cfg(test)]` for
    /// now, because the integration test would not enable test config when
    /// compiling (why?)
    Sync(
        // Run the closure if ...
        Box<dyn FnOnce() + Send>,
        // This returns `true`.
        Box<dyn FnMut(&Router) -> bool + Send>,
    ),
    /// Mark the store as a failover store.
    /// This would prevent store from updating its checkpoint ts for a while.
    /// Because we are not sure whether the regions in the store have new leader
    /// -- we keep a safe checkpoint so they can choose a safe `from_ts` for
    /// initial scanning.
    MarkFailover(Instant),
    /// Flush the task with name.
    Flush(String),
    /// Execute the flush with the calculated `min_ts`.
    /// This is an internal command only issued by the `Flush` task.
    FlushWithMinTs(String, TimeStamp),
    /// The command for getting region checkpoints.
    RegionCheckpointsOp(RegionCheckpointOperation),
    /// update global-checkpoint-ts to storage.
    UpdateGlobalCheckpoint(String),
}

#[derive(Debug)]
pub enum TaskOp {
    AddTask(StreamTask),
    RemoveTask(String),
    PauseTask(String),
    ResumeTask(String),
}

/// The callback for resolving region.
type ResolveRegionsCallback = Box<dyn FnOnce(ResolvedRegions) + 'static + Send>;

pub enum ObserveOp {
    Start {
        region: Region,
    },
    Stop {
        region: Region,
    },
    /// Destroy the region subscription.
    /// Unlike `Stop`, this will assume the region would never go back.
    /// For now, the effect of "never go back" is that we won't try to hint
    /// other store the checkpoint ts of this region.
    Destroy {
        region: Region,
    },
    RefreshResolver {
        region: Region,
    },
    NotifyFailToStartObserve {
        region: Region,
        handle: ObserveHandle,
        err: Box<Error>,
    },
    ResolveRegions {
        callback: ResolveRegionsCallback,
        min_ts: TimeStamp,
    },
}

impl std::fmt::Debug for ObserveOp {
    fn fmt(&self, f: &mut fmt::Formatter<'_>) -> fmt::Result {
        match self {
            Self::Start { region } => f
                .debug_struct("Start")
                .field("region", &utils::debug_region(region))
                .finish(),
            Self::Stop { region } => f
                .debug_struct("Stop")
                .field("region", &utils::debug_region(region))
                .finish(),
            Self::Destroy { region } => f
                .debug_struct("Destroy")
                .field("region", &utils::debug_region(region))
                .finish(),
            Self::RefreshResolver { region } => f
                .debug_struct("RefreshResolver")
                .field("region", &utils::debug_region(region))
                .finish(),
            Self::NotifyFailToStartObserve {
                region,
                handle,
                err,
            } => f
                .debug_struct("NotifyFailToStartObserve")
                .field("region", &utils::debug_region(region))
                .field("handle", handle)
                .field("err", err)
                .finish(),
            Self::ResolveRegions { min_ts, .. } => f
                .debug_struct("ResolveRegions")
                .field("min_ts", min_ts)
                .field("callback", &format_args!("fn {{ .. }}"))
                .finish(),
        }
    }
}

impl fmt::Debug for Task {
    fn fmt(&self, f: &mut fmt::Formatter<'_>) -> fmt::Result {
        match self {
            Self::WatchTask(arg0) => f.debug_tuple("WatchTask").field(arg0).finish(),
            Self::BatchEvent(arg0) => f
                .debug_tuple("BatchEvent")
                .field(&format!("[{} events...]", arg0.len()))
                .finish(),
            Self::ChangeConfig(arg0) => f.debug_tuple("ChangeConfig").field(arg0).finish(),
            Self::Flush(arg0) => f.debug_tuple("Flush").field(arg0).finish(),
            Self::ModifyObserve(op) => f.debug_tuple("ModifyObserve").field(op).finish(),
            Self::ForceFlush(arg0) => f.debug_tuple("ForceFlush").field(arg0).finish(),
            Self::FatalError(task, err) => {
                f.debug_tuple("FatalError").field(task).field(err).finish()
            }
            Self::Sync(..) => f.debug_tuple("Sync").finish(),
            Self::MarkFailover(t) => f
                .debug_tuple("MarkFailover")
                .field(&format_args!("{:?} ago", t.saturating_elapsed()))
                .finish(),
            Self::FlushWithMinTs(arg0, arg1) => f
                .debug_tuple("FlushWithMinTs")
                .field(arg0)
                .field(arg1)
                .finish(),
            Self::RegionCheckpointsOp(s) => f.debug_tuple("GetRegionCheckpoints").field(s).finish(),
            Self::UpdateGlobalCheckpoint(task) => {
                f.debug_tuple("UpdateGlobalCheckpoint").field(task).finish()
            }
        }
    }
}

impl fmt::Display for Task {
    fn fmt(&self, f: &mut fmt::Formatter<'_>) -> fmt::Result {
        write!(f, "{:?}", self)
    }
}

impl Task {
    fn label(&self) -> &'static str {
        match self {
            Task::WatchTask(w) => match w {
                TaskOp::AddTask(_) => "watch_task.add",
                TaskOp::RemoveTask(_) => "watch_task.remove",
                TaskOp::PauseTask(_) => "watch_task.pause",
                TaskOp::ResumeTask(_) => "watch_task.resume",
            },
            Task::BatchEvent(_) => "batch_event",
            Task::ChangeConfig(_) => "change_config",
            Task::Flush(_) => "flush",
            Task::ModifyObserve(o) => match o {
                ObserveOp::Start { .. } => "modify_observe.start",
                ObserveOp::Stop { .. } => "modify_observe.stop",
                ObserveOp::Destroy { .. } => "modify_observe.destroy",
                ObserveOp::RefreshResolver { .. } => "modify_observe.refresh_resolver",
                ObserveOp::NotifyFailToStartObserve { .. } => "modify_observe.retry",
                ObserveOp::ResolveRegions { .. } => "modify_observe.resolve",
            },
            Task::ForceFlush(..) => "force_flush",
            Task::FatalError(..) => "fatal_error",
            Task::Sync(..) => "sync",
            Task::MarkFailover(_) => "mark_failover",
            Task::FlushWithMinTs(..) => "flush_with_min_ts",
            Task::RegionCheckpointsOp(..) => "get_checkpoints",
            Task::UpdateGlobalCheckpoint(..) => "update_global_checkpoint",
        }
    }
}

impl<S, R, E, RT, PDC> Runnable for Endpoint<S, R, E, RT, PDC>
where
    S: MetaStore + 'static,
    R: RegionInfoProvider + Clone + 'static,
    E: KvEngine,
    RT: RaftStoreRouter<E> + 'static,
    PDC: PdClient + 'static,
{
    type Task = Task;

    fn run(&mut self, task: Task) {
        self.run_task(task)
    }
}

#[cfg(test)]
mod test {
    use engine_rocks::RocksEngine;
    use raftstore::coprocessor::region_info_accessor::MockRegionInfoProvider;
    use test_raftstore::MockRaftStoreRouter;
    use tikv_util::worker::dummy_scheduler;

    use crate::{
        checkpoint_manager::tests::MockPdClient, endpoint, endpoint::Endpoint, metadata::test, Task,
    };

    #[tokio::test]
    async fn test_start() {
        let cli = test::test_meta_cli();
        let (sched, mut rx) = dummy_scheduler();
        let task = test::simple_task("simple_3");
        cli.insert_task_with_range(&task, &[]).await.unwrap();

        fail::cfg("failed_to_get_tasks", "1*return").unwrap();
        Endpoint::<_, MockRegionInfoProvider, RocksEngine, MockRaftStoreRouter, MockPdClient>::start_and_watch_tasks(cli, sched).await.unwrap();
        fail::remove("failed_to_get_tasks");

        let _t1 = rx.recv().unwrap();
        let t2 = rx.recv().unwrap();

        match t2 {
            Task::WatchTask(t) => match t {
                endpoint::TaskOp::AddTask(t) => {
                    assert_eq!(t.info, task.info);
                    assert!(!t.is_paused);
                }
                _ => panic!("not match TaskOp type"),
            },
            _ => panic!("not match Task type {:?}", t2),
        }
    }
}<|MERGE_RESOLUTION|>--- conflicted
+++ resolved
@@ -56,11 +56,7 @@
     observer::BackupStreamObserver,
     router::{ApplyEvents, Router, TaskSelector},
     subscription_manager::{RegionSubscriptionManager, ResolvedRegions},
-<<<<<<< HEAD
-    subscription_track::{Ref, RefMut, SubscriptionTracer},
-=======
-    subscription_track::{ResolveResult, SubscriptionTracer},
->>>>>>> 852af464
+    subscription_track::{Ref, RefMut, SubscriptionTracer, ResolveResult},
     try_send,
     utils::{self, CallbackWaitGroup, StopWatch, Work},
 };
