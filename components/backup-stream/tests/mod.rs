--- conflicted
+++ resolved
@@ -1321,7 +1321,6 @@
     }
 
     #[test]
-<<<<<<< HEAD
     fn failure_and_split() {
         test_util::init_log_for_test();
 
@@ -1351,7 +1350,9 @@
         let cp = suite.global_checkpoint();
         assert!(cp > 512, "it is {}", cp);
         suite.cluster.shutdown();
-=======
+    }
+
+    #[test]
     fn resolved_follower() {
         let mut suite = super::SuiteBuilder::new_named("r").build();
         let round1 = run_async_test(suite.write_records(0, 128, 1));
@@ -1384,7 +1385,6 @@
             suite.flushed_files.path(),
             round1.union(&round2).map(|x| x.as_slice()),
         ));
->>>>>>> 852af464
     }
 
     #[test]
