// Copyright 2022 TiKV Project Authors. Licensed under Apache-2.0.

#![cfg(test)]

use std::{
    collections::{HashMap, HashSet},
    path::Path,
    sync::Arc,
    time::Duration,
};

use async_compression::futures::write::ZstdDecoder;
use backup_stream::{
    errors::Result,
    metadata::{
        keys::{KeyValue, MetaKey},
        store::{MetaStore, SlashEtcStore},
        MetadataClient, StreamTask,
    },
    observer::BackupStreamObserver,
    router::Router,
    Endpoint, GetCheckpointResult, RegionCheckpointOperation, RegionSet, Service, Task,
};
use futures::{executor::block_on, AsyncWriteExt, Future, Stream, StreamExt};
use grpcio::{ChannelBuilder, Server, ServerBuilder};
use kvproto::{
    brpb::{CompressionType, Local, Metadata, StorageBackend},
    kvrpcpb::*,
    logbackuppb::{SubscribeFlushEventRequest, SubscribeFlushEventResponse},
    logbackuppb_grpc::{create_log_backup, LogBackupClient},
    tikvpb::*,
};
use pd_client::PdClient;
use protobuf::parse_from_bytes;
use tempdir::TempDir;
use test_raftstore::{new_server_cluster, Cluster, ServerCluster};
use test_util::retry;
use tikv::config::BackupStreamConfig;
use tikv_util::{
    codec::{
        number::NumberEncoder,
        stream_event::{EventIterator, Iterator},
    },
    info,
    worker::LazyWorker,
    HandyRwLock,
};
use txn_types::{Key, TimeStamp, WriteRef};
use walkdir::WalkDir;

fn mutation(k: Vec<u8>, v: Vec<u8>) -> Mutation {
    mutation_op(k, v, Op::Put)
}

fn mutation_op(k: Vec<u8>, v: Vec<u8>, op: Op) -> Mutation {
    let mut mutation = Mutation::default();
    mutation.set_op(op);
    mutation.key = k;
    mutation.value = v;
    mutation
}

fn make_table_key(table_id: i64, key: &[u8]) -> Vec<u8> {
    use std::io::Write;
    let mut table_key = b"t".to_vec();
    // make it comparable to uint.
    table_key
        .encode_u64(table_id as u64 ^ 0x8000_0000_0000_0000)
        .unwrap();
    Write::write_all(&mut table_key, key).unwrap();
    table_key
}

fn make_record_key(table_id: i64, handle: u64) -> Vec<u8> {
    let mut record = make_table_key(table_id, b"_r");
    record.encode_u64(handle ^ 0x8000_0000_0000_0000).unwrap();
    record
}

fn make_split_key_at_record(table_id: i64, handle: u64) -> Vec<u8> {
    let mut record = make_record_key(table_id, handle);
    // push an extra byte for don't put the key in the boundary of the region.
    // (Or the mock cluster may find wrong region for putting)
    record.push(255u8);
    let key = Key::from_raw(&record);
    key.into_encoded()
}

fn make_encoded_record_key(table_id: i64, handle: u64, ts: u64) -> Vec<u8> {
    let key = Key::from_raw(&make_record_key(table_id, handle));
    key.append_ts(TimeStamp::new(ts)).into_encoded()
}

#[derive(Clone)]
struct ErrorStore<S> {
    inner: S,

    error_provider: Arc<dyn Fn(&str) -> Result<()> + Send + Sync>,
}

pub struct SuiteBuilder {
    name: String,
    nodes: usize,
    metastore_error: Box<dyn Fn(&str) -> Result<()> + Send + Sync>,
    cfg: Box<dyn FnOnce(&mut BackupStreamConfig)>,
}

impl SuiteBuilder {
    pub fn new_named(s: &str) -> Self {
        Self {
            name: s.to_owned(),
            nodes: 4,
            metastore_error: Box::new(|_| Ok(())),
            cfg: Box::new(|cfg| {
                cfg.enable = true;
            }),
        }
    }

    pub fn nodes(mut self, n: usize) -> Self {
        self.nodes = n;
        self
    }

    pub fn inject_meta_store_error<F>(mut self, f: F) -> Self
    where
        F: Fn(&str) -> Result<()> + Send + Sync + 'static,
    {
        self.metastore_error = Box::new(f);
        self
    }

    pub fn cfg(mut self, f: impl FnOnce(&mut BackupStreamConfig) + 'static) -> Self {
        let old_f = self.cfg;
        self.cfg = Box::new(move |cfg| {
            old_f(cfg);
            f(cfg);
        });
        self
    }

    pub fn build(self) -> Suite {
        let Self {
            name: case,
            nodes: n,
            metastore_error,
            cfg: cfg_f,
        } = self;

        info!("start test"; "case" => %case, "nodes" => %n);
        let cluster = new_server_cluster(42, n);
        let mut suite = Suite {
            endpoints: Default::default(),
            meta_store: ErrorStore {
                inner: Default::default(),

                error_provider: Arc::from(metastore_error),
            },
            obs: Default::default(),
            tikv_cli: Default::default(),
            log_backup_cli: Default::default(),
            servers: Default::default(),
            env: Arc::new(grpcio::Environment::new(1)),
            cluster,

            temp_files: TempDir::new("temp").unwrap(),
            flushed_files: TempDir::new("flush").unwrap(),
            case_name: case,
        };
        for id in 1..=(n as u64) {
            let worker = suite.start_br_stream_on(id);
            suite.endpoints.insert(id, worker);
        }
        suite.cluster.run();
        let mut cfg = BackupStreamConfig::default();
        cfg_f(&mut cfg);
        for id in 1..=(n as u64) {
            suite.start_endpoint(id, cfg.clone());
            let cli = suite.start_log_backup_client_on(id);
            suite.log_backup_cli.insert(id, cli);
        }
        // We must wait until the endpoints get ready to watching the metastore, or some
        // modifies may be lost. Either make Endpoint::with_client wait until watch did
        // start or make slash_etc support multi-version, then we can get rid of this
        // sleep.
        std::thread::sleep(Duration::from_secs(1));
        suite
    }
}

#[async_trait::async_trait]
impl<S: MetaStore> MetaStore for ErrorStore<S> {
    type Snap = S::Snap;

    async fn snapshot(&self) -> backup_stream::errors::Result<Self::Snap> {
        (self.error_provider)("snapshot")?;
        self.inner.snapshot().await
    }

    async fn watch(
        &self,
        keys: backup_stream::metadata::store::Keys,
        start_rev: i64,
    ) -> backup_stream::errors::Result<backup_stream::metadata::store::KvChangeSubscription> {
        (self.error_provider)("watch")?;
        self.inner.watch(keys, start_rev).await
    }

    async fn txn(
        &self,
        txn: backup_stream::metadata::store::Transaction,
    ) -> backup_stream::errors::Result<()> {
        (self.error_provider)("txn")?;
        self.inner.txn(txn).await
    }

    async fn txn_cond(
        &self,
        txn: backup_stream::metadata::store::CondTransaction,
    ) -> backup_stream::errors::Result<()> {
        (self.error_provider)("txn_cond")?;
        self.inner.txn_cond(txn).await
    }
}

pub struct Suite {
    endpoints: HashMap<u64, LazyWorker<Task>>,
    meta_store: ErrorStore<SlashEtcStore>,
    cluster: Cluster<ServerCluster>,
    tikv_cli: HashMap<u64, TikvClient>,
    log_backup_cli: HashMap<u64, LogBackupClient>,
    obs: HashMap<u64, BackupStreamObserver>,
    env: Arc<grpcio::Environment>,
    // The place to make services live as long as suite.
    servers: Vec<Server>,

    temp_files: TempDir,
    flushed_files: TempDir,
    case_name: String,
}

impl Suite {
    pub fn simple_task(&self, name: &str) -> StreamTask {
        let mut task = StreamTask::default();
        task.info.set_name(name.to_owned());
        task.info.set_start_ts(0);
        task.info.set_end_ts(1000);
        let mut storage = StorageBackend::new();
        let mut local = Local::new();
        local.path = self.flushed_files.path().display().to_string();
        storage.set_local(local);
        task.info.set_storage(storage);
        task.info.set_table_filter(vec!["*.*".to_owned()].into());
        task.info.set_compression_type(CompressionType::Zstd);
        task
    }

    fn start_br_stream_on(&mut self, id: u64) -> LazyWorker<Task> {
        let cluster = &mut self.cluster;
        let worker = LazyWorker::new(format!("br-{}", id));
        let mut s = cluster.sim.wl();

        let ob = BackupStreamObserver::new(worker.scheduler());
        let ob2 = ob.clone();
        s.coprocessor_hooks
            .entry(id)
            .or_default()
            .push(Box::new(move |host| {
                ob.register_to(host);
            }));
        self.obs.insert(id, ob2);
        worker
    }

    /// create a subscription stream. this has simply asserted no error, because
    /// in theory observing flushing should not emit error. change that if
    /// needed.
    fn flush_stream(
        &self,
        panic_while_fail: bool,
    ) -> impl Stream<Item = (u64, SubscribeFlushEventResponse)> {
        let streams = self
            .log_backup_cli
            .iter()
            .map(|(id, cli)| {
                let stream = cli
                    .subscribe_flush_event(&{
                        let mut r = SubscribeFlushEventRequest::default();
                        r.set_client_id(format!("test-{}", id));
                        r
                    })
                    .unwrap_or_else(|err| panic!("failed to subscribe on {} because {}", id, err));
                let id = *id;
                stream.filter_map(move |x| {
                    futures::future::ready(match x {
                        Ok(x) => Some((id, x)),
                        Err(err) => {
                            if panic_while_fail {
                                panic!("failed to rec from {} because {}", id, err)
                            } else {
                                println!("[WARN] failed to rec from {} because {}", id, err);
                                None
                            }
                        }
                    })
                })
            })
            .collect::<Vec<_>>();

        futures::stream::select_all(streams)
    }

    fn start_log_backup_client_on(&mut self, id: u64) -> LogBackupClient {
        let endpoint = self
            .endpoints
            .get(&id)
            .expect("must register endpoint first");

        let serv = Service::new(endpoint.scheduler());
        let builder =
            ServerBuilder::new(self.env.clone()).register_service(create_log_backup(serv));
        let mut server = builder.bind("127.0.0.1", 0).build().unwrap();
        server.start();
        let (_, port) = server.bind_addrs().next().unwrap();
        let addr = format!("127.0.0.1:{}", port);
        let channel = ChannelBuilder::new(self.env.clone()).connect(&addr);
        println!("connecting channel to {} for store {}", addr, id);
        let client = LogBackupClient::new(channel);
        self.servers.push(server);
        client
    }

    fn start_endpoint(&mut self, id: u64, mut cfg: BackupStreamConfig) {
        let cluster = &mut self.cluster;
        let worker = self.endpoints.get_mut(&id).unwrap();
        let sim = cluster.sim.wl();
        let raft_router = sim.get_server_router(id);
        let cm = sim.get_concurrency_manager(id);
        let regions = sim.region_info_accessors.get(&id).unwrap().clone();
        let ob = self.obs.get(&id).unwrap().clone();
        cfg.enable = true;
        cfg.temp_path = format!("/{}/{}", self.temp_files.path().display(), id);
        let endpoint = Endpoint::new(
            id,
            self.meta_store.clone(),
            cfg,
            worker.scheduler(),
            ob,
            regions,
            raft_router,
            cluster.pd_client.clone(),
            cm,
            Arc::clone(&self.env),
            cluster.store_metas[&id]
                .lock()
                .unwrap()
                .region_read_progress
                .clone(),
            Arc::clone(&sim.security_mgr),
        );
        worker.start(endpoint);
    }

    fn get_meta_cli(&self) -> MetadataClient<ErrorStore<SlashEtcStore>> {
        MetadataClient::new(self.meta_store.clone(), 0)
    }

    fn must_split(&mut self, key: &[u8]) {
        let region = self.cluster.get_region(key);
        self.cluster.must_split(&region, key);
    }

    fn must_register_task(&self, for_table: i64, name: &str) {
        let cli = self.get_meta_cli();
        block_on(cli.insert_task_with_range(
            &self.simple_task(name),
            &[(
                &make_table_key(for_table, b""),
                &make_table_key(for_table + 1, b""),
            )],
        ))
        .unwrap();
        let name = name.to_owned();
        self.wait_with(move |r| block_on(r.get_task_info(&name)).is_ok())
    }

    /// This function tries to calculate the global checkpoint from the flush
    /// status of nodes.
    ///
    /// NOTE: this won't check the region consistency for now, the checkpoint
    /// may be weaker than expected.
    fn global_checkpoint(&self) -> u64 {
        let (tx, rx) = std::sync::mpsc::channel();
        self.run(|| {
            let tx = tx.clone();
            Task::RegionCheckpointsOp(RegionCheckpointOperation::Get(
                RegionSet::Universal,
                Box::new(move |rs| rs.into_iter().for_each(|x| tx.send(x).unwrap())),
            ))
        });
        drop(tx);

        rx.into_iter()
            .map(|r| match r {
                GetCheckpointResult::Ok { checkpoint, region } => {
                    info!("getting checkpoint"; "checkpoint" => %checkpoint, "region" => ?region);
                    checkpoint.into_inner()
                }
                GetCheckpointResult::NotFound { .. }
                | GetCheckpointResult::EpochNotMatch { .. } => {
                    unreachable!()
                }
            })
            .min()
            .unwrap_or(0)
    }

    async fn advance_global_checkpoint(&self, task: &str) -> Result<()> {
        let cp = self.global_checkpoint();
        self.meta_store
            .set(KeyValue(
                MetaKey::central_global_checkpoint_of(task),
                cp.to_be_bytes().to_vec(),
            ))
            .await
    }

    async fn write_records(&mut self, from: usize, n: usize, for_table: i64) -> HashSet<Vec<u8>> {
        let mut inserted = HashSet::default();
        for ts in (from..(from + n)).map(|x| x * 2) {
            let ts = ts as u64;
            let key = make_record_key(for_table, ts);
            let muts = vec![mutation(key.clone(), b"hello, world".to_vec())];
            let enc_key = Key::from_raw(&key).into_encoded();
            let region = self.cluster.get_region_id(&enc_key);
            let start_ts = self.cluster.pd_client.get_tso().await.unwrap();
            self.must_kv_prewrite(region, muts, key.clone(), start_ts);
            let commit_ts = self.cluster.pd_client.get_tso().await.unwrap();
            self.must_kv_commit(region, vec![key.clone()], start_ts, commit_ts);
            inserted.insert(make_encoded_record_key(
                for_table,
                ts,
                commit_ts.into_inner(),
            ));
        }
        inserted
    }

    fn commit_keys(&mut self, keys: Vec<Vec<u8>>, start_ts: TimeStamp, commit_ts: TimeStamp) {
        let mut region_keys = HashMap::<u64, Vec<Vec<u8>>>::new();
        for k in keys {
            let enc_key = Key::from_raw(&k).into_encoded();
            let region = self.cluster.get_region_id(&enc_key);
            region_keys.entry(region).or_default().push(k);
        }

        for (region, keys) in region_keys {
            self.must_kv_commit(region, keys, start_ts, commit_ts);
        }
    }

    fn just_commit_a_key(&mut self, key: Vec<u8>, start_ts: TimeStamp, commit_ts: TimeStamp) {
        let enc_key = Key::from_raw(&key).into_encoded();
        let region = self.cluster.get_region_id(&enc_key);
        self.must_kv_commit(region, vec![key], start_ts, commit_ts)
    }

    fn just_async_commit_prewrite(&mut self, ts: u64, for_table: i64) -> TimeStamp {
        let key = make_record_key(for_table, ts);
        let muts = vec![mutation(key.clone(), b"hello, world".to_vec())];
        let enc_key = Key::from_raw(&key).into_encoded();
        let region = self.cluster.get_region_id(&enc_key);
        let ts = self.must_kv_async_commit_prewrite(region, muts, key, TimeStamp::new(ts));
        info!("async prewrite success!"; "min_commit_ts" => %ts);
        ts
    }

    fn force_flush_files(&self, task: &str) {
        // TODO: use the callback to make the test more stable.
        self.run(|| Task::ForceFlush(task.to_owned(), Box::new(|| {})));
        self.sync();
    }

    fn run(&self, mut t: impl FnMut() -> Task) {
        for worker in self.endpoints.values() {
            worker.scheduler().schedule(t()).unwrap();
        }
    }

    fn load_metadata_for_write_records(&self, path: &Path) -> HashMap<String, Vec<(usize, usize)>> {
        let mut meta_map: HashMap<String, Vec<(usize, usize)>> = HashMap::new();
        for entry in WalkDir::new(path) {
            let entry = entry.unwrap();
            if entry.file_type().is_file()
                && entry
                    .file_name()
                    .to_str()
                    .map_or(false, |s| s.ends_with(".meta"))
            {
                let content = std::fs::read(entry.path()).unwrap();
                let meta = parse_from_bytes::<Metadata>(content.as_ref()).unwrap();
                for g in meta.file_groups.into_iter() {
                    let path = g.path.split('/').last().unwrap();
                    for f in g.data_files_info.into_iter() {
                        let file_info = meta_map.get_mut(path);
                        if let Some(v) = file_info {
                            v.push((
                                f.range_offset as usize,
                                (f.range_offset + f.range_length) as usize,
                            ));
                        } else {
                            let v = vec![(
                                f.range_offset as usize,
                                (f.range_offset + f.range_length) as usize,
                            )];
                            meta_map.insert(String::from(path), v);
                        }
                    }
                }
            }
        }
        meta_map
    }

    async fn check_for_write_records<'a>(
        &self,
        path: &Path,
        key_set: impl std::iter::Iterator<Item = &'a [u8]>,
    ) {
        let mut remain_keys = key_set.collect::<HashSet<_>>();
        let n = remain_keys.len();
        let mut extra_key = 0;
        let mut extra_len = 0;
        let meta_map = self.load_metadata_for_write_records(path);
        for entry in WalkDir::new(path) {
            let entry = entry.unwrap();
            println!("checking: {:?}", entry);
            if entry.file_type().is_file()
                && entry
                    .file_name()
                    .to_str()
                    .map_or(false, |s| s.ends_with(".log"))
            {
                let buf = std::fs::read(entry.path()).unwrap();
                let file_infos = meta_map.get(entry.file_name().to_str().unwrap()).unwrap();
                for &file_info in file_infos {
                    let mut decoder = ZstdDecoder::new(Vec::new());
                    let pbuf: &[u8] = &buf[file_info.0..file_info.1];
                    decoder.write_all(pbuf).await.unwrap();
                    decoder.flush().await.unwrap();
                    decoder.close().await.unwrap();
                    let content = decoder.into_inner();

                    let mut iter = EventIterator::new(&content);
                    loop {
                        if !iter.valid() {
                            break;
                        }
                        iter.next().unwrap();
                        if !remain_keys.remove(iter.key()) {
                            extra_key += 1;
                            extra_len += iter.key().len() + iter.value().len();
                        }

                        let value = iter.value();
                        let wf = WriteRef::parse(value).unwrap();
                        assert_eq!(wf.short_value, Some(b"hello, world" as &[u8]));
                    }
                }
            }
        }

        if extra_key != 0 {
            println!(
                "check_for_write_records of “{}”: extra {} keys ({:.02}% of recorded keys), extra {} bytes.",
                self.case_name,
                extra_key,
                (extra_key as f64) / (n as f64) * 100.0,
                extra_len
            )
        }
        if !remain_keys.is_empty() {
            panic!(
                "not all keys are recorded: it remains {:?} (total = {})",
                remain_keys
                    .iter()
                    .take(3)
                    .map(|v| hex::encode(v))
                    .collect::<Vec<_>>(),
                remain_keys.len()
            );
        }
    }
}

// Copy & Paste from cdc::tests::TestSuite, maybe make it a mixin?
impl Suite {
    pub fn tso(&self) -> TimeStamp {
        run_async_test(self.cluster.pd_client.get_tso()).unwrap()
    }

    pub fn must_kv_pessimistic_lock(
        &mut self,
        region_id: u64,
        keys: Vec<Vec<u8>>,
        ts: TimeStamp,
        pk: Vec<u8>,
    ) {
        let mut lock_req = PessimisticLockRequest::new();
        lock_req.set_context(self.get_context(region_id));
        let mut mutations = vec![];
        for key in keys {
            mutations.push(mutation_op(key, vec![], Op::PessimisticLock));
        }
        lock_req.set_mutations(mutations.into());
        lock_req.primary_lock = pk;
        lock_req.start_version = ts.into_inner();
        lock_req.lock_ttl = ts.into_inner() + 1;
        let resp = self
            .get_tikv_client(region_id)
            .kv_pessimistic_lock(&lock_req)
            .unwrap();

        assert!(!resp.has_region_error(), "{:?}", resp.get_region_error());
        assert!(resp.errors.is_empty(), "{:?}", resp.get_errors());
    }

    pub fn must_kv_prewrite(
        &mut self,
        region_id: u64,
        muts: Vec<Mutation>,
        pk: Vec<u8>,
        ts: TimeStamp,
    ) {
        let mut prewrite_req = PrewriteRequest::default();
        prewrite_req.set_context(self.get_context(region_id));
        prewrite_req.set_mutations(muts.into());
        prewrite_req.primary_lock = pk;
        prewrite_req.start_version = ts.into_inner();
        prewrite_req.lock_ttl = prewrite_req.start_version + 1;
        let prewrite_resp = self
            .get_tikv_client(region_id)
            .kv_prewrite(&prewrite_req)
            .unwrap();
        assert!(
            !prewrite_resp.has_region_error(),
            "{:?}",
            prewrite_resp.get_region_error()
        );
        assert!(
            prewrite_resp.errors.is_empty(),
            "{:?}",
            prewrite_resp.get_errors()
        );
    }

    pub fn must_kv_async_commit_prewrite(
        &mut self,
        region_id: u64,
        muts: Vec<Mutation>,
        pk: Vec<u8>,
        ts: TimeStamp,
    ) -> TimeStamp {
        let mut prewrite_req = PrewriteRequest::default();
        prewrite_req.set_context(self.get_context(region_id));
        prewrite_req.use_async_commit = true;
        prewrite_req.secondaries = muts
            .iter()
            .filter_map(|m| {
                if m.op != Op::Put && m.op != Op::Del && m.op != Op::Insert {
                    None
                } else {
                    Some(m.key.clone())
                }
            })
            .collect();
        prewrite_req.set_mutations(muts.into());
        prewrite_req.primary_lock = pk;
        prewrite_req.start_version = ts.into_inner();
        prewrite_req.lock_ttl = prewrite_req.start_version + 1;
        let prewrite_resp = self
            .get_tikv_client(region_id)
            .kv_prewrite(&prewrite_req)
            .unwrap();
        assert!(
            !prewrite_resp.has_region_error(),
            "{:?}",
            prewrite_resp.get_region_error()
        );
        assert!(
            prewrite_resp.errors.is_empty(),
            "{:?}",
            prewrite_resp.get_errors()
        );
        assert_ne!(prewrite_resp.min_commit_ts, 0);
        TimeStamp::new(prewrite_resp.min_commit_ts)
    }

    pub fn must_kv_commit(
        &mut self,
        region_id: u64,
        keys: Vec<Vec<u8>>,
        start_ts: TimeStamp,
        commit_ts: TimeStamp,
    ) {
        let mut commit_req = CommitRequest::default();
        commit_req.set_context(self.get_context(region_id));
        commit_req.start_version = start_ts.into_inner();
        commit_req.set_keys(keys.into_iter().collect());
        commit_req.commit_version = commit_ts.into_inner();
        let commit_resp = self
            .get_tikv_client(region_id)
            .kv_commit(&commit_req)
            .unwrap();
        assert!(
            !commit_resp.has_region_error(),
            "{:?}",
            commit_resp.get_region_error()
        );
        assert!(!commit_resp.has_error(), "{:?}", commit_resp.get_error());
    }

    pub fn get_context(&mut self, region_id: u64) -> Context {
        let epoch = self.cluster.get_region_epoch(region_id);
        let leader = self.cluster.leader_of_region(region_id).unwrap();
        let mut context = Context::default();
        context.set_region_id(region_id);
        context.set_peer(leader);
        context.set_region_epoch(epoch);
        context
    }

    pub fn get_tikv_client(&mut self, region_id: u64) -> &TikvClient {
        let leader = self.cluster.leader_of_region(region_id).unwrap();
        let store_id = leader.get_store_id();
        let addr = self.cluster.sim.rl().get_addr(store_id);
        let env = self.env.clone();
        self.tikv_cli
            .entry(leader.get_store_id())
            .or_insert_with(|| {
                let channel = ChannelBuilder::new(env).connect(&addr);
                TikvClient::new(channel)
            })
    }

    pub fn sync(&self) {
        self.wait_with(|_| true)
    }

    pub fn wait_with(&self, cond: impl FnMut(&Router) -> bool + Send + 'static + Clone) {
        self.endpoints
            .iter()
            .map({
                move |(_, wkr)| {
                    let (tx, rx) = std::sync::mpsc::channel();
                    wkr.scheduler()
                        .schedule(Task::Sync(
                            Box::new(move || tx.send(()).unwrap()),
                            Box::new(cond.clone()),
                        ))
                        .unwrap();
                    rx
                }
            })
            .for_each(|rx| rx.recv().unwrap())
    }

    pub fn wait_for_flush(&self) {
        use std::ffi::OsString;
        std::fs::File::open(&self.temp_files)
            .unwrap()
            .sync_all()
            .unwrap();
        for _ in 0..100 {
            if !walkdir::WalkDir::new(&self.temp_files)
                .into_iter()
                .any(|x| x.unwrap().path().extension() == Some(&OsString::from("log")))
            {
                return;
            }
            std::thread::sleep(Duration::from_secs(1));
        }
        let v = walkdir::WalkDir::new(&self.temp_files)
            .into_iter()
            .collect::<Vec<_>>();
        if !v.is_empty() {
            panic!("the temp isn't empty after the deadline ({:?})", v)
        }
    }

    pub fn must_shuffle_leader(&mut self, region_id: u64) {
        let region = retry!(run_async_test(
            self.cluster.pd_client.get_region_by_id(region_id)
        ))
        .unwrap()
        .unwrap();
        let leader = self.cluster.leader_of_region(region_id);
        for peer in region.get_peers() {
            if leader.as_ref().map(|p| p.id != peer.id).unwrap_or(true) {
                self.cluster.must_transfer_leader(region_id, peer.clone());
                self.cluster.reset_leader_of_region(region_id);
                return;
            }
        }
        panic!("must_shuffle_leader: region has no peer")
    }
}

fn run_async_test<T>(test: impl Future<Output = T>) -> T {
    tokio::runtime::Builder::new_current_thread()
        .enable_all()
        .build()
        .unwrap()
        .block_on(test)
}

#[cfg(test)]
mod test {
    use std::time::{Duration, Instant};

    use backup_stream::{
        errors::Error, router::TaskSelector, GetCheckpointResult, RegionCheckpointOperation,
        RegionSet, Task,
    };
    use futures::{Stream, StreamExt};
    use pd_client::PdClient;
    use test_raftstore::IsolationFilterFactory;
    use tikv_util::{box_err, defer, info, HandyRwLock};
    use tokio::time::timeout;
    use txn_types::{Key, TimeStamp};

    use crate::{
        make_record_key, make_split_key_at_record, mutation, run_async_test, SuiteBuilder,
    };

    #[test]
    fn basic() {
        let mut suite = super::SuiteBuilder::new_named("basic").build();
        fail::cfg("try_start_observe", "1*return").unwrap();

        run_async_test(async {
            // write data before the task starting, for testing incremental scanning.
            let round1 = suite.write_records(0, 128, 1).await;
            suite.must_register_task(1, "test_basic");
            suite.sync();
            let round2 = suite.write_records(256, 128, 1).await;
            suite.force_flush_files("test_basic");
            suite.wait_for_flush();
            suite
                .check_for_write_records(
                    suite.flushed_files.path(),
                    round1.union(&round2).map(Vec::as_slice),
                )
                .await;
        });
        suite.cluster.shutdown();
    }

    #[test]
    fn with_split() {
        let mut suite = super::SuiteBuilder::new_named("with_split").build();
        run_async_test(async {
            let round1 = suite.write_records(0, 128, 1).await;
            suite.must_split(&make_split_key_at_record(1, 42));
            suite.must_register_task(1, "test_with_split");
            let round2 = suite.write_records(256, 128, 1).await;
            suite.force_flush_files("test_with_split");
            suite.wait_for_flush();
            suite
                .check_for_write_records(
                    suite.flushed_files.path(),
                    round1.union(&round2).map(Vec::as_slice),
                )
                .await;
        });
        suite.cluster.shutdown();
    }

    /// This test tests whether we can handle some weird transactions and their
    /// race with initial scanning.
    /// Generally, those transactions:
    /// - Has N mutations, which's values are all short enough to be inlined in
    ///   the `Write` CF. (N > 1024)
    /// - Commit the mutation set M first. (for all m in M: Nth-Of-Key(m) >
    ///   1024)
    /// ```text
    /// |--...-----^------*---*-*--*-*-*-> (The line is the Key Space - from "" to inf)
    ///            +The 1024th key  (* = committed mutation)
    /// ```
    /// - Before committing remaining mutations, PiTR triggered initial
    ///   scanning.
    /// - The remaining mutations are committed before the instant when initial
    ///   scanning get the snapshot.
    #[test]
    fn with_split_txn() {
        let mut suite = super::SuiteBuilder::new_named("split_txn").build();
        run_async_test(async {
            let start_ts = suite.cluster.pd_client.get_tso().await.unwrap();
            let keys = (1..1960).map(|i| make_record_key(1, i)).collect::<Vec<_>>();
            suite.must_kv_prewrite(
                1,
                keys.clone()
                    .into_iter()
                    .map(|k| mutation(k, b"hello, world".to_vec()))
                    .collect(),
                make_record_key(1, 1913),
                start_ts,
            );
            let commit_ts = suite.cluster.pd_client.get_tso().await.unwrap();
            suite.commit_keys(keys[1913..].to_vec(), start_ts, commit_ts);
            suite.must_register_task(1, "test_split_txn");
            suite.commit_keys(keys[..1913].to_vec(), start_ts, commit_ts);
            suite.force_flush_files("test_split_txn");
            suite.wait_for_flush();
            let keys_encoded = keys
                .iter()
                .map(|v| {
                    Key::from_raw(v.as_slice())
                        .append_ts(commit_ts)
                        .into_encoded()
                })
                .collect::<Vec<_>>();
            suite
                .check_for_write_records(
                    suite.flushed_files.path(),
                    keys_encoded.iter().map(Vec::as_slice),
                )
                .await;
        });
        suite.cluster.shutdown();
    }

    #[test]
    fn frequent_initial_scan() {
        let mut suite = super::SuiteBuilder::new_named("frequent_initial_scan")
            .cfg(|c| c.num_threads = 1)
            .build();
        let keys = (1..1024).map(|i| make_record_key(1, i)).collect::<Vec<_>>();
        let start_ts = suite.tso();
        suite.must_kv_prewrite(
            1,
            keys.clone()
                .into_iter()
                .map(|k| mutation(k, b"hello, world".to_vec()))
                .collect(),
            make_record_key(1, 886),
            start_ts,
        );
        fail::cfg("scan_after_get_snapshot", "pause").unwrap();
        suite.must_register_task(1, "frequent_initial_scan");
        let commit_ts = suite.tso();
        suite.commit_keys(keys, start_ts, commit_ts);
        suite.run(|| {
            Task::ModifyObserve(backup_stream::ObserveOp::Stop {
                region: suite.cluster.get_region(&make_record_key(1, 886)),
            })
        });
        suite.run(|| {
            Task::ModifyObserve(backup_stream::ObserveOp::Start {
                region: suite.cluster.get_region(&make_record_key(1, 886)),
            })
        });
        fail::cfg("scan_after_get_snapshot", "off").unwrap();
        suite.force_flush_files("frequent_initial_scan");
        suite.wait_for_flush();
        std::thread::sleep(Duration::from_secs(1));
        let c = suite.global_checkpoint();
        assert!(c > commit_ts.into_inner(), "{} vs {}", c, commit_ts);
    }

    #[test]
    /// This case tests whether the backup can continue when the leader failes.
    fn leader_down() {
        let mut suite = super::SuiteBuilder::new_named("leader_down").build();
        suite.must_register_task(1, "test_leader_down");
        suite.sync();
        let round1 = run_async_test(suite.write_records(0, 128, 1));
        let leader = suite.cluster.leader_of_region(1).unwrap().get_store_id();
        suite.cluster.stop_node(leader);
        let round2 = run_async_test(suite.write_records(256, 128, 1));
        suite.force_flush_files("test_leader_down");
        suite.wait_for_flush();
        run_async_test(suite.check_for_write_records(
            suite.flushed_files.path(),
            round1.union(&round2).map(Vec::as_slice),
        ));
        suite.cluster.shutdown();
    }

    #[test]
    /// This case tests whether the checkpoint ts (next backup ts) can be
    /// advanced correctly when async commit is enabled.
    fn async_commit() {
        let mut suite = super::SuiteBuilder::new_named("async_commit")
            .nodes(3)
            .build();
        run_async_test(async {
            suite.must_register_task(1, "test_async_commit");
            suite.sync();
            suite.write_records(0, 128, 1).await;
            let ts = suite.just_async_commit_prewrite(256, 1);
            suite.write_records(258, 128, 1).await;
            suite.force_flush_files("test_async_commit");
            std::thread::sleep(Duration::from_secs(4));
            assert_eq!(suite.global_checkpoint(), 256);
            suite.just_commit_a_key(make_record_key(1, 256), TimeStamp::new(256), ts);
            suite.force_flush_files("test_async_commit");
            suite.wait_for_flush();
            let cp = suite.global_checkpoint();
            assert!(cp > 256, "it is {:?}", cp);
        });
        suite.cluster.shutdown();
    }

    #[test]
    fn fatal_error() {
        let mut suite = super::SuiteBuilder::new_named("fatal_error")
            .nodes(3)
            .build();
        suite.must_register_task(1, "test_fatal_error");
        suite.sync();
        run_async_test(suite.write_records(0, 1, 1));
        suite.force_flush_files("test_fatal_error");
        suite.wait_for_flush();
        run_async_test(suite.advance_global_checkpoint("test_fatal_error")).unwrap();
        let (victim, endpoint) = suite.endpoints.iter().next().unwrap();
        endpoint
            .scheduler()
            .schedule(Task::FatalError(
                TaskSelector::ByName("test_fatal_error".to_owned()),
                Box::new(Error::Other(box_err!("everything is alright"))),
            ))
            .unwrap();
        suite.sync();
        let err = run_async_test(
            suite
                .get_meta_cli()
                .get_last_error("test_fatal_error", *victim),
        )
        .unwrap()
        .unwrap();
        info!("err"; "err" => ?err);
        assert_eq!(err.error_code, error_code::backup_stream::OTHER.code);
        assert!(err.error_message.contains("everything is alright"));
        assert_eq!(err.store_id, *victim);
        let paused =
            run_async_test(suite.get_meta_cli().check_task_paused("test_fatal_error")).unwrap();
        assert!(paused);
        let safepoints = suite.cluster.pd_client.gc_safepoints.rl();
        let checkpoint = suite.global_checkpoint();

        assert!(
            safepoints.iter().any(|sp| {
                sp.serivce.contains(&format!("{}", victim))
                    && sp.ttl >= Duration::from_secs(60 * 60 * 24)
                    && sp.safepoint.into_inner() == checkpoint - 1
            }),
            "{:?}",
            safepoints
        );
    }

    #[test]
    fn region_checkpoint_info() {
        let mut suite = super::SuiteBuilder::new_named("checkpoint_info")
            .nodes(1)
            .build();
        suite.must_register_task(1, "checkpoint_info");
        suite.must_split(&make_split_key_at_record(1, 42));
        run_async_test(suite.write_records(0, 128, 1));
        suite.force_flush_files("checkpoint_info");
        suite.wait_for_flush();
        std::thread::sleep(Duration::from_secs(1));
        let (tx, rx) = std::sync::mpsc::channel();
        suite.run(|| {
            let tx = tx.clone();
            Task::RegionCheckpointsOp(RegionCheckpointOperation::Get(
                RegionSet::Universal,
                Box::new(move |rs| {
                    tx.send(rs).unwrap();
                }),
            ))
        });
        let checkpoints = rx.recv().unwrap();
        assert!(!checkpoints.is_empty(), "{:?}", checkpoints);
        assert!(
            checkpoints
                .iter()
                .all(|cp| matches!(cp, GetCheckpointResult::Ok { checkpoint, .. } if checkpoint.into_inner() > 256)),
            "{:?}",
            checkpoints
        );
    }

    #[test]
    fn region_failure() {
        defer! {{
            fail::remove("try_start_observe");
        }}
        let mut suite = SuiteBuilder::new_named("region_failure").build();
        let keys = run_async_test(suite.write_records(0, 128, 1));
        fail::cfg("try_start_observe", "1*return").unwrap();
        suite.must_register_task(1, "region_failure");
        suite.must_shuffle_leader(1);
        let keys2 = run_async_test(suite.write_records(256, 128, 1));
        suite.force_flush_files("region_failure");
        suite.wait_for_flush();
        run_async_test(suite.check_for_write_records(
            suite.flushed_files.path(),
            keys.union(&keys2).map(|s| s.as_slice()),
        ));
    }

    #[test]
    fn initial_scan_failure() {
        defer! {{
            fail::remove("scan_and_async_send");
        }}

        let mut suite = SuiteBuilder::new_named("initial_scan_failure")
            .nodes(1)
            .build();
        let keys = run_async_test(suite.write_records(0, 128, 1));
        fail::cfg(
            "scan_and_async_send",
            "1*return(dive into the temporary dream, where the SLA never bothers)",
        )
        .unwrap();
        suite.must_register_task(1, "initial_scan_failure");
        let keys2 = run_async_test(suite.write_records(256, 128, 1));
        suite.force_flush_files("initial_scan_failure");
        suite.wait_for_flush();
        run_async_test(suite.check_for_write_records(
            suite.flushed_files.path(),
            keys.union(&keys2).map(|s| s.as_slice()),
        ));
    }

    #[test]
    fn upload_checkpoint_exits_in_time() {
        defer! {{
            std::env::remove_var("LOG_BACKUP_UGC_SLEEP_AND_RETURN");
        }}
        let suite = SuiteBuilder::new_named("upload_checkpoint_exits_in_time")
            .nodes(1)
            .build();
        std::env::set_var("LOG_BACKUP_UGC_SLEEP_AND_RETURN", "meow");
        let (_, victim) = suite.endpoints.iter().next().unwrap();
        let sched = victim.scheduler();
        sched
            .schedule(Task::UpdateGlobalCheckpoint("greenwoods".to_owned()))
            .unwrap();
        let start = Instant::now();
        let (tx, rx) = tokio::sync::oneshot::channel();
        sched
            .schedule(Task::Sync(
                Box::new(move || {
                    tx.send(Instant::now()).unwrap();
                }),
                Box::new(|_| true),
            ))
            .unwrap();
        let end = run_async_test(rx).unwrap();
        assert!(
            end - start < Duration::from_secs(10),
            "take = {:?}",
            end - start
        );
    }

    #[test]
    fn failed_during_refresh_region() {
        defer! {
            fail::remove("get_last_checkpoint_of")
        }

        let mut suite = SuiteBuilder::new_named("fail_to_refresh_region")
            .nodes(1)
            .build();

        suite.must_register_task(1, "fail_to_refresh_region");
        let keys = run_async_test(suite.write_records(0, 128, 1));
        fail::cfg(
            "get_last_checkpoint_of",
            "1*return(the stream handler wants to become a batch processor, and the batch processor wants to be a stream handler.)",
        ).unwrap();

        suite.must_split(b"SOLE");
        let keys2 = run_async_test(suite.write_records(256, 128, 1));
        suite.force_flush_files("fail_to_refresh_region");
        suite.wait_for_flush();
        run_async_test(suite.check_for_write_records(
            suite.flushed_files.path(),
            keys.union(&keys2).map(|s| s.as_slice()),
        ));
        let leader = suite.cluster.leader_of_region(1).unwrap().store_id;
        let (tx, rx) = std::sync::mpsc::channel();
        suite.endpoints[&leader]
            .scheduler()
            .schedule(Task::RegionCheckpointsOp(RegionCheckpointOperation::Get(
                RegionSet::Universal,
                Box::new(move |rs| {
                    let _ = tx.send(rs);
                }),
            )))
            .unwrap();

        let regions = rx.recv_timeout(Duration::from_secs(10)).unwrap();
        assert!(
            regions.iter().all(|item| {
                matches!(item, GetCheckpointResult::Ok { checkpoint, .. } if checkpoint.into_inner() > 500)
            }),
            "{:?}",
            regions
        );
    }

    /// This test case tests whether we correctly handle the pessimistic locks.
    #[test]
    fn pessimistic_lock() {
        let mut suite = SuiteBuilder::new_named("pessimistic_lock").nodes(3).build();
        suite.must_kv_pessimistic_lock(
            1,
            vec![make_record_key(1, 42)],
            suite.tso(),
            make_record_key(1, 42),
        );
        suite.must_register_task(1, "pessimistic_lock");
        suite.must_kv_pessimistic_lock(
            1,
            vec![make_record_key(1, 43)],
            suite.tso(),
            make_record_key(1, 43),
        );
        let expected_tso = suite.tso().into_inner();
        suite.force_flush_files("pessimistic_lock");
        suite.wait_for_flush();
        std::thread::sleep(Duration::from_secs(1));
        run_async_test(suite.advance_global_checkpoint("pessimistic_lock")).unwrap();
        let checkpoint = run_async_test(
            suite
                .get_meta_cli()
                .global_progress_of_task("pessimistic_lock"),
        )
        .unwrap();
        // The checkpoint should be advanced: because PiTR is "Read" operation,
        // which shouldn't be blocked by pessimistic locks.
        assert!(
            checkpoint > expected_tso,
            "expected = {}; checkpoint = {}",
            expected_tso,
            checkpoint
        );
    }

    async fn collect_all_current<T>(
        mut s: impl Stream<Item = T> + Unpin,
        max_gap: Duration,
    ) -> Vec<T> {
        let mut r = vec![];
        while let Ok(Some(x)) = timeout(max_gap, s.next()).await {
            r.push(x);
        }
        r
    }

    async fn collect_current<T>(mut s: impl Stream<Item = T> + Unpin, goal: usize) -> Vec<T> {
        let mut r = vec![];
        while let Ok(Some(x)) = timeout(Duration::from_secs(10), s.next()).await {
            r.push(x);
            if r.len() >= goal {
                return r;
            }
        }
        r
    }

    #[test]
    fn subscribe_flushing() {
        let mut suite = super::SuiteBuilder::new_named("sub_flush").build();
        let stream = suite.flush_stream(true);
        for i in 1..10 {
            let split_key = make_split_key_at_record(1, i * 20);
            suite.must_split(&split_key);
            suite.must_shuffle_leader(suite.cluster.get_region_id(&split_key));
        }

        let round1 = run_async_test(suite.write_records(0, 128, 1));
        suite.must_register_task(1, "sub_flush");
        let round2 = run_async_test(suite.write_records(256, 128, 1));
        suite.sync();
        suite.force_flush_files("sub_flush");

        let mut items = run_async_test(async {
            collect_current(
                stream.flat_map(|(_, r)| futures::stream::iter(r.events.into_iter())),
                10,
            )
            .await
        });

        items.sort_by(|x, y| x.start_key.cmp(&y.start_key));

        println!("{:?}", items);
        assert_eq!(items.len(), 10);

        assert_eq!(items.first().unwrap().start_key, Vec::<u8>::default());
        for w in items.windows(2) {
            let a = &w[0];
            let b = &w[1];
            assert!(a.checkpoint > 512);
            assert!(b.checkpoint > 512);
            assert_eq!(a.end_key, b.start_key);
        }
        assert_eq!(items.last().unwrap().end_key, Vec::<u8>::default());

        run_async_test(suite.check_for_write_records(
            suite.flushed_files.path(),
            round1.union(&round2).map(|x| x.as_slice()),
        ));
    }

    #[test]
<<<<<<< HEAD
    fn resolved_follower() {
        let mut suite = super::SuiteBuilder::new_named("r").build();
        let round1 = run_async_test(suite.write_records(0, 128, 1));
        suite.must_register_task(1, "r");
        suite.run(|| Task::RegionCheckpointsOp(RegionCheckpointOperation::PrepareMinTsForResolve));
        suite.sync();
        std::thread::sleep(Duration::from_secs(1));

        let leader = suite.cluster.leader_of_region(1).unwrap();
        suite.must_shuffle_leader(1);
        let round2 = run_async_test(suite.write_records(256, 128, 1));
        suite
            .endpoints
            .get(&leader.store_id)
            .unwrap()
            .scheduler()
            .schedule(Task::ForceFlush("r".to_owned(), Box::new(|| {})))
            .unwrap();
        suite.sync();
        std::thread::sleep(Duration::from_secs(1));
        run_async_test(suite.check_for_write_records(
            suite.flushed_files.path(),
            round1.iter().map(|x| x.as_slice()),
        ));
        assert!(suite.global_checkpoint() > 256);
        suite.force_flush_files("r");
        suite.wait_for_flush();
        assert!(suite.global_checkpoint() > 512);
        run_async_test(suite.check_for_write_records(
            suite.flushed_files.path(),
            round1.union(&round2).map(|x| x.as_slice()),
        ));
    }

    #[test]
    fn final_flush() {
        test_util::init_log_for_test();
        let mut suite = super::SuiteBuilder::new_named("f").build();
        let s = suite.flush_stream(false);
        let round1 = run_async_test(suite.write_records(0, 128, 1));
        suite.must_register_task(1, "r");
        suite.run(|| Task::RegionCheckpointsOp(RegionCheckpointOperation::PrepareMinTsForResolve));
        suite.sync();
        std::thread::sleep(Duration::from_secs(1));

        suite.cluster.shutdown();
        for worker in suite.endpoints.values_mut() {
            worker.stop();
        }
        let collected: Vec<_> = run_async_test(s.collect());
        run_async_test(suite.check_for_write_records(
            suite.flushed_files.path(),
            round1.iter().map(|x| x.as_slice()),
        ));
        assert!(
            collected
                .iter()
                .flat_map(|x| x.1.events.iter().map(|x| x.checkpoint))
                .min()
                > Some(256),
            "{:?}",
            collected
        );
=======
    fn network_partition() {
        let mut suite = super::SuiteBuilder::new_named("network_partition")
            .nodes(3)
            .build();
        let stream = suite.flush_stream();
        suite.must_register_task(1, "network_partition");
        let leader = suite.cluster.leader_of_region(1).unwrap();
        let round1 = run_async_test(suite.write_records(0, 64, 1));

        suite
            .cluster
            .add_send_filter(IsolationFilterFactory::new(leader.store_id));
        suite.cluster.reset_leader_of_region(1);
        suite
            .cluster
            .must_wait_for_leader_expire(leader.store_id, 1);
        let leader2 = suite.cluster.leader_of_region(1).unwrap();
        assert_ne!(leader.store_id, leader2.store_id, "leader not switched.");
        let ts = suite.tso();
        suite.must_kv_prewrite(
            1,
            vec![mutation(make_record_key(1, 778), b"generator".to_vec())],
            make_record_key(1, 778),
            ts,
        );
        suite.sync();
        suite.force_flush_files("network_partition");
        suite.wait_for_flush();

        let cps = run_async_test(collect_all_current(stream, Duration::from_secs(2)));
        assert!(
            cps.iter()
                .flat_map(|(_s, cp)| cp.events.iter().map(|resp| resp.checkpoint))
                .all(|cp| cp <= ts.into_inner()),
            "ts={} cps={:?}",
            ts,
            cps
        );
        run_async_test(suite.check_for_write_records(
            suite.flushed_files.path(),
            round1.iter().map(|k| k.as_slice()),
        ))
>>>>>>> 26813ba8
    }
}<|MERGE_RESOLUTION|>--- conflicted
+++ resolved
@@ -1321,7 +1321,6 @@
     }
 
     #[test]
-<<<<<<< HEAD
     fn resolved_follower() {
         let mut suite = super::SuiteBuilder::new_named("r").build();
         let round1 = run_async_test(suite.write_records(0, 128, 1));
@@ -1385,7 +1384,9 @@
             "{:?}",
             collected
         );
-=======
+    }
+
+    #[test]
     fn network_partition() {
         let mut suite = super::SuiteBuilder::new_named("network_partition")
             .nodes(3)
@@ -1428,6 +1429,5 @@
             suite.flushed_files.path(),
             round1.iter().map(|k| k.as_slice()),
         ))
->>>>>>> 26813ba8
     }
 }