--- conflicted
+++ resolved
@@ -403,7 +403,7 @@
             std::iter::once(enc_key.as_encoded().as_slice()),
         )
     }
-<<<<<<< HEAD
+
     #[test]
     fn encryption() {
         let key_folder = TempDir::new().unwrap();
@@ -463,7 +463,7 @@
             suite.flushed_files.path(),
             items.union(&items2).map(Vec::as_slice),
         );
-=======
+    }
 
     #[test]
     fn failed_to_get_task_when_pausing() {
@@ -477,6 +477,5 @@
         suite.sync();
         // Make sure our suite doesn't panic.
         suite.sync();
->>>>>>> a1a8672e
     }
 }