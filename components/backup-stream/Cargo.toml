[package]
name = "backup-stream"
version = "0.1.0"
edition = "2018"

[features]
default = ["test-engine-kv-rocksdb", "test-engine-raft-raft-engine"]
test-engine-kv-rocksdb = ["tikv/test-engine-kv-rocksdb"]
test-engine-raft-raft-engine = ["tikv/test-engine-raft-raft-engine"]
test-engines-rocksdb = ["tikv/test-engines-rocksdb"]
failpoints = ["tikv/failpoints", "fail/failpoints"]
backup-stream-debug = []

[[test]]
name = "integration"
path = "tests/mod.rs"
required-features = ["failpoints"]
test = true
harness = true

[dependencies]
async-compression = { version = "0.3.14", features = ["tokio", "zstd"] }
async-trait = { version = "0.1" }
bytes = "1"
chrono = "0.4"
concurrency_manager = { workspace = true }
crossbeam = "0.8"
crossbeam-channel = "0.5"
dashmap = "5"
engine_rocks = { workspace = true }
engine_traits = { workspace = true }
error_code = { workspace = true }
# We cannot update the etcd-client to latest version because of the cyclic requirement.
# Also we need wait until https://github.com/etcdv3/etcd-client/pull/43/files to be merged.
etcd-client = { git = "https://github.com/pingcap/etcd-client", rev = "14a6f8731f1890d5fd2f6e16a9f0d0a306b0599e", features = ["pub-response-field", "tls-openssl-vendored"] }
external_storage = { workspace = true }
external_storage_export = { workspace = true }
fail = "0.5"
file_system = { workspace = true }
futures = "0.3"
futures-io = "0.3"
grpcio = { workspace = true }
hex = "0.4"
<<<<<<< HEAD

# Fixing ahash cyclic dep: https://github.com/tkaitchuck/ahash/issues/95
indexmap = "=1.6.2"
kvproto = { git = "https://github.com/pingcap/kvproto.git" }
=======
# Fixing ahash cyclic dep: https://github.com/tkaitchuck/ahash/issues/95
indexmap = "=1.6.2"
kvproto = { workspace = true }
>>>>>>> e591a41b
lazy_static = "1.4"
log_wrappers = { workspace = true }
online_config = { workspace = true }
openssl = "0.10"
pd_client = { workspace = true }
prometheus = { version = "0.13", default-features = false, features = ["nightly"] }
protobuf = { version = "2.8", features = ["bytes"] }
raft = { version = "0.7.0", default-features = false, features = ["protobuf-codec"] }
raftstore = { workspace = true }
regex = "1"
resolved_ts = { workspace = true }
security = { path = "../security" }
slog = { version = "2.3", features = ["max_level_trace", "release_max_level_debug"] }
slog-global = { version = "0.1", git = "https://github.com/breeswish/slog-global.git", rev = "d592f88e4dbba5eb439998463054f1a44fbf17b9" }
thiserror = "1"
tidb_query_datatype = { workspace = true }
tikv = { workspace = true }
tikv_alloc = { workspace = true }
tikv_kv = { workspace = true }
tikv_util = { workspace = true }
tokio = { version = "1.5", features = ["rt-multi-thread", "macros", "time", "sync"] }
tokio-stream = "0.1"
tokio-util = { version = "0.7", features = ["compat"] } 
tonic = "0.8"
txn_types = { workspace = true }
uuid = "0.8"
yatp = { workspace = true }

[dev-dependencies]
async-trait = "0.1"
engine_panic = { workspace = true }
grpcio = { workspace = true }
hex = "0.4"
protobuf = { version = "2.8", features = ["bytes"] }
rand = "0.8.0"
tempdir = "0.3"
tempfile = "3.0"
test_raftstore = { workspace = true }
test_util = { workspace = true }
url = "2"
walkdir = "2"<|MERGE_RESOLUTION|>--- conflicted
+++ resolved
@@ -41,16 +41,9 @@
 futures-io = "0.3"
 grpcio = { workspace = true }
 hex = "0.4"
-<<<<<<< HEAD
-
-# Fixing ahash cyclic dep: https://github.com/tkaitchuck/ahash/issues/95
-indexmap = "=1.6.2"
-kvproto = { git = "https://github.com/pingcap/kvproto.git" }
-=======
 # Fixing ahash cyclic dep: https://github.com/tkaitchuck/ahash/issues/95
 indexmap = "=1.6.2"
 kvproto = { workspace = true }
->>>>>>> e591a41b
 lazy_static = "1.4"
 log_wrappers = { workspace = true }
 online_config = { workspace = true }
