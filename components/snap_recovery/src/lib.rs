// Copyright 2022 TiKV Project Authors. Licensed under Apache-2.0.

pub mod init_cluster;
pub mod services;
#[macro_use]
extern crate tikv_util;

pub use init_cluster::{enter_snap_recovery_mode, start_recovery};
pub use services::RecoveryService;

mod data_resolver;
<<<<<<< HEAD
mod leader_keeper;
=======
mod metrics;
>>>>>>> 0cb091d3
mod region_meta_collector;<|MERGE_RESOLUTION|>--- conflicted
+++ resolved
@@ -9,9 +9,6 @@
 pub use services::RecoveryService;
 
 mod data_resolver;
-<<<<<<< HEAD
 mod leader_keeper;
-=======
 mod metrics;
->>>>>>> 0cb091d3
 mod region_meta_collector;