--- conflicted
+++ resolved
@@ -339,13 +339,8 @@
             for &region_id in &leaders {
                 let (tx, rx) = oneshot::channel();
                 REGION_EVENT_COUNTER.start_wait_leader_apply.inc();
-<<<<<<< HEAD
-                let wait_apply = SnapshotBrWaitApplySyncer::new(region_id, tx);
-                if let Err(e) = raft_router.significant_send(
-=======
-                let wait_apply = SnapshotRecoveryWaitApplySyncer::new(region_id, tx.clone());
+                let wait_apply = SnapshotRecoveryWaitApplySyncer::new(region_id, tx);
                 if let Err(e) = raft_router.get_mut().unwrap().significant_send(
->>>>>>> f574ec08
                     region_id,
                     SignificantMsg::SnapshotBrWaitApply(SnapshotBrWaitApplyRequest::relaxed(
                         wait_apply.clone(),
@@ -364,15 +359,7 @@
             for (rid, rx) in leaders.iter().zip(rx_apply) {
                 if let Some(rx) = rx {
                     CURRENT_WAIT_APPLY_LEADER.set(*rid as _);
-<<<<<<< HEAD
                     match rx.await {
-=======
-                    // FIXME: we cannot the former RPC when we get stuck at here.
-                    // Perhaps we need to make `SnapshotRecoveryWaitApplySyncer` be able to support
-                    // asynchronous channels. But for now, waiting seems won't cause live lock, so
-                    // we are keeping it unchanged.
-                    match rx.recv() {
->>>>>>> f574ec08
                         Ok(region_id) => {
                             debug!("leader apply to last log"; "region_id" => region_id);
                         }
