--- conflicted
+++ resolved
@@ -87,14 +87,11 @@
 
     // Disable prevote so it is possible to regenerate leaders.
     config.raft_store.prevote = false;
-<<<<<<< HEAD
-=======
     // Because we have increased the election tick to inf, once there is a leader,
     // the follower will believe it holds an eternal lease. So, once the leader
     // reboots, the followers will reject to vote for it again.
     // We need to disable the lease for avoiding that.
     config.raft_store.unsafe_disable_check_quorum = true;
->>>>>>> 0cb091d3
 
     // disable auto compactions during the restore
     config.rocksdb.defaultcf.disable_auto_compactions = true;
