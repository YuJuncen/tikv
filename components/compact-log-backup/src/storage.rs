--- conflicted
+++ resolved
@@ -34,16 +34,10 @@
 };
 use crate::{errors::ErrorKind, util};
 
-<<<<<<< HEAD
-pub const METADATA_PREFIX: &'static str = "v1/backupmeta";
-pub const COMPACTION_OUT_PREFIX: &'static str = "compaction_out";
-pub const MIGRATION_PREFIX: &'static str = "v1/migrations";
-pub const LOCK_PREFIX: &'static str = "v1/LOCK";
-=======
 pub const METADATA_PREFIX: &str = "v1/backupmeta";
 pub const COMPACTION_OUT_PREFIX: &str = "compaction_out";
 pub const MIGRATION_PREFIX: &str = "v1/migrations";
->>>>>>> 83ea594b
+pub const LOCK_PREFIX: &str = "v1/LOCK";
 
 #[derive(Debug, PartialEq, Eq)]
 pub struct MetaFile {
