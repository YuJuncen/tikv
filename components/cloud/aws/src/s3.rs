// Copyright 2019 TiKV Project Authors. Licensed under Apache-2.0.
use std::{
    error::Error as StdError,
    io,
    time::{Duration, SystemTime},
};

use async_trait::async_trait;
use aws_credential_types::{provider::ProvideCredentials, Credentials};
use aws_sdk_s3::{
    operation::get_object::GetObjectError,
    types::{CompletedMultipartUpload, CompletedPart},
    Client,
};
use aws_smithy_client::{bounds::SmithyConnector, SdkError};
use bytes::Bytes;
use cloud::{
    blob::{BlobConfig, BlobStorage, BucketConf, PutResource, StringNonEmpty},
    metrics::CLOUD_REQUEST_HISTOGRAM_VEC,
    none_to_empty,
};
use fail::fail_point;
<<<<<<< HEAD
use futures::{executor::block_on, FutureExt, Stream, TryStreamExt};
use futures_util::io::{AsyncRead, AsyncReadExt};
pub use kvproto::brpb::{Bucket as InputBucket, CloudDynamic, S3 as InputConfig};
=======
use futures_util::{
    future::FutureExt,
    io::{AsyncRead, AsyncReadExt},
    stream::TryStreamExt,
};
pub use kvproto::brpb::S3 as InputConfig;
use rusoto_core::{request::DispatchSignedRequest, ByteStream, RusotoError};
use rusoto_credential::{ProvideAwsCredentials, StaticProvider};
use rusoto_s3::{util::AddressingStyle, *};
use rusoto_sts::{StsAssumeRoleSessionCredentialsProvider, StsClient};
>>>>>>> 419dacd0
use thiserror::Error;
use tikv_util::{
    debug,
    stream::{error_stream, RetryError},
    time::Instant,
};
use tokio::time::{sleep, timeout};

use crate::util::{self, retry_and_count};

const CONNECTION_TIMEOUT: Duration = Duration::from_secs(900);
pub const STORAGE_VENDOR_NAME_AWS: &str = "aws";

#[derive(Clone)]
pub struct AccessKeyPair {
    pub access_key: StringNonEmpty,
    pub secret_access_key: StringNonEmpty,
    pub session_token: Option<StringNonEmpty>,
}

impl std::fmt::Debug for AccessKeyPair {
    fn fmt(&self, f: &mut std::fmt::Formatter<'_>) -> std::fmt::Result {
        f.debug_struct("AccessKeyPair")
            .field("access_key", &self.access_key)
            .field("secret_access_key", &"?")
            .field("session_token", &self.session_token)
            .finish()
    }
}

#[derive(Clone, Debug)]
pub struct Config {
    bucket: BucketConf,
    sse: Option<StringNonEmpty>,
    acl: Option<StringNonEmpty>,
    access_key_pair: Option<AccessKeyPair>,
    force_path_style: bool,
    sse_kms_key_id: Option<StringNonEmpty>,
    storage_class: Option<StringNonEmpty>,
    multi_part_size: usize,
    object_lock_enabled: bool,
    role_arn: Option<StringNonEmpty>,
    external_id: Option<StringNonEmpty>,
}

impl Config {
    #[cfg(test)]
    pub fn default(bucket: BucketConf) -> Self {
        Self {
            bucket,
            sse: None,
            acl: None,
            access_key_pair: None,
            force_path_style: false,
            sse_kms_key_id: None,
            storage_class: None,
            multi_part_size: MINIMUM_PART_SIZE,
            object_lock_enabled: false,
            role_arn: None,
            external_id: None,
        }
    }

    pub fn from_input(input: InputConfig) -> io::Result<Config> {
        let storage_class = StringNonEmpty::opt(input.storage_class);
        let endpoint = StringNonEmpty::opt(input.endpoint);
        let config_bucket = BucketConf {
            endpoint,
            bucket: StringNonEmpty::required_field(input.bucket, "bucket")?,
            prefix: StringNonEmpty::opt(input.prefix),
            storage_class: storage_class.clone(),
            region: StringNonEmpty::opt(input.region),
        };
        let access_key_pair = match StringNonEmpty::opt(input.access_key) {
            None => None,
            Some(ak) => {
                let session_token = StringNonEmpty::opt(input.session_token);
                Some(AccessKeyPair {
                    access_key: ak,
                    secret_access_key: StringNonEmpty::required_field(
                        input.secret_access_key,
                        "secret_access_key",
                    )?,
                    session_token,
                })
            }
        };
        Ok(Config {
            storage_class,
            bucket: config_bucket,
            sse: StringNonEmpty::opt(input.sse),
            acl: StringNonEmpty::opt(input.acl),
            access_key_pair,
            force_path_style: input.force_path_style,
            sse_kms_key_id: StringNonEmpty::opt(input.sse_kms_key_id),
            multi_part_size: MINIMUM_PART_SIZE,
            object_lock_enabled: input.object_lock_enabled,
            role_arn: StringNonEmpty::opt(input.role_arn),
            external_id: StringNonEmpty::opt(input.external_id),
        })
    }
}

impl BlobConfig for Config {
    fn name(&self) -> &'static str {
        STORAGE_NAME
    }

    fn url(&self) -> io::Result<url::Url> {
        self.bucket.url("s3").map_err(|s| {
            io::Error::new(
                io::ErrorKind::Other,
                format!("error creating bucket url: {}", s),
            )
        })
    }
}

pub struct S3CompletedPart {
    pub e_tag: Option<String>,
    pub part_number: i32,
}

#[derive(Clone)]
pub struct S3Storage {
    config: Config,
    client: Client,
}

impl S3Storage {
    pub fn from_input(input: InputConfig) -> io::Result<Self> {
        Self::new(Config::from_input(input)?)
    }

<<<<<<< HEAD
    pub fn from_cloud_dynamic(cloud_dynamic: &CloudDynamic) -> io::Result<Self> {
        Self::new(Config::from_cloud_dynamic(cloud_dynamic)?)
    }

    /// Create a new S3 storage for the given config.
    pub fn new(config: Config) -> io::Result<Self> {
        let conn = util::new_http_conn();
        Self::new_with_connector(config, conn)
    }

    fn new_with_connector<Conn>(config: Config, connector: Conn) -> io::Result<Self>
    where
        Conn: SmithyConnector + 'static,
    {
        // static credentials are used with minio
        if let Some(access_key_pair) = &config.access_key_pair {
            let creds = Credentials::from_keys(
                (*access_key_pair.access_key).to_owned(),
                (*access_key_pair.secret_access_key).to_owned(),
                None,
            );
            Self::new_with_creds_connector(config, connector, creds)
        } else {
            let creds = util::new_credentials_provider();
            Self::new_with_creds_connector(config, connector, creds)
=======
    pub fn set_multi_part_size(&mut self, mut size: usize) {
        if size < MINIMUM_PART_SIZE {
            // default multi_part_size is 5MB, S3 cannot allow a smaller size.
            size = MINIMUM_PART_SIZE
>>>>>>> 419dacd0
        }
    }

    pub fn new_with_creds_connector<Creds, Conn>(
        config: Config,
        connector: Conn,
        credentials_provider: Creds,
    ) -> io::Result<Self>
    where
        Conn: SmithyConnector + 'static,
        Creds: ProvideCredentials + 'static,
    {
        block_on(Self::new_with_creds_connector_async(
            config,
            connector,
            credentials_provider,
        ))
    }

    async fn new_with_creds_connector_async<Creds, Conn>(
        config: Config,
        connector: Conn,
        credentials_provider: Creds,
    ) -> io::Result<Self>
    where
        Conn: SmithyConnector + 'static,
        Creds: ProvideCredentials + 'static,
    {
        let bucket_region = none_to_empty(config.bucket.region.clone());
        let bucket_endpoint = none_to_empty(config.bucket.endpoint.clone());

        let mut loader = aws_config::from_env().credentials_provider(credentials_provider);
        loader = util::configure_region(loader, &bucket_region, !bucket_endpoint.is_empty())?;
        loader = util::configure_endpoint(loader, &bucket_endpoint);
        loader = loader.http_connector(connector);

        let sdk_config = loader.load().await;

        let mut builder = aws_sdk_s3::config::Builder::from(&sdk_config);
        builder.set_force_path_style(Some(config.force_path_style));
        let s3_config = builder.build();

        let client = Client::from_conf(s3_config);

        Ok(S3Storage { config, client })
    }

<<<<<<< HEAD
    pub fn set_multi_part_size(&mut self, mut size: usize) {
        if size < MINIMUM_PART_SIZE {
            // default multi_part_size is 5MB, S3 cannot allow a smaller size.
            size = MINIMUM_PART_SIZE
=======
    fn maybe_assume_role<P, D>(
        config: Config,
        cred_provider: P,
        dispatcher: D,
    ) -> io::Result<S3Storage>
    where
        P: ProvideAwsCredentials + Send + Sync + 'static,
        D: DispatchSignedRequest + Send + Sync + 'static,
    {
        if config.role_arn.is_some() {
            // try use role arn anyway with current creds when it's not nil.
            let bucket_region = none_to_empty(config.bucket.region.clone());
            let bucket_endpoint = config.bucket.endpoint.clone();
            let region = util::get_region(&bucket_region, &none_to_empty(bucket_endpoint))?;
            // cannot use the same dispatcher because of move, so use another http client.
            let sts = StsClient::new_with(util::new_http_client()?, cred_provider, region);
            let duration_since_epoch = SystemTime::now()
                .duration_since(SystemTime::UNIX_EPOCH)
                .unwrap();
            let timestamp_secs = duration_since_epoch.as_secs();
            let cred_provider = StsAssumeRoleSessionCredentialsProvider::new(
                sts,
                String::clone(config.role_arn.as_deref().unwrap()),
                format!("{}", timestamp_secs),
                config.external_id.as_deref().cloned(),
                // default duration is 15min
                None,
                None,
                None,
            );
            Self::new_creds_dispatcher(config, dispatcher, cred_provider)
        } else {
            // or just use original cred_provider to access s3.
            Self::new_creds_dispatcher(config, dispatcher, cred_provider)
        }
    }

    pub fn with_request_dispatcher<D>(config: Config, dispatcher: D) -> io::Result<S3Storage>
    where
        D: DispatchSignedRequest + Send + Sync + 'static,
    {
        // static credentials are used with minio
        if let Some(access_key_pair) = &config.access_key_pair {
            let cred_provider = StaticProvider::new(
                (*access_key_pair.access_key).to_owned(),
                (*access_key_pair.secret_access_key).to_owned(),
                access_key_pair.session_token.as_deref().cloned(),
                None,
            );
            Self::maybe_assume_role(config, cred_provider, dispatcher)
        } else {
            let cred_provider = util::CredentialsProvider::new()?;
            Self::maybe_assume_role(config, cred_provider, dispatcher)
>>>>>>> 419dacd0
        }
        self.config.multi_part_size = size;
    }

    fn maybe_prefix_key(&self, key: &str) -> String {
        if let Some(prefix) = &self.config.bucket.prefix {
            return format!("{}/{}", *prefix, key);
        }
        key.to_owned()
    }

    fn get_range(&self, name: &str, range: Option<String>) -> cloud::blob::BlobStream<'_> {
        let key = self.maybe_prefix_key(name);
        let bucket = self.config.bucket.bucket.clone();
        debug!("read file from s3 storage"; "key" => %key);

        let async_read = self
            .client
            .get_object()
            .key(key.clone())
            .bucket((*bucket).clone())
            .set_range(range)
            .send()
            .map(move |fut| {
                let stream: Box<dyn Stream<Item = io::Result<Bytes>> + Unpin + Send> = match fut {
                    Ok(out) => Box::new(
                        out.body
                            .map_err(|err| io::Error::new(io::ErrorKind::Other, err)),
                    ),
                    Err(SdkError::ServiceError(service_err)) => match service_err.err() {
                        GetObjectError::NoSuchKey(_) => create_error_stream(
                            io::ErrorKind::NotFound,
                            format!("no key {} at bucket {}", key, *bucket),
                        ),
                        _ => create_error_stream(
                            io::ErrorKind::Other,
                            format!("failed to get object {:?}", service_err),
                        ),
                    },
                    Err(e) => create_error_stream(
                        io::ErrorKind::Other,
                        format!("failed to get object {}", e),
                    ),
                };
                stream
            })
            .flatten_stream()
            .into_async_read();

        Box::new(Box::pin(async_read))
    }
}

fn create_error_stream(
    kind: io::ErrorKind,
    msg: String,
) -> Box<dyn Stream<Item = io::Result<Bytes>> + Unpin + Send + Sync> {
    Box::new(error_stream(io::Error::new(kind, msg)))
}

/// A helper for uploading a large files to S3 storage.
///
/// Note: this uploader does not support uploading files larger than 19.5 GiB.
struct S3Uploader<'client> {
    client: &'client Client,

    bucket: String,
    key: String,
    acl: Option<StringNonEmpty>,
    server_side_encryption: Option<StringNonEmpty>,
    sse_kms_key_id: Option<StringNonEmpty>,
    storage_class: Option<StringNonEmpty>,
    multi_part_size: usize,
    object_lock_enabled: bool,

    upload_id: String,
    parts: Vec<S3CompletedPart>,
}

/// The errors a uploader can meet.
/// This was made for make the result of [S3Uploader::run] get [Send].
#[derive(Debug, Error)]
pub enum UploadError {
    #[error("io error {0}")]
    Io(#[from] io::Error),
    #[error("aws-sdk error: {msg}")]
    // Maybe make it a trait if needed?
    Sdk { msg: String, retryable: bool },
}

impl RetryError for UploadError {
    fn is_retryable(&self) -> bool {
        match self {
            UploadError::Io(_) => false,
            UploadError::Sdk { msg: _, retryable } => *retryable,
        }
    }
}

impl<T: 'static + StdError> From<SdkError<T>> for UploadError {
    fn from(err: SdkError<T>) -> Self {
        let msg = format!("{}", err);
        Self::Sdk {
            msg,
            retryable: util::is_retryable(&err),
        }
    }
}

/// try_read_exact tries to read exact length data as the buffer size.
/// like [`std::io::Read::read_exact`], but won't return `UnexpectedEof` when
/// cannot read anything more from the `Read`. once returning a size less than
/// the buffer length, implies a EOF was meet, or nothing read.
async fn try_read_exact<R: AsyncRead + ?Sized + Unpin>(
    r: &mut R,
    buf: &mut [u8],
) -> io::Result<usize> {
    let mut size_read = 0;
    loop {
        let r = r.read(&mut buf[size_read..]).await?;
        if r == 0 {
            return Ok(size_read);
        }
        size_read += r;
        if size_read >= buf.len() {
            return Ok(size_read);
        }
    }
}

// NOTICE: the openssl fips doesn't support md5, therefore use md5 package to
// hash
fn get_content_md5(object_lock_enabled: bool, content: &[u8]) -> Option<String> {
    object_lock_enabled.then(|| {
        let digest = md5::compute(content);
        base64::encode(digest.0)
    })
}

/// Specifies the minimum size to use multi-part upload.
/// AWS S3 requires each part to be at least 5 MiB.
const MINIMUM_PART_SIZE: usize = 5 * 1024 * 1024;

impl<'client> S3Uploader<'client> {
    /// Creates a new uploader with a given target location and upload
    /// configuration.
    fn new(client: &'client Client, config: &Config, key: String) -> Self {
        Self {
            client,
            key,
            bucket: config.bucket.bucket.to_string(),
            acl: config.acl.as_ref().cloned(),
            server_side_encryption: config.sse.as_ref().cloned(),
            sse_kms_key_id: config.sse_kms_key_id.as_ref().cloned(),
            storage_class: config.storage_class.as_ref().cloned(),
            multi_part_size: config.multi_part_size,
            object_lock_enabled: config.object_lock_enabled,
            upload_id: "".to_owned(),
            parts: Vec::new(),
        }
    }

    /// Executes the upload process.
    async fn run(
        mut self,
        reader: &mut (dyn AsyncRead + Unpin + Send),
        est_len: u64,
    ) -> Result<(), UploadError> {
        if est_len <= self.multi_part_size as u64 {
            // For short files, execute one put_object to upload the entire thing.
            let mut data = Vec::with_capacity(est_len as usize);
            reader.read_to_end(&mut data).await?;
            retry_and_count(|| self.upload(&data), "upload_small_file").await?;
            Ok(())
        } else {
            // Otherwise, use multipart upload to improve robustness.
            self.upload_id = retry_and_count(|| self.begin(), "begin_upload").await?;
            let upload_res = async {
                let mut buf = vec![0; self.multi_part_size];
                let mut part_number = 1;
                loop {
                    let data_size = try_read_exact(reader, &mut buf).await?;
                    if data_size == 0 {
                        break;
                    }
                    let part = retry_and_count(
                        || self.upload_part(part_number, &buf[..data_size]),
                        "upload_part",
                    )
                    .await?;
                    self.parts.push(part);
                    part_number += 1;
                }
                Ok(())
            }
            .await;

            if upload_res.is_ok() {
                retry_and_count(|| self.complete(), "complete_upload").await?;
            } else {
                let _ = retry_and_count(|| self.abort(), "abort_upload").await;
            }
            upload_res
        }
    }

    /// Starts a multipart upload process.
    async fn begin(&self) -> Result<String, UploadError> {
        let request = async {
            self.client
                .create_multipart_upload()
                .bucket(self.bucket.clone())
                .key(&self.key)
                .set_acl(self.acl.as_ref().map(|s| s.as_str().into()))
                .set_server_side_encryption(
                    self.server_side_encryption
                        .as_ref()
                        .map(|s| s.as_str().into()),
                )
                .set_ssekms_key_id(self.sse_kms_key_id.as_ref().map(|s| s.to_string()))
                .set_storage_class(self.storage_class.as_ref().map(|s| s.as_str().into()))
                .send()
                .await?
                .upload_id()
                .ok_or_else(|| UploadError::Sdk {
                    msg: "missing upload-id from create_multipart_upload()".to_owned(),
                    retryable: false,
                })
                .map(|s| s.into())
        };
        timeout(Self::get_timeout(), request)
            .await
            .map_err(|_| UploadError::Sdk {
                msg: "timeout after 15mins for begin in s3 storage".to_owned(),
                retryable: false,
            })?
    }

    /// Completes a multipart upload process, asking S3 to join all parts into a
    /// single file.
    async fn complete(&self) -> Result<(), UploadError> {
        let request = async {
            let aws_parts: Vec<_> = self
                .parts
                .iter()
                .map(|p| {
                    CompletedPart::builder()
                        .part_number(p.part_number)
                        .set_e_tag(p.e_tag.clone())
                        .build()
                })
                .collect();

            self.client
                .complete_multipart_upload()
                .bucket(self.bucket.clone())
                .key(&self.key)
                .upload_id(&self.upload_id)
                .multipart_upload(
                    CompletedMultipartUpload::builder()
                        .set_parts(Some(aws_parts))
                        .build(),
                )
                .send()
                .await?;
            Ok(())
        };
        timeout(Self::get_timeout(), request)
            .await
            .map_err(|_| UploadError::Sdk {
                msg: "timeout after 15mins for upload in s3 storage".to_owned(),
                retryable: false,
            })?
    }

    /// Aborts the multipart upload process, deletes all uploaded parts.
    async fn abort(&self) -> Result<(), UploadError> {
        let request = async {
            self.client
                .abort_multipart_upload()
                .bucket(&self.bucket)
                .key(&self.key)
                .upload_id(&self.upload_id)
                .send()
                .await?;
            Ok(())
        };
        timeout(Self::get_timeout(), request)
            .await
            .map_err(|_| UploadError::Sdk {
                msg: "timeout after 15mins for upload in s3 storage".to_owned(),
                retryable: false,
            })?
    }

    /// Uploads a part of the file.
    ///
    /// The `part_number` must be between 1 to 10000.
    async fn upload_part(
        &self,
        part_number: i64,
        data: &[u8],
<<<<<<< HEAD
    ) -> Result<S3CompletedPart, UploadError> {
        let request = async {
            let result = self
=======
    ) -> Result<CompletedPart, RusotoError<UploadPartError>> {
        let res = timeout(Self::get_timeout(), async {
            let start = Instant::now();
            let r = self
>>>>>>> 419dacd0
                .client
                .upload_part()
                .bucket(&self.bucket)
                .key(&self.key)
                .upload_id(&self.upload_id)
                .part_number(part_number as i32)
                .content_length(data.len() as i64)
                .set_content_md5(get_content_md5(self.object_lock_enabled, data))
                .body(data.to_vec().into())
                .send()
                .await?;
            Ok(S3CompletedPart {
                e_tag: result.e_tag().map(|t| t.into()),
                part_number: part_number as i32,
            })
        };
        timeout(Self::get_timeout(), async {
            let start = Instant::now();
            let result = request.await;
            CLOUD_REQUEST_HISTOGRAM_VEC
                .with_label_values(&["s3", "upload_part"])
                .observe(start.saturating_elapsed().as_secs_f64());
            result
        })
<<<<<<< HEAD
        .await
        .map_err(|_| UploadError::Sdk {
            msg: "timeout after 15mins for upload part in s3 storage".to_owned(),
            retryable: false,
        })?
=======
        .await;
        match res {
            Ok(part) => Ok(CompletedPart {
                e_tag: part?.e_tag,
                part_number: Some(part_number),
            }),
            Err(_) => Err(RusotoError::ParseError(
                "timeout after 15mins for upload part in s3 storage".to_owned(),
            )),
        }
>>>>>>> 419dacd0
    }

    /// Uploads a file atomically.
    ///
    /// This should be used only when the data is known to be short, and thus
    /// relatively cheap to retry the entire upload.
    async fn upload(&self, data: &[u8]) -> Result<(), UploadError> {
        let request = async {
            self.client
                .put_object()
                .bucket(&self.bucket)
                .key(&self.key)
                .set_acl(self.acl.as_ref().map(|s| s.as_str().into()))
                .set_ssekms_key_id(self.sse_kms_key_id.as_ref().map(|s| s.to_string()))
                .set_storage_class(self.storage_class.as_ref().map(|s| s.as_str().into()))
                .content_length(data.len() as i64)
                .body(data.to_vec().into())
                .set_server_side_encryption(
                    self.server_side_encryption
                        .as_ref()
                        .map(|s| s.as_str().into()),
                )
                .set_content_md5(get_content_md5(self.object_lock_enabled, data))
                .send()
                .await
                .map(|_| ())
                .map_err(|err| err.into())
        };
        timeout(Self::get_timeout(), async {
            #[cfg(feature = "failpoints")]
            let delay_duration = (|| {
                fail_point!("s3_sleep_injected", |t| {
                    let t = t.unwrap().parse::<u64>().unwrap();
                    Duration::from_millis(t)
                });
                Duration::from_millis(0)
            })();
            #[cfg(not(feature = "failpoints"))]
            let delay_duration = Duration::from_millis(0);

            if delay_duration > Duration::from_millis(0) {
                sleep(delay_duration).await;
            }

            fail_point!("s3_put_obj_err", |_| {
                Err(UploadError::Sdk {
                    msg: "failed to put object".to_owned(),
                    retryable: false,
                })
            });

            let start = Instant::now();

            let result = request.await;

            CLOUD_REQUEST_HISTOGRAM_VEC
                .with_label_values(&["s3", "put_object"])
                .observe(start.saturating_elapsed().as_secs_f64());
            result
        })
        .await
        .map_err(|_| UploadError::Sdk {
            msg: "timeout after 15mins for upload in s3 storage".to_owned(),
            retryable: false,
        })?
    }

    fn get_timeout() -> Duration {
        fail_point!("s3_timeout_injected", |t| -> Duration {
            let t = t.unwrap().parse::<u64>();
            Duration::from_millis(t.unwrap())
        });
        CONNECTION_TIMEOUT
    }
}

pub const STORAGE_NAME: &str = "s3";

#[async_trait]
impl BlobStorage for S3Storage {
    fn config(&self) -> Box<dyn BlobConfig> {
        Box::new(self.config.clone()) as Box<dyn BlobConfig>
    }

    async fn put(
        &self,
        name: &str,
        mut reader: PutResource,
        content_length: u64,
    ) -> io::Result<()> {
        let key = self.maybe_prefix_key(name);
        debug!("save file to s3 storage"; "key" => %key);

        let uploader = S3Uploader::new(&self.client, &self.config, key);
        let result = uploader.run(&mut reader, content_length).await;
        result.map_err(|e| {
            let error_code = if let UploadError::Io(ref io_error) = e {
                io_error.kind()
            } else {
                io::ErrorKind::Other
            };
            // Even we can check whether there is an `io::Error` internal and extract it
            // directly, We still need to keep the message 'failed to put object' here for
            // adapting the string-matching based retry logic in BR :(
            io::Error::new(error_code, format!("failed to put object {}", e))
        })
    }

    fn get(&self, name: &str) -> cloud::blob::BlobStream<'_> {
        self.get_range(name, None)
    }

    fn get_part(&self, name: &str, off: u64, len: u64) -> cloud::blob::BlobStream<'_> {
        // inclusive, bytes=0-499 -> [0, 499]
        self.get_range(name, Some(format!("bytes={}-{}", off, off + len - 1)))
    }
}

#[cfg(test)]
mod tests {
    use std::assert_matches::assert_matches;

    use aws_sdk_s3::{config::Credentials, primitives::SdkBody};
    use aws_smithy_client::test_connection::TestConnection;
    use http::Uri;

    use super::*;

    #[test]
    fn test_s3_get_content_md5() {
        // base64 encode md5sum "helloworld"
        let code = "helloworld".to_string();
        let expect = "/F4DjTilcDIIVEHn/nAQsA==".to_string();
        let actual = get_content_md5(true, code.as_bytes()).unwrap();
        assert_eq!(actual, expect);

        let actual = get_content_md5(false, b"xxx");
        assert!(actual.is_none())
    }

    #[test]
    fn test_s3_config() {
        let bucket_name = StringNonEmpty::required("mybucket".to_string()).unwrap();
        let mut bucket = BucketConf::default(bucket_name);
        bucket.region = StringNonEmpty::opt("ap-southeast-2".to_string());
        bucket.prefix = StringNonEmpty::opt("myprefix".to_string());
        let mut config = Config::default(bucket);
        config.access_key_pair = Some(AccessKeyPair {
            access_key: StringNonEmpty::required("abc".to_string()).unwrap(),
            secret_access_key: StringNonEmpty::required("xyz".to_string()).unwrap(),
            session_token: Some(StringNonEmpty::required("token".to_string()).unwrap()),
        });
        let mut s = S3Storage::new(config.clone()).unwrap();
        // set a less than 5M value not work
        s.set_multi_part_size(1024);
        assert_eq!(s.config.multi_part_size, 5 * 1024 * 1024);
        // set 8M
        s.set_multi_part_size(8 * 1024 * 1024);
        assert_eq!(s.config.multi_part_size, 8 * 1024 * 1024);
        // set 6M
        s.set_multi_part_size(6 * 1024 * 1024);
        assert_eq!(s.config.multi_part_size, 6 * 1024 * 1024);
        // set a less than 5M value will fallback to 5M
        s.set_multi_part_size(1024);
        assert_eq!(s.config.multi_part_size, 5 * 1024 * 1024);

        config.bucket.region = StringNonEmpty::opt("foo".to_string());
        assert!(S3Storage::new(config).is_err());
    }

    #[tokio::test]
    async fn test_s3_storage_multi_part() {
        let magic_contents = "567890";

        let bucket_name = StringNonEmpty::required("mybucket".to_string()).unwrap();
        let mut bucket = BucketConf::default(bucket_name);
        bucket.region = Some(StringNonEmpty::required("cn-north-1".to_string()).unwrap());

        let mut config = Config::default(bucket);
        let multi_part_size = 2;
        // set multi_part_size to use upload_part function
        config.multi_part_size = multi_part_size;
        config.force_path_style = true;

        // split magic_contents into 3 parts, so we mock 5 requests here(1 begin + 3
        // part + 1 complete)
        let conn = TestConnection::new(vec![
            (
                http::Request::builder()
                    .uri(Uri::from_static(
                        "https://s3.cn-north-1.amazonaws.com.cn/mybucket/mykey?uploads&x-id=CreateMultipartUpload"
                    ))
                    .body(SdkBody::from(""))
                    .unwrap(),
                http::Response::builder()
                    .status(200)
                    .body(SdkBody::from(
                        r#"<?xml version="1.0" encoding="UTF-8"?>
                            <InitiateMultipartUploadResult>
                                <Bucket>mybucket</Bucket>
                                <Key>mykey</Key>
                                <UploadId>1</UploadId>
                            </InitiateMultipartUploadResult>"#
                    )).unwrap()
            ),
            (
                http::Request::builder()
                    .uri(Uri::from_static(
                        "https://s3.cn-north-1.amazonaws.com.cn/mybucket/mykey?x-id=UploadPart&partNumber=1&uploadId=1"
                    ))
                    .body(SdkBody::from("56"))
                    .unwrap(),
                http::Response::builder().status(200).body(SdkBody::from("")).unwrap()
            ),
            (
                http::Request::builder()
                    .uri(Uri::from_static(
                        "https://s3.cn-north-1.amazonaws.com.cn/mybucket/mykey?x-id=UploadPart&partNumber=2&uploadId=1"
                    ))
                    .body(SdkBody::from("78"))
                    .unwrap(),
                http::Response::builder().status(200).body(SdkBody::from("")).unwrap()
            ),
            (
                http::Request::builder()
                    .uri(Uri::from_static(
                        "https://s3.cn-north-1.amazonaws.com.cn/mybucket/mykey?x-id=UploadPart&partNumber=3&uploadId=1"
                    ))
                    .body(SdkBody::from("90"))
                    .unwrap(),
                http::Response::builder().status(200).body(SdkBody::from("")).unwrap()
            ),
            (
                http::Request::builder()
                    .uri(Uri::from_static(
                        "https://s3.cn-north-1.amazonaws.com.cn/mybucket/mykey?x-id=CompleteMultipartUpload&uploadId=1"
                    ))
                    .body(SdkBody::from(
                        r#"<CompleteMultipartUpload xmlns="http://s3.amazonaws.com/doc/2006-03-01/"><Part><PartNumber>1</PartNumber></Part><Part><PartNumber>2</PartNumber></Part><Part><PartNumber>3</PartNumber></Part></CompleteMultipartUpload>"#
                    ))
                    .unwrap(),
                http::Response::builder()
                    .status(200)
                    .body(SdkBody::from(
                        r#"<?xml version="1.0" encoding="UTF-8"?>
                            <CompleteMultipartUploadResult>
                                <Location>https://s3.cn-north-1.amazonaws.com.cn/mybucket/mykey</Location>
                                <Bucket>mybucket</Bucket>
                                <Key>mykey</Key>
                                <Etag></ETag>
                            </CompleteMultipartUploadResult>
                            "#
                    )).unwrap()
            )
        ]);

        let creds = Credentials::from_keys("abc".to_string(), "xyz".to_string(), None);

        let s = S3Storage::new_with_creds_connector(config.clone(), conn.clone(), creds).unwrap();
        s.put(
            "mykey",
            PutResource(Box::new(magic_contents.as_bytes())),
            magic_contents.len() as u64,
        )
        .await
        .unwrap();

        conn.assert_requests_match(&[]);

        assert_eq!(
            CLOUD_REQUEST_HISTOGRAM_VEC
                .get_metric_with_label_values(&["s3", "upload_part"])
                .unwrap()
                .get_sample_count(),
            // length of magic_contents
            (magic_contents.len() / multi_part_size) as u64,
        );
    }

    #[cfg(feature = "failpoints")]
    #[tokio::test]
    async fn test_s3_storage() {
        let magic_contents = "5678";
        let bucket_name = StringNonEmpty::required("mybucket".to_string()).unwrap();
        let mut bucket = BucketConf::default(bucket_name);
        bucket.region = StringNonEmpty::opt("ap-southeast-2".to_string());
        bucket.prefix = StringNonEmpty::opt("myprefix".to_string());
        let mut config = Config::default(bucket);
        config.force_path_style = true;

        let conn = TestConnection::new(vec![
            (
                http::Request::builder()
                    .method("PUT")
                    .uri(Uri::from_static(
                        "https://s3.ap-southeast-2.amazonaws.com/mybucket/myprefix/mykey?x-id=PutObject",
                    ))
                    .body(SdkBody::from("5678"))
                    .unwrap(),
                http::Response::builder()
                    .status(200)
                    .body(SdkBody::from(""))
                    .unwrap(),
            ),
            (
                http::Request::builder()
                    .method("GET")
                    .uri(Uri::from_static(
                        "https://s3.ap-southeast-2.amazonaws.com/mybucket/myprefix/mykey?x-id=GetObject",
                    ))
                    .body(SdkBody::from(""))
                    .unwrap(),
                http::Response::builder()
                    .status(200)
                    .body(SdkBody::from("5678"))
                    .unwrap(),
            ),
            (
                http::Request::builder()
                    .method("PUT")
                    .uri(Uri::from_static(
                        "https://s3.ap-southeast-2.amazonaws.com/mybucket/myprefix/mykey?x-id=PutObject",
                    ))
                    .body(SdkBody::from("5678"))
                    .unwrap(),
                http::Response::builder()
                    .status(200)
                    .body(SdkBody::from(""))
                    .unwrap(),
            ),
        ]);

        let creds = Credentials::from_keys("abc".to_string(), "xyz".to_string(), None);

        let s = S3Storage::new_with_creds_connector(config.clone(), conn.clone(), creds).unwrap();
        s.put(
            "mykey",
            PutResource(Box::new(magic_contents.as_bytes())),
            magic_contents.len() as u64,
        )
        .await
        .unwrap();

        let mut reader = s.get("mykey");
        let mut buf = Vec::new();
        let ret = reader.read_to_end(&mut buf).await;
        assert!(ret.unwrap() == 4);
        assert!(!buf.is_empty());

        // inject put error
        let s3_put_obj_err_fp = "s3_put_obj_err";
        fail::cfg(s3_put_obj_err_fp, "return").unwrap();
        s.put(
            "mykey",
            PutResource(Box::new(magic_contents.as_bytes())),
            magic_contents.len() as u64,
        )
        .await
        .unwrap_err();

        fail::remove(s3_put_obj_err_fp);

        // test timeout
        let s3_timeout_injected_fp = "s3_timeout_injected";
        let s3_sleep_injected_fp = "s3_sleep_injected";

        // inject 100ms timeout
        fail::cfg(s3_timeout_injected_fp, "return(100)").unwrap();
        // inject 200ms delay
        fail::cfg(s3_sleep_injected_fp, "return(200)").unwrap();
        // timeout occur due to delay 200ms
        s.put(
            "mykey",
            PutResource(Box::new(magic_contents.as_bytes())),
            magic_contents.len() as u64,
        )
        .await
        .unwrap_err();
        fail::remove(s3_sleep_injected_fp);

        // inject 50ms delay
        fail::cfg(s3_sleep_injected_fp, "return(50)").unwrap();
        s.put(
            "mykey",
            PutResource(Box::new(magic_contents.as_bytes())),
            magic_contents.len() as u64,
        )
        .await
        .unwrap();
        fail::remove(s3_sleep_injected_fp);
        fail::remove(s3_timeout_injected_fp);

        conn.assert_requests_match(&[]);
    }

    #[tokio::test]
    async fn test_s3_storage_with_virtual_host() {
        let magic_contents = "abcd";
        let bucket_name = StringNonEmpty::required("bucket2".to_string()).unwrap();
        let mut bucket = BucketConf::default(bucket_name);
        bucket.region = StringNonEmpty::opt("ap-southeast-1".to_string());
        bucket.prefix = StringNonEmpty::opt("prefix2".to_string());
        let mut config = Config::default(bucket);
        config.force_path_style = false;

        let conn = TestConnection::new(vec![(
            http::Request::builder()
                .method("PUT")
                .uri(Uri::from_static(
                    "https://bucket2.s3.ap-southeast-1.amazonaws.com/prefix2/key2?x-id=PutObject",
                ))
                .body(SdkBody::from("abcd"))
                .unwrap(),
            http::Response::builder()
                .status(200)
                .body(SdkBody::from(""))
                .unwrap(),
        )]);

        let creds = Credentials::from_keys("abc".to_string(), "xyz".to_string(), None);

        let s = S3Storage::new_with_creds_connector(config.clone(), conn.clone(), creds).unwrap();
        s.put(
            "key2",
            PutResource(Box::new(magic_contents.as_bytes())),
            magic_contents.len() as u64,
        )
        .await
        .unwrap();

        conn.assert_requests_match(&[]);
    }

    #[tokio::test]
    #[cfg(FALSE)]
    // FIXME: enable this (or move this to an integration test) if we've got a
    // reliable way to test s3 (rusoto_mock requires custom logic to verify the
    // body stream which itself can have bug)
    async fn test_real_s3_storage() {
        use tikv_util::time::Limiter;

        let bucket = BucketConf {
            endpoint: Some(StringNonEmpty::required("http://127.0.0.1:9000".to_owned()).unwrap()),
            bucket: StringNonEmpty::required("bucket".to_owned()).unwrap(),
            prefix: Some(StringNonEmpty::required("prefix".to_owned()).unwrap()),
            region: None,
            storage_class: None,
        };
        let s3 = Config {
            access_key_pair: Some(AccessKeyPair {
                access_key: StringNonEmpty::required("93QZ01QRBYQQXC37XHZV".to_owned()).unwrap(),
                secret_access_key: StringNonEmpty::required(
                    "N2VcI4Emg0Nm7fDzGBMJvguHHUxLGpjfwt2y4+vJ".to_owned(),
                )
                .unwrap(),
            }),
            force_path_style: true,
            ..Config::default(bucket)
        };

        let limiter = Limiter::new(f64::INFINITY);

        let storage = S3Storage::new(s3).unwrap();
        const LEN: usize = 1024 * 1024 * 4;
        static CONTENT: [u8; LEN] = [50_u8; LEN];
        storage
            .put(
                "huge_file",
                PutResource(Box::new(limiter.limit(&CONTENT[..]))),
                LEN as u64,
            )
            .await
            .unwrap();

        let mut reader = storage.get("huge_file");
        let mut buf = Vec::new();
        reader.read_to_end(&mut buf).await.unwrap();
        assert_eq!(buf.len(), LEN);
        assert_eq!(buf.iter().position(|b| *b != 50_u8), None);
    }

    #[test]
    fn test_url_of_backend() {
        let bucket_name = StringNonEmpty::required("bucket".to_owned()).unwrap();
        let mut bucket = BucketConf::default(bucket_name);
        bucket.prefix = Some(StringNonEmpty::static_str("/backup 01/prefix/"));
        let s3 = Config::default(bucket.clone());
        assert_eq!(
            s3.url().unwrap().to_string(),
            "s3://bucket/backup%2001/prefix/"
        );
        bucket.endpoint = Some(StringNonEmpty::static_str("http://endpoint.com"));
        let s3 = Config::default(bucket);
        assert_eq!(
            s3.url().unwrap().to_string(),
            "http://endpoint.com/bucket/backup%2001/prefix/"
        );
    }

    #[tokio::test]
    async fn test_try_read_exact() {
        use std::io::{self, Cursor, Read};

        use futures::io::AllowStdIo;

        use self::try_read_exact;

        /// ThrottleRead throttles a `Read` -- make it emits 2 chars for each
        /// `read` call.
        struct ThrottleRead<R>(R);
        impl<R: Read> Read for ThrottleRead<R> {
            fn read(&mut self, buf: &mut [u8]) -> io::Result<usize> {
                let idx = buf.len().min(2);
                self.0.read(&mut buf[..idx])
            }
        }

        let mut data = AllowStdIo::new(ThrottleRead(Cursor::new(b"muthologia.")));
        let mut buf = vec![0u8; 6];
        assert_matches!(try_read_exact(&mut data, &mut buf).await, Ok(6));
        assert_eq!(buf, b"muthol");
        assert_matches!(try_read_exact(&mut data, &mut buf).await, Ok(5));
        assert_eq!(&buf[..5], b"ogia.");
        assert_matches!(try_read_exact(&mut data, &mut buf).await, Ok(0));
    }
}<|MERGE_RESOLUTION|>--- conflicted
+++ resolved
@@ -6,6 +6,7 @@
 };
 
 use async_trait::async_trait;
+use aws_config::sts::AssumeRoleProvider;
 use aws_credential_types::{provider::ProvideCredentials, Credentials};
 use aws_sdk_s3::{
     operation::get_object::GetObjectError,
@@ -20,22 +21,10 @@
     none_to_empty,
 };
 use fail::fail_point;
-<<<<<<< HEAD
 use futures::{executor::block_on, FutureExt, Stream, TryStreamExt};
 use futures_util::io::{AsyncRead, AsyncReadExt};
-pub use kvproto::brpb::{Bucket as InputBucket, CloudDynamic, S3 as InputConfig};
-=======
-use futures_util::{
-    future::FutureExt,
-    io::{AsyncRead, AsyncReadExt},
-    stream::TryStreamExt,
-};
 pub use kvproto::brpb::S3 as InputConfig;
-use rusoto_core::{request::DispatchSignedRequest, ByteStream, RusotoError};
-use rusoto_credential::{ProvideAwsCredentials, StaticProvider};
-use rusoto_s3::{util::AddressingStyle, *};
-use rusoto_sts::{StsAssumeRoleSessionCredentialsProvider, StsClient};
->>>>>>> 419dacd0
+
 use thiserror::Error;
 use tikv_util::{
     debug,
@@ -170,9 +159,12 @@
         Self::new(Config::from_input(input)?)
     }
 
-<<<<<<< HEAD
-    pub fn from_cloud_dynamic(cloud_dynamic: &CloudDynamic) -> io::Result<Self> {
-        Self::new(Config::from_cloud_dynamic(cloud_dynamic)?)
+    pub fn set_multi_part_size(&mut self, mut size: usize) {
+        if size < MINIMUM_PART_SIZE {
+            // default multi_part_size is 5MB, S3 cannot allow a smaller size.
+            size = MINIMUM_PART_SIZE
+        }
+        self.config.multi_part_size = size;
     }
 
     /// Create a new S3 storage for the given config.
@@ -192,16 +184,37 @@
                 (*access_key_pair.secret_access_key).to_owned(),
                 None,
             );
-            Self::new_with_creds_connector(config, connector, creds)
+            Self::maybe_assume_role(config, connector, creds)
         } else {
             let creds = util::new_credentials_provider();
-            Self::new_with_creds_connector(config, connector, creds)
-=======
-    pub fn set_multi_part_size(&mut self, mut size: usize) {
-        if size < MINIMUM_PART_SIZE {
-            // default multi_part_size is 5MB, S3 cannot allow a smaller size.
-            size = MINIMUM_PART_SIZE
->>>>>>> 419dacd0
+            Self::maybe_assume_role(config, connector, creds)
+        }
+    }
+
+    fn maybe_assume_role<Creds, Conn>(config: Config, connector: Conn, credentials_provider: Creds) -> io::Result<Self> 
+    where
+        Conn: SmithyConnector + 'static,
+        Creds: ProvideCredentials + 'static,
+    {
+        if config.role_arn.is_some() {
+            let duration_since_epoch = SystemTime::now()
+                .duration_since(SystemTime::UNIX_EPOCH)
+                .unwrap();
+            let timestamp_secs = duration_since_epoch.as_secs();
+
+            let mut builder = AssumeRoleProvider::builder(config.role_arn.as_deref().unwrap())
+                .session_name(format!("{}", timestamp_secs))
+                .connection(util::new_http_conn());
+                // TODO fix
+                // .region(Region::new(region))
+            if let Some(external_id) = &config.external_id {
+                builder = builder.external_id(external_id.as_str());
+            }
+            let credentials_provider = builder.build(credentials_provider);
+            Self::new_with_creds_connector(config, connector, credentials_provider)
+        } else {
+            // or just use original cred_provider to access s3.
+            Self::new_with_creds_connector(config, connector, credentials_provider)
         }
     }
 
@@ -247,70 +260,6 @@
         let client = Client::from_conf(s3_config);
 
         Ok(S3Storage { config, client })
-    }
-
-<<<<<<< HEAD
-    pub fn set_multi_part_size(&mut self, mut size: usize) {
-        if size < MINIMUM_PART_SIZE {
-            // default multi_part_size is 5MB, S3 cannot allow a smaller size.
-            size = MINIMUM_PART_SIZE
-=======
-    fn maybe_assume_role<P, D>(
-        config: Config,
-        cred_provider: P,
-        dispatcher: D,
-    ) -> io::Result<S3Storage>
-    where
-        P: ProvideAwsCredentials + Send + Sync + 'static,
-        D: DispatchSignedRequest + Send + Sync + 'static,
-    {
-        if config.role_arn.is_some() {
-            // try use role arn anyway with current creds when it's not nil.
-            let bucket_region = none_to_empty(config.bucket.region.clone());
-            let bucket_endpoint = config.bucket.endpoint.clone();
-            let region = util::get_region(&bucket_region, &none_to_empty(bucket_endpoint))?;
-            // cannot use the same dispatcher because of move, so use another http client.
-            let sts = StsClient::new_with(util::new_http_client()?, cred_provider, region);
-            let duration_since_epoch = SystemTime::now()
-                .duration_since(SystemTime::UNIX_EPOCH)
-                .unwrap();
-            let timestamp_secs = duration_since_epoch.as_secs();
-            let cred_provider = StsAssumeRoleSessionCredentialsProvider::new(
-                sts,
-                String::clone(config.role_arn.as_deref().unwrap()),
-                format!("{}", timestamp_secs),
-                config.external_id.as_deref().cloned(),
-                // default duration is 15min
-                None,
-                None,
-                None,
-            );
-            Self::new_creds_dispatcher(config, dispatcher, cred_provider)
-        } else {
-            // or just use original cred_provider to access s3.
-            Self::new_creds_dispatcher(config, dispatcher, cred_provider)
-        }
-    }
-
-    pub fn with_request_dispatcher<D>(config: Config, dispatcher: D) -> io::Result<S3Storage>
-    where
-        D: DispatchSignedRequest + Send + Sync + 'static,
-    {
-        // static credentials are used with minio
-        if let Some(access_key_pair) = &config.access_key_pair {
-            let cred_provider = StaticProvider::new(
-                (*access_key_pair.access_key).to_owned(),
-                (*access_key_pair.secret_access_key).to_owned(),
-                access_key_pair.session_token.as_deref().cloned(),
-                None,
-            );
-            Self::maybe_assume_role(config, cred_provider, dispatcher)
-        } else {
-            let cred_provider = util::CredentialsProvider::new()?;
-            Self::maybe_assume_role(config, cred_provider, dispatcher)
->>>>>>> 419dacd0
-        }
-        self.config.multi_part_size = size;
     }
 
     fn maybe_prefix_key(&self, key: &str) -> String {
@@ -611,16 +560,9 @@
         &self,
         part_number: i64,
         data: &[u8],
-<<<<<<< HEAD
     ) -> Result<S3CompletedPart, UploadError> {
         let request = async {
             let result = self
-=======
-    ) -> Result<CompletedPart, RusotoError<UploadPartError>> {
-        let res = timeout(Self::get_timeout(), async {
-            let start = Instant::now();
-            let r = self
->>>>>>> 419dacd0
                 .client
                 .upload_part()
                 .bucket(&self.bucket)
@@ -645,24 +587,11 @@
                 .observe(start.saturating_elapsed().as_secs_f64());
             result
         })
-<<<<<<< HEAD
         .await
         .map_err(|_| UploadError::Sdk {
             msg: "timeout after 15mins for upload part in s3 storage".to_owned(),
             retryable: false,
         })?
-=======
-        .await;
-        match res {
-            Ok(part) => Ok(CompletedPart {
-                e_tag: part?.e_tag,
-                part_number: Some(part_number),
-            }),
-            Err(_) => Err(RusotoError::ParseError(
-                "timeout after 15mins for upload part in s3 storage".to_owned(),
-            )),
-        }
->>>>>>> 419dacd0
     }
 
     /// Uploads a file atomically.
