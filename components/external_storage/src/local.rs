--- conflicted
+++ resolved
@@ -177,13 +177,8 @@
                 WalkDir::new(self.base.join(dir_name))
                     .follow_links(false)
                     .into_iter()
-<<<<<<< HEAD
-                    .filter(move |v| { 
-                        let require_prefix = require_prefix.as_ref(); 
-=======
                     .filter(move |v| {
                         let require_prefix = require_prefix.as_ref();
->>>>>>> aa5fb36a
                         v.as_ref().map(|d| {
                             let is_file = d.file_type().is_file();
                             let target_file_name = match require_prefix {
