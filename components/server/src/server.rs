// Copyright 2021 TiKV Project Authors. Licensed under Apache-2.0.

//! This module startups all the components of a TiKV server.
//!
//! It is responsible for reading from configs, starting up the various server
//! components, and handling errors (mostly by aborting and reporting to the
//! user).
//!
//! The entry point is `run_tikv`.
//!
//! Components are often used to initialize other components, and/or must be
//! explicitly stopped. We keep these components in the `TikvServer` struct.

use std::{
    cmp,
    collections::HashMap,
    convert::TryFrom,
    path::{Path, PathBuf},
    str::FromStr,
    sync::{atomic::AtomicU64, mpsc, Arc, Mutex},
    time::Duration,
    u64,
};

use api_version::{dispatch_api_version, KvFormat};
use backup_stream::{
    config::BackupStreamConfigManager, metadata::store::PdStore, observer::BackupStreamObserver,
    BackupStreamResolver,
};
use causal_ts::CausalTsProviderImpl;
use cdc::{CdcConfigManager, MemoryQuota};
use concurrency_manager::ConcurrencyManager;
use engine_rocks::{from_rocks_compression_type, RocksEngine, RocksStatistics};
use engine_rocks_helper::sst_recovery::{RecoveryRunner, DEFAULT_CHECK_INTERVAL};
use engine_traits::{
    Engines, KvEngine, MiscExt, RaftEngine, SingletonFactory, TabletContext, TabletRegistry,
    CF_DEFAULT, CF_WRITE,
};
use file_system::{get_io_rate_limiter, BytesFetcher, MetricsManager as IoMetricsManager};
use futures::executor::block_on;
use grpcio::{EnvBuilder, Environment};
use grpcio_health::HealthService;
use kvproto::{
    brpb::create_backup, cdcpb::create_change_data, deadlock::create_deadlock,
    debugpb::create_debug, diagnosticspb::create_diagnostics, import_sstpb::create_import_sst,
    kvrpcpb::ApiVersion, logbackuppb::create_log_backup, recoverdatapb::create_recover_data,
    resource_usage_agent::create_resource_metering_pub_sub,
};
use pd_client::{
    meta_storage::{Checked, Sourced},
    PdClient, RpcClient,
};
use raft_log_engine::RaftLogEngine;
use raftstore::{
    coprocessor::{
        config::SplitCheckConfigManager, BoxConsistencyCheckObserver, ConsistencyCheckMethod,
        CoprocessorHost, RawConsistencyCheckObserver, RegionInfoAccessor,
    },
    router::{CdcRaftRouter, ServerRaftStoreRouter},
    store::{
        config::RaftstoreConfigManager,
        fsm,
        fsm::store::{
            RaftBatchSystem, RaftRouter, StoreMeta, MULTI_FILES_SNAPSHOT_FEATURE, PENDING_MSG_CAP,
        },
        memory::MEMTRACE_ROOT as MEMTRACE_RAFTSTORE,
        AutoSplitController, CheckLeaderRunner, LocalReader, SnapManager, SnapManagerBuilder,
        SplitCheckRunner, SplitConfigManager, StoreMetaDelegate,
    },
    RaftRouterCompactedEventSender,
};
use resolved_ts::LeadershipResolver;
use resource_control::{
    ResourceGroupManager, ResourceManagerService, MIN_PRIORITY_UPDATE_INTERVAL,
};
use security::SecurityManager;
use snap_recovery::RecoveryService;
use tikv::{
    config::{ConfigController, DbConfigManger, DbType, LogConfigManager, TikvConfig},
    coprocessor::{self, MEMTRACE_ROOT as MEMTRACE_COPROCESSOR},
    coprocessor_v2,
    import::{ImportSstService, SstImporter},
    read_pool::{
        build_yatp_read_pool, ReadPool, ReadPoolConfigManager, UPDATE_EWMA_TIME_SLICE_INTERVAL,
    },
    server::{
        config::{Config as ServerConfig, ServerConfigManager},
        debug::{Debugger, DebuggerImpl},
        gc_worker::{AutoGcConfig, GcWorker},
        lock_manager::LockManager,
        raftkv::ReplicaReadLockChecker,
        resolve,
        service::{DebugService, DiagnosticsService},
        status_server::StatusServer,
        tablet_snap::NoSnapshotCache,
        ttl::TtlChecker,
        KvEngineFactoryBuilder, Node, RaftKv, Server, CPU_CORES_QUOTA_GAUGE, GRPC_THREAD_PREFIX,
    },
    storage::{
        self,
        config::EngineType,
        config_manager::StorageConfigManger,
        kv::LocalTablets,
        mvcc::MvccConsistencyCheckObserver,
        txn::flow_controller::{EngineFlowController, FlowController},
        Engine, Storage,
    },
};
use tikv_util::{
    check_environment_variables,
    config::VersionTrack,
    quota_limiter::{QuotaLimitConfigManager, QuotaLimiter},
    sys::{disk, path_in_diff_mount_point, register_memory_usage_high_water, SysQuota},
    thread_group::GroupProperties,
    time::{Instant, Monitor},
    worker::{Builder as WorkerBuilder, LazyWorker, Scheduler, Worker},
    yatp_pool::CleanupMethod,
    Either,
};
use tokio::runtime::Builder;

use crate::{
    common::{ConfiguredRaftEngine, EngineMetricsManager, EnginesResourceInfo, TikvServerCore},
    memory::*,
    setup::*,
    signal_handler,
    tikv_util::sys::thread::ThreadBuildWrapper,
};

#[inline]
fn run_impl<CER: ConfiguredRaftEngine, F: KvFormat>(config: TikvConfig) {
    let mut tikv = TikvServer::<CER, F>::init(config);

    // Must be called after `TikvServer::init`.
    let memory_limit = tikv.core.config.memory_usage_limit.unwrap().0;
    let high_water = (tikv.core.config.memory_usage_high_water * memory_limit as f64) as u64;
    register_memory_usage_high_water(high_water);

    tikv.core.check_conflict_addr();
    tikv.core.init_fs();
    tikv.core.init_yatp();
    tikv.core.init_encryption();
    let fetcher = tikv.core.init_io_utility();
    let listener = tikv.core.init_flow_receiver();
    let (engines, engines_info) = tikv.init_raw_engines(listener);
    tikv.init_engines(engines.clone());
    let server_config = tikv.init_servers();
    tikv.register_services();
    tikv.init_metrics_flusher(fetcher, engines_info);
    tikv.init_storage_stats_task(engines);
    tikv.run_server(server_config);
    tikv.run_status_server();
    tikv.core.init_quota_tuning_task(tikv.quota_limiter.clone());

    signal_handler::wait_for_signal(
        Some(tikv.engines.take().unwrap().engines),
        tikv.kv_statistics.clone(),
        tikv.raft_statistics.clone(),
    );
    tikv.stop();
}

/// Run a TiKV server. Returns when the server is shutdown by the user, in which
/// case the server will be properly stopped.
pub fn run_tikv(config: TikvConfig) {
    // Sets the global logger ASAP.
    // It is okay to use the config w/o `validate()`,
    // because `initial_logger()` handles various conditions.
    initial_logger(&config);

    // Print version information.
    let build_timestamp = option_env!("TIKV_BUILD_TIME");
    tikv::log_tikv_info(build_timestamp);

    // Print resource quota.
    SysQuota::log_quota();
    CPU_CORES_QUOTA_GAUGE.set(SysQuota::cpu_cores_quota());

    // Do some prepare works before start.
    pre_start();

    let _m = Monitor::default();

    dispatch_api_version!(config.storage.api_version(), {
        if !config.raft_engine.enable {
            run_impl::<RocksEngine, API>(config)
        } else {
            run_impl::<RaftLogEngine, API>(config)
        }
    })
}

const DEFAULT_METRICS_FLUSH_INTERVAL: Duration = Duration::from_millis(10_000);
const DEFAULT_MEMTRACE_FLUSH_INTERVAL: Duration = Duration::from_millis(1_000);
const DEFAULT_STORAGE_STATS_INTERVAL: Duration = Duration::from_secs(1);

/// A complete TiKV server.
struct TikvServer<ER: RaftEngine, F: KvFormat> {
    core: TikvServerCore,
    cfg_controller: Option<ConfigController>,
    security_mgr: Arc<SecurityManager>,
    pd_client: Arc<RpcClient>,
    router: RaftRouter<RocksEngine, ER>,
    system: Option<RaftBatchSystem<RocksEngine, ER>>,
    resolver: Option<resolve::PdStoreAddrResolver>,
    snap_mgr: Option<SnapManager>, // Will be filled in `init_servers`.
    engines: Option<TikvEngines<RocksEngine, ER>>,
    kv_statistics: Option<Arc<RocksStatistics>>,
    raft_statistics: Option<Arc<RocksStatistics>>,
    servers: Option<Servers<RocksEngine, ER, F>>,
    region_info_accessor: RegionInfoAccessor,
    coprocessor_host: Option<CoprocessorHost<RocksEngine>>,
    concurrency_manager: ConcurrencyManager,
    env: Arc<Environment>,
    check_leader_worker: Worker,
    sst_worker: Option<Box<LazyWorker<String>>>,
    quota_limiter: Arc<QuotaLimiter>,
    resource_manager: Option<Arc<ResourceGroupManager>>,
    causal_ts_provider: Option<Arc<CausalTsProviderImpl>>, // used for rawkv apiv2
    tablet_registry: Option<TabletRegistry<RocksEngine>>,
    br_snap_recovery_mode: bool, // use for br snapshot recovery
}

struct TikvEngines<EK: KvEngine, ER: RaftEngine> {
    engines: Engines<EK, ER>,
    store_meta: Arc<Mutex<StoreMeta>>,
    engine: RaftKv<EK, ServerRaftStoreRouter<EK, ER>>,
}

struct Servers<EK: KvEngine, ER: RaftEngine, F: KvFormat> {
    lock_mgr: LockManager,
    server: LocalServer<EK, ER>,
    node: Node<RpcClient, EK, ER>,
    importer: Arc<SstImporter>,
    cdc_scheduler: tikv_util::worker::Scheduler<cdc::Task>,
    cdc_memory_quota: MemoryQuota,
    rsmeter_pubsub_service: resource_metering::PubSubService,
    backup_stream_scheduler: Option<tikv_util::worker::Scheduler<backup_stream::Task>>,
    debugger: DebuggerImpl<ER, RaftKv<EK, ServerRaftStoreRouter<EK, ER>>, LockManager, F>,
}

type LocalServer<EK, ER> = Server<resolve::PdStoreAddrResolver, LocalRaftKv<EK, ER>>;
type LocalRaftKv<EK, ER> = RaftKv<EK, ServerRaftStoreRouter<EK, ER>>;

impl<ER, F> TikvServer<ER, F>
where
    ER: RaftEngine,
    F: KvFormat,
{
    fn init(mut config: TikvConfig) -> TikvServer<ER, F> {
        tikv_util::thread_group::set_properties(Some(GroupProperties::default()));
        // It is okay use pd config and security config before `init_config`,
        // because these configs must be provided by command line, and only
        // used during startup process.
        let security_mgr = Arc::new(
            SecurityManager::new(&config.security)
                .unwrap_or_else(|e| fatal!("failed to create security manager: {}", e)),
        );
        let env = Arc::new(
            EnvBuilder::new()
                .cq_count(config.server.grpc_concurrency)
                .name_prefix(thd_name!(GRPC_THREAD_PREFIX))
                .build(),
        );
        let pd_client = TikvServerCore::connect_to_pd_cluster(
            &mut config,
            env.clone(),
            Arc::clone(&security_mgr),
        );
        // check if TiKV need to run in snapshot recovery mode
        let is_recovering_marked = match pd_client.is_recovering_marked() {
            Err(e) => {
                warn!(
                    "failed to get recovery mode from PD";
                    "error" => ?e,
                );
                false
            }
            Ok(marked) => marked,
        };

        if is_recovering_marked {
            // Run a TiKV server in recovery modeß
            info!("TiKV running in Snapshot Recovery Mode");
            snap_recovery::init_cluster::enter_snap_recovery_mode(&mut config);
            // connect_to_pd_cluster retreived the cluster id from pd
            let cluster_id = config.server.cluster_id;
            snap_recovery::init_cluster::start_recovery(
                config.clone(),
                cluster_id,
                pd_client.clone(),
            );
        }

        // Initialize and check config
        let cfg_controller = TikvServerCore::init_config(config);
        let config = cfg_controller.get_current();

        let store_path = Path::new(&config.storage.data_dir).to_owned();

        let thread_count = config.server.background_thread_count;
        let background_worker = WorkerBuilder::new("background")
            .thread_count(thread_count)
            .create();

        let resource_manager = if config.resource_control.enabled {
            let mgr = Arc::new(ResourceGroupManager::default());
            let mut resource_mgr_service =
                ResourceManagerService::new(mgr.clone(), pd_client.clone());
            // spawn a task to periodically update the minimal virtual time of all resource
            // groups.
            let resource_mgr = mgr.clone();
            background_worker.spawn_interval_task(MIN_PRIORITY_UPDATE_INTERVAL, move || {
                resource_mgr.advance_min_virtual_time();
            });
            // spawn a task to watch all resource groups update.
            background_worker.spawn_async_task(async move {
                resource_mgr_service.watch_resource_groups().await;
            });
            Some(mgr)
        } else {
            None
        };

        // Initialize raftstore channels.
        let (router, system) = fsm::create_raft_batch_system(&config.raft_store, &resource_manager);

        let mut coprocessor_host = Some(CoprocessorHost::new(
            router.clone(),
            config.coprocessor.clone(),
        ));
        let region_info_accessor = RegionInfoAccessor::new(coprocessor_host.as_mut().unwrap());

        // Initialize concurrency manager
        let latest_ts = block_on(pd_client.get_tso()).expect("failed to get timestamp from PD");
        let concurrency_manager = ConcurrencyManager::new(latest_ts);

        // use different quota for front-end and back-end requests
        let quota_limiter = Arc::new(QuotaLimiter::new(
            config.quota.foreground_cpu_time,
            config.quota.foreground_write_bandwidth,
            config.quota.foreground_read_bandwidth,
            config.quota.background_cpu_time,
            config.quota.background_write_bandwidth,
            config.quota.background_read_bandwidth,
            config.quota.max_delay_duration,
            config.quota.enable_auto_tune,
        ));

        let mut causal_ts_provider = None;
        if let ApiVersion::V2 = F::TAG {
            let tso = block_on(causal_ts::BatchTsoProvider::new_opt(
                pd_client.clone(),
                config.causal_ts.renew_interval.0,
                config.causal_ts.alloc_ahead_buffer.0,
                config.causal_ts.renew_batch_min_size,
                config.causal_ts.renew_batch_max_size,
            ));
            if let Err(e) = tso {
                fatal!("Causal timestamp provider initialize failed: {:?}", e);
            }
            causal_ts_provider = Some(Arc::new(tso.unwrap().into()));
            info!("Causal timestamp provider startup.");
        }

        // Run check leader in a dedicate thread, because it is time sensitive
        // and crucial to TiCDC replication lag.
        let check_leader_worker = WorkerBuilder::new("check-leader").thread_count(1).create();

        TikvServer {
            core: TikvServerCore {
                config,
                store_path,
                lock_files: vec![],
                encryption_key_manager: None,
                flow_info_sender: None,
                flow_info_receiver: None,
                to_stop: vec![],
                background_worker,
            },
            cfg_controller: Some(cfg_controller),
            security_mgr,
            pd_client,
            router,
            system: Some(system),
            resolver: None,
            snap_mgr: None,
            engines: None,
            kv_statistics: None,
            raft_statistics: None,
            servers: None,
            region_info_accessor,
            coprocessor_host,
            concurrency_manager,
            env,
            check_leader_worker,
            sst_worker: None,
            quota_limiter,
            resource_manager,
            causal_ts_provider,
            tablet_registry: None,
            br_snap_recovery_mode: is_recovering_marked,
        }
    }

    fn init_engines(&mut self, engines: Engines<RocksEngine, ER>) {
        let store_meta = Arc::new(Mutex::new(StoreMeta::new(PENDING_MSG_CAP)));
        let engine = RaftKv::new(
            ServerRaftStoreRouter::new(
                self.router.clone(),
                LocalReader::new(
                    engines.kv.clone(),
                    StoreMetaDelegate::new(store_meta.clone(), engines.kv.clone()),
                    self.router.clone(),
                ),
            ),
            engines.kv.clone(),
            self.region_info_accessor.region_leaders(),
        );

        self.engines = Some(TikvEngines {
            engines,
            store_meta,
            engine,
        });
    }

    fn init_gc_worker(
        &mut self,
    ) -> GcWorker<RaftKv<RocksEngine, ServerRaftStoreRouter<RocksEngine, ER>>> {
        let engines = self.engines.as_ref().unwrap();
        let gc_worker = GcWorker::new(
            engines.engine.clone(),
            self.core.flow_info_sender.take().unwrap(),
            self.core.config.gc.clone(),
            self.pd_client.feature_gate().clone(),
            Arc::new(self.region_info_accessor.clone()),
        );

        let cfg_controller = self.cfg_controller.as_mut().unwrap();
        cfg_controller.register(
            tikv::config::Module::Gc,
            Box::new(gc_worker.get_config_manager()),
        );

        gc_worker
    }

    fn init_servers(&mut self) -> Arc<VersionTrack<ServerConfig>> {
        let flow_controller = Arc::new(FlowController::Singleton(EngineFlowController::new(
            &self.core.config.storage.flow_control,
            self.engines.as_ref().unwrap().engine.kv_engine().unwrap(),
            self.core.flow_info_receiver.take().unwrap(),
        )));
        let mut gc_worker = self.init_gc_worker();
        let mut ttl_checker = Box::new(LazyWorker::new("ttl-checker"));
        let ttl_scheduler = ttl_checker.scheduler();

        let cfg_controller = self.cfg_controller.as_mut().unwrap();

        cfg_controller.register(
            tikv::config::Module::Quota,
            Box::new(QuotaLimitConfigManager::new(Arc::clone(
                &self.quota_limiter,
            ))),
        );

        cfg_controller.register(tikv::config::Module::Log, Box::new(LogConfigManager));

        // Create cdc.
        let mut cdc_worker = Box::new(LazyWorker::new("cdc"));
        let cdc_scheduler = cdc_worker.scheduler();
        let txn_extra_scheduler = cdc::CdcTxnExtraScheduler::new(cdc_scheduler.clone());

        self.engines
            .as_mut()
            .unwrap()
            .engine
            .set_txn_extra_scheduler(Arc::new(txn_extra_scheduler));

        let lock_mgr = LockManager::new(&self.core.config.pessimistic_txn);
        cfg_controller.register(
            tikv::config::Module::PessimisticTxn,
            Box::new(lock_mgr.config_manager()),
        );
        lock_mgr.register_detector_role_change_observer(self.coprocessor_host.as_mut().unwrap());

        let engines = self.engines.as_ref().unwrap();

        let pd_worker = LazyWorker::new("pd-worker");
        let pd_sender = pd_worker.scheduler();

        if let Some(sst_worker) = &mut self.sst_worker {
            let sst_runner = RecoveryRunner::new(
                engines.engines.kv.clone(),
                engines.store_meta.clone(),
                self.core
                    .config
                    .storage
                    .background_error_recovery_window
                    .into(),
                DEFAULT_CHECK_INTERVAL,
            );
            sst_worker.start_with_timer(sst_runner);
        }

        let unified_read_pool = if self.core.config.readpool.is_unified_pool_enabled() {
            let resource_ctl = self
                .resource_manager
                .as_ref()
                .map(|m| m.derive_controller("unified-read-pool".into(), true));
            Some(build_yatp_read_pool(
                &self.core.config.readpool.unified,
                pd_sender.clone(),
                engines.engine.clone(),
                resource_ctl,
                CleanupMethod::Remote(self.core.background_worker.remote()),
            ))
        } else {
            None
        };
        if let Some(unified_read_pool) = &unified_read_pool {
            let handle = unified_read_pool.handle();
            self.core.background_worker.spawn_interval_task(
                UPDATE_EWMA_TIME_SLICE_INTERVAL,
                move || {
                    handle.update_ewma_time_slice();
                },
            );
        }

        // The `DebugService` and `DiagnosticsService` will share the same thread pool
        let props = tikv_util::thread_group::current_properties();
        let debug_thread_pool = Arc::new(
            Builder::new_multi_thread()
                .thread_name(thd_name!("debugger"))
                .enable_time()
                .worker_threads(1)
<<<<<<< HEAD
                .after_start_wrapper(move || {
                    tikv_util::thread_group::set_properties(props.clone());
                })
                .before_stop_wrapper(tikv_alloc::remove_thread_memory_accessor)
=======
                .with_sys_and_custom_hooks(
                    move || {
                        tikv_alloc::add_thread_memory_accessor();
                        tikv_util::thread_group::set_properties(props.clone());
                    },
                    tikv_alloc::remove_thread_memory_accessor,
                )
>>>>>>> fa7baa9a
                .build()
                .unwrap(),
        );

        // Start resource metering.
        let (recorder_notifier, collector_reg_handle, resource_tag_factory, recorder_worker) =
            resource_metering::init_recorder(
                self.core.config.resource_metering.precision.as_millis(),
            );
        self.core.to_stop.push(recorder_worker);
        let (reporter_notifier, data_sink_reg_handle, reporter_worker) =
            resource_metering::init_reporter(
                self.core.config.resource_metering.clone(),
                collector_reg_handle.clone(),
            );
        self.core.to_stop.push(reporter_worker);
        let (address_change_notifier, single_target_worker) = resource_metering::init_single_target(
            self.core.config.resource_metering.receiver_address.clone(),
            self.env.clone(),
            data_sink_reg_handle.clone(),
        );
        self.core.to_stop.push(single_target_worker);
        let rsmeter_pubsub_service = resource_metering::PubSubService::new(data_sink_reg_handle);

        let cfg_manager = resource_metering::ConfigManager::new(
            self.core.config.resource_metering.clone(),
            recorder_notifier,
            reporter_notifier,
            address_change_notifier,
        );
        cfg_controller.register(
            tikv::config::Module::ResourceMetering,
            Box::new(cfg_manager),
        );

        let storage_read_pool_handle = if self.core.config.readpool.storage.use_unified_pool() {
            unified_read_pool.as_ref().unwrap().handle()
        } else {
            let storage_read_pools = ReadPool::from(storage::build_read_pool(
                &self.core.config.readpool.storage,
                pd_sender.clone(),
                engines.engine.clone(),
            ));
            storage_read_pools.handle()
        };

        let storage = Storage::<_, _, F>::from_engine(
            engines.engine.clone(),
            &self.core.config.storage,
            storage_read_pool_handle,
            lock_mgr.clone(),
            self.concurrency_manager.clone(),
            lock_mgr.get_storage_dynamic_configs(),
            flow_controller.clone(),
            pd_sender.clone(),
            resource_tag_factory.clone(),
            Arc::clone(&self.quota_limiter),
            self.pd_client.feature_gate().clone(),
            self.causal_ts_provider.clone(),
            self.resource_manager
                .as_ref()
                .map(|m| m.derive_controller("scheduler-worker-pool".to_owned(), true)),
        )
        .unwrap_or_else(|e| fatal!("failed to create raft storage: {}", e));
        cfg_controller.register(
            tikv::config::Module::Storage,
            Box::new(StorageConfigManger::new(
                self.tablet_registry.as_ref().unwrap().clone(),
                ttl_scheduler,
                flow_controller,
                storage.get_scheduler(),
            )),
        );

        let (resolver, state) = resolve::new_resolver(
            self.pd_client.clone(),
            &self.core.background_worker,
            storage.get_engine().raft_extension(),
        );
        self.resolver = Some(resolver);

        ReplicaReadLockChecker::new(self.concurrency_manager.clone())
            .register(self.coprocessor_host.as_mut().unwrap());

        // Create snapshot manager, server.
        let snap_path = self
            .core
            .store_path
            .join(Path::new("snap"))
            .to_str()
            .unwrap()
            .to_owned();

        let bps = i64::try_from(self.core.config.server.snap_io_max_bytes_per_sec.0)
            .unwrap_or_else(|_| fatal!("snap_io_max_bytes_per_sec > i64::max_value"));

        let snap_mgr = SnapManagerBuilder::default()
            .max_write_bytes_per_sec(bps)
            .max_total_size(self.core.config.server.snap_max_total_size.0)
            .encryption_key_manager(self.core.encryption_key_manager.clone())
            .max_per_file_size(self.core.config.raft_store.max_snapshot_file_raw_size.0)
            .enable_multi_snapshot_files(
                self.pd_client
                    .feature_gate()
                    .can_enable(MULTI_FILES_SNAPSHOT_FEATURE),
            )
            .enable_receive_tablet_snapshot(
                self.core.config.raft_store.enable_v2_compatible_learner,
            )
            .build(snap_path);

        // Create coprocessor endpoint.
        let cop_read_pool_handle = if self.core.config.readpool.coprocessor.use_unified_pool() {
            unified_read_pool.as_ref().unwrap().handle()
        } else {
            let cop_read_pools = ReadPool::from(coprocessor::readpool_impl::build_read_pool(
                &self.core.config.readpool.coprocessor,
                pd_sender,
                engines.engine.clone(),
            ));
            cop_read_pools.handle()
        };

        let mut unified_read_pool_scale_receiver = None;
        if self.core.config.readpool.is_unified_pool_enabled() {
            let (unified_read_pool_scale_notifier, rx) = mpsc::sync_channel(10);
            cfg_controller.register(
                tikv::config::Module::Readpool,
                Box::new(ReadPoolConfigManager::new(
                    unified_read_pool.as_ref().unwrap().handle(),
                    unified_read_pool_scale_notifier,
                    &self.core.background_worker,
                    self.core.config.readpool.unified.max_thread_count,
                    self.core.config.readpool.unified.auto_adjust_pool_size,
                )),
            );
            unified_read_pool_scale_receiver = Some(rx);
        }

        // Register cdc.
        let cdc_ob = cdc::CdcObserver::new(cdc_scheduler.clone());
        cdc_ob.register_to(self.coprocessor_host.as_mut().unwrap());
        // Register cdc config manager.
        cfg_controller.register(
            tikv::config::Module::Cdc,
            Box::new(CdcConfigManager(cdc_worker.scheduler())),
        );

        // Create resolved ts worker
        let rts_worker = if self.core.config.resolved_ts.enable {
            let worker = Box::new(LazyWorker::new("resolved-ts"));
            // Register the resolved ts observer
            let resolved_ts_ob = resolved_ts::Observer::new(worker.scheduler());
            resolved_ts_ob.register_to(self.coprocessor_host.as_mut().unwrap());
            // Register config manager for resolved ts worker
            cfg_controller.register(
                tikv::config::Module::ResolvedTs,
                Box::new(resolved_ts::ResolvedTsConfigManager::new(
                    worker.scheduler(),
                )),
            );
            Some(worker)
        } else {
            None
        };

        let check_leader_runner = CheckLeaderRunner::new(
            engines.store_meta.clone(),
            self.coprocessor_host.clone().unwrap(),
        );
        let check_leader_scheduler = self
            .check_leader_worker
            .start("check-leader", check_leader_runner);

        let server_config = Arc::new(VersionTrack::new(self.core.config.server.clone()));

        self.core.config.raft_store.optimize_for(false);
        self.core
            .config
            .raft_store
            .validate(
                self.core.config.coprocessor.region_split_size(),
                self.core.config.coprocessor.enable_region_bucket(),
                self.core.config.coprocessor.region_bucket_size,
                false,
            )
            .unwrap_or_else(|e| fatal!("failed to validate raftstore config {}", e));
        let raft_store = Arc::new(VersionTrack::new(self.core.config.raft_store.clone()));
        let health_service = HealthService::default();
        let mut node = Node::new(
            self.system.take().unwrap(),
            &server_config.value().clone(),
            raft_store.clone(),
            self.core.config.storage.api_version(),
            self.pd_client.clone(),
            state,
            self.core.background_worker.clone(),
            Some(health_service.clone()),
            None,
        );
        node.try_bootstrap_store(engines.engines.clone())
            .unwrap_or_else(|e| fatal!("failed to bootstrap node id: {}", e));

        self.snap_mgr = Some(snap_mgr.clone());
        // Create server
        let server = Server::new(
            node.id(),
            &server_config,
            &self.security_mgr,
            storage.clone(),
            coprocessor::Endpoint::new(
                &server_config.value(),
                cop_read_pool_handle,
                self.concurrency_manager.clone(),
                resource_tag_factory,
                self.quota_limiter.clone(),
            ),
            coprocessor_v2::Endpoint::new(&self.core.config.coprocessor_v2),
            self.resolver.clone().unwrap(),
            Either::Left(snap_mgr.clone()),
            gc_worker.clone(),
            check_leader_scheduler,
            self.env.clone(),
            unified_read_pool,
            debug_thread_pool,
            health_service,
            self.resource_manager.clone(),
        )
        .unwrap_or_else(|e| fatal!("failed to create server: {}", e));
        cfg_controller.register(
            tikv::config::Module::Server,
            Box::new(ServerConfigManager::new(
                server.get_snap_worker_scheduler(),
                server_config.clone(),
                server.get_grpc_mem_quota().clone(),
            )),
        );

        // Start backup stream
        let backup_stream_scheduler = if self.core.config.log_backup.enable {
            // Create backup stream.
            let mut backup_stream_worker = Box::new(LazyWorker::new("backup-stream"));
            let backup_stream_scheduler = backup_stream_worker.scheduler();

            // Register backup-stream observer.
            let backup_stream_ob = BackupStreamObserver::new(backup_stream_scheduler.clone());
            backup_stream_ob.register_to(self.coprocessor_host.as_mut().unwrap());
            // Register config manager.
            cfg_controller.register(
                tikv::config::Module::BackupStream,
                Box::new(BackupStreamConfigManager::new(
                    backup_stream_worker.scheduler(),
                    self.core.config.log_backup.clone(),
                )),
            );

            let region_read_progress = engines
                .store_meta
                .lock()
                .unwrap()
                .region_read_progress
                .clone();
            let leadership_resolver = LeadershipResolver::new(
                node.id(),
                self.pd_client.clone(),
                self.env.clone(),
                self.security_mgr.clone(),
                region_read_progress,
                Duration::from_secs(60),
            );

            let backup_stream_endpoint = backup_stream::Endpoint::new(
                node.id(),
                PdStore::new(Checked::new(Sourced::new(
                    Arc::clone(&self.pd_client),
                    pd_client::meta_storage::Source::LogBackup,
                ))),
                self.core.config.log_backup.clone(),
                backup_stream_scheduler.clone(),
                backup_stream_ob,
                self.region_info_accessor.clone(),
                CdcRaftRouter(self.router.clone()),
                self.pd_client.clone(),
                self.concurrency_manager.clone(),
                BackupStreamResolver::V1(leadership_resolver),
            );
            backup_stream_worker.start(backup_stream_endpoint);
            self.core.to_stop.push(backup_stream_worker);
            Some(backup_stream_scheduler)
        } else {
            None
        };

        let import_path = self.core.store_path.join("import");
        let mut importer = SstImporter::new(
            &self.core.config.import,
            import_path,
            self.core.encryption_key_manager.clone(),
            self.core.config.storage.api_version(),
        )
        .unwrap();
        for (cf_name, compression_type) in &[
            (
                CF_DEFAULT,
                self.core
                    .config
                    .rocksdb
                    .defaultcf
                    .bottommost_level_compression,
            ),
            (
                CF_WRITE,
                self.core
                    .config
                    .rocksdb
                    .writecf
                    .bottommost_level_compression,
            ),
        ] {
            importer.set_compression_type(cf_name, from_rocks_compression_type(*compression_type));
        }
        let importer = Arc::new(importer);

        let split_check_runner = SplitCheckRunner::new(
            engines.engines.kv.clone(),
            self.router.clone(),
            self.coprocessor_host.clone().unwrap(),
        );
        let split_check_scheduler = self
            .core
            .background_worker
            .start("split-check", split_check_runner);
        cfg_controller.register(
            tikv::config::Module::Coprocessor,
            Box::new(SplitCheckConfigManager(split_check_scheduler.clone())),
        );

        let split_config_manager =
            SplitConfigManager::new(Arc::new(VersionTrack::new(self.core.config.split.clone())));
        cfg_controller.register(
            tikv::config::Module::Split,
            Box::new(split_config_manager.clone()),
        );

        let auto_split_controller = AutoSplitController::new(
            split_config_manager,
            self.core.config.server.grpc_concurrency,
            self.core.config.readpool.unified.max_thread_count,
            unified_read_pool_scale_receiver,
        );

        // `ConsistencyCheckObserver` must be registered before `Node::start`.
        let safe_point = Arc::new(AtomicU64::new(0));
        let observer = match self.core.config.coprocessor.consistency_check_method {
            ConsistencyCheckMethod::Mvcc => BoxConsistencyCheckObserver::new(
                MvccConsistencyCheckObserver::new(safe_point.clone()),
            ),
            ConsistencyCheckMethod::Raw => {
                BoxConsistencyCheckObserver::new(RawConsistencyCheckObserver::default())
            }
        };
        self.coprocessor_host
            .as_mut()
            .unwrap()
            .registry
            .register_consistency_check_observer(100, observer);

        node.start(
            engines.engines.clone(),
            server.transport(),
            snap_mgr,
            pd_worker,
            engines.store_meta.clone(),
            self.coprocessor_host.clone().unwrap(),
            importer.clone(),
            split_check_scheduler,
            auto_split_controller,
            self.concurrency_manager.clone(),
            collector_reg_handle,
            self.causal_ts_provider.clone(),
        )
        .unwrap_or_else(|e| fatal!("failed to start node: {}", e));

        // Start auto gc. Must after `Node::start` because `node_id` is initialized
        // there.
        assert!(node.id() > 0); // Node id should never be 0.
        let auto_gc_config = AutoGcConfig::new(
            self.pd_client.clone(),
            self.region_info_accessor.clone(),
            node.id(),
        );
        gc_worker
            .start(node.id())
            .unwrap_or_else(|e| fatal!("failed to start gc worker: {}", e));
        if let Err(e) = gc_worker.start_auto_gc(auto_gc_config, safe_point) {
            fatal!("failed to start auto_gc on storage, error: {}", e);
        }

        initial_metric(&self.core.config.metric);
        if self.core.config.storage.enable_ttl {
            ttl_checker.start_with_timer(TtlChecker::new(
                self.engines.as_ref().unwrap().engine.kv_engine().unwrap(),
                self.region_info_accessor.clone(),
                self.core.config.storage.ttl_check_poll_interval.into(),
            ));
            self.core.to_stop.push(ttl_checker);
        }

        // Start CDC.
        let cdc_memory_quota = MemoryQuota::new(self.core.config.cdc.sink_memory_quota.0 as _);
        let cdc_endpoint = cdc::Endpoint::new(
            self.core.config.server.cluster_id,
            &self.core.config.cdc,
            self.core.config.storage.engine == EngineType::RaftKv2,
            self.core.config.storage.api_version(),
            self.pd_client.clone(),
            cdc_scheduler.clone(),
            CdcRaftRouter(self.router.clone()),
            LocalTablets::Singleton(self.engines.as_ref().unwrap().engines.kv.clone()),
            cdc_ob,
            engines.store_meta.clone(),
            self.concurrency_manager.clone(),
            server.env(),
            self.security_mgr.clone(),
            cdc_memory_quota.clone(),
            self.causal_ts_provider.clone(),
        );
        cdc_worker.start_with_timer(cdc_endpoint);
        self.core.to_stop.push(cdc_worker);

        // Start resolved ts
        if let Some(mut rts_worker) = rts_worker {
            let rts_endpoint = resolved_ts::Endpoint::new(
                &self.core.config.resolved_ts,
                rts_worker.scheduler(),
                CdcRaftRouter(self.router.clone()),
                engines.store_meta.clone(),
                self.pd_client.clone(),
                self.concurrency_manager.clone(),
                server.env(),
                self.security_mgr.clone(),
            );
            rts_worker.start_with_timer(rts_endpoint);
            self.core.to_stop.push(rts_worker);
        }

        cfg_controller.register(
            tikv::config::Module::Raftstore,
            Box::new(RaftstoreConfigManager::new(
                node.refresh_config_scheduler(),
                raft_store,
            )),
        );

        // Create Debugger.
        let mut debugger = DebuggerImpl::new(
            engines.engines.clone(),
            self.cfg_controller.as_ref().unwrap().clone(),
            Some(storage),
        );
        debugger.set_kv_statistics(self.kv_statistics.clone());
        debugger.set_raft_statistics(self.raft_statistics.clone());

        self.servers = Some(Servers {
            lock_mgr,
            server,
            node,
            importer,
            cdc_scheduler,
            cdc_memory_quota,
            rsmeter_pubsub_service,
            backup_stream_scheduler,
            debugger,
        });

        server_config
    }

    fn register_services(&mut self) {
        let servers = self.servers.as_mut().unwrap();
        let engines = self.engines.as_ref().unwrap();

        // Import SST service.
        let import_service = ImportSstService::new(
            self.core.config.import.clone(),
            self.core.config.raft_store.raft_entry_max_size,
            engines.engine.clone(),
            LocalTablets::Singleton(engines.engines.kv.clone()),
            servers.importer.clone(),
        );
        let import_cfg_mgr = import_service.get_config_manager();

        if servers
            .server
            .register_service(create_import_sst(import_service))
            .is_some()
        {
            fatal!("failed to register import service");
        }

        self.cfg_controller
            .as_mut()
            .unwrap()
            .register(tikv::config::Module::Import, Box::new(import_cfg_mgr));

        // Debug service.
        let debug_service = DebugService::new(
            servers.debugger.clone(),
            servers.server.get_debug_thread_pool().clone(),
            engines.engine.raft_extension(),
        );
        info!("start register debug service");
        if servers
            .server
            .register_service(create_debug(debug_service))
            .is_some()
        {
            fatal!("failed to register debug service");
        }

        // Create Diagnostics service
        let diag_service = DiagnosticsService::new(
            servers.server.get_debug_thread_pool().clone(),
            self.core.config.log.file.filename.clone(),
            self.core.config.slow_log_file.clone(),
        );
        if servers
            .server
            .register_service(create_diagnostics(diag_service))
            .is_some()
        {
            fatal!("failed to register diagnostics service");
        }

        // Lock manager.
        if servers
            .server
            .register_service(create_deadlock(servers.lock_mgr.deadlock_service()))
            .is_some()
        {
            fatal!("failed to register deadlock service");
        }

        servers
            .lock_mgr
            .start(
                servers.node.id(),
                self.pd_client.clone(),
                self.resolver.clone().unwrap(),
                self.security_mgr.clone(),
                &self.core.config.pessimistic_txn,
            )
            .unwrap_or_else(|e| fatal!("failed to start lock manager: {}", e));

        // Backup service.
        let mut backup_worker = Box::new(self.core.background_worker.lazy_build("backup-endpoint"));
        let backup_scheduler = backup_worker.scheduler();
        let backup_service =
            backup::Service::<RocksEngine, ER>::with_router(backup_scheduler, self.router.clone());
        if servers
            .server
            .register_service(create_backup(backup_service))
            .is_some()
        {
            fatal!("failed to register backup service");
        }

        let backup_endpoint = backup::Endpoint::new(
            servers.node.id(),
            engines.engine.clone(),
            self.region_info_accessor.clone(),
            LocalTablets::Singleton(engines.engines.kv.clone()),
            self.core.config.backup.clone(),
            self.concurrency_manager.clone(),
            self.core.config.storage.api_version(),
            self.causal_ts_provider.clone(),
        );
        self.cfg_controller.as_mut().unwrap().register(
            tikv::config::Module::Backup,
            Box::new(backup_endpoint.get_config_manager()),
        );
        backup_worker.start(backup_endpoint);

        let cdc_service = cdc::Service::new(
            servers.cdc_scheduler.clone(),
            servers.cdc_memory_quota.clone(),
        );
        if servers
            .server
            .register_service(create_change_data(cdc_service))
            .is_some()
        {
            fatal!("failed to register cdc service");
        }
        if servers
            .server
            .register_service(create_resource_metering_pub_sub(
                servers.rsmeter_pubsub_service.clone(),
            ))
            .is_some()
        {
            warn!("failed to register resource metering pubsub service");
        }

        if let Some(sched) = servers.backup_stream_scheduler.take() {
            let pitr_service = backup_stream::Service::new(sched);
            if servers
                .server
                .register_service(create_log_backup(pitr_service))
                .is_some()
            {
                fatal!("failed to register log backup service");
            }
        }

        // the present tikv in recovery mode, start recovery service
        if self.br_snap_recovery_mode {
            let recovery_service =
                RecoveryService::new(engines.engines.clone(), self.router.clone());

            if servers
                .server
                .register_service(create_recover_data(recovery_service))
                .is_some()
            {
                fatal!("failed to register recovery service");
            }
        }
    }

    fn init_metrics_flusher(
        &mut self,
        fetcher: BytesFetcher,
        engines_info: Arc<EnginesResourceInfo>,
    ) {
        let mut engine_metrics = EngineMetricsManager::<RocksEngine, ER>::new(
            self.tablet_registry.clone().unwrap(),
            self.kv_statistics.clone(),
            self.core.config.rocksdb.titan.enabled,
            self.engines.as_ref().unwrap().engines.raft.clone(),
            self.raft_statistics.clone(),
        );
        let mut io_metrics = IoMetricsManager::new(fetcher);
        let engines_info_clone = engines_info.clone();

        // region_id -> (suffix, tablet)
        // `update` of EnginesResourceInfo is called perodically which needs this map
        // for recording the latest tablet for each region.
        // `cached_latest_tablets` is passed to `update` to avoid memory
        // allocation each time when calling `update`.
        let mut cached_latest_tablets = HashMap::default();
        self.core.background_worker.spawn_interval_task(
            DEFAULT_METRICS_FLUSH_INTERVAL,
            move || {
                let now = Instant::now();
                engine_metrics.flush(now);
                io_metrics.flush(now);
                engines_info_clone.update(now, &mut cached_latest_tablets);
            },
        );
        if let Some(limiter) = get_io_rate_limiter() {
            limiter.set_low_priority_io_adjustor_if_needed(Some(engines_info));
        }

        let mut mem_trace_metrics = MemoryTraceManager::default();
        mem_trace_metrics.register_provider(MEMTRACE_RAFTSTORE.clone());
        mem_trace_metrics.register_provider(MEMTRACE_COPROCESSOR.clone());
        self.core.background_worker.spawn_interval_task(
            DEFAULT_MEMTRACE_FLUSH_INTERVAL,
            move || {
                let now = Instant::now();
                mem_trace_metrics.flush(now);
            },
        );
    }

    fn init_storage_stats_task(&self, engines: Engines<RocksEngine, ER>) {
        let config_disk_capacity: u64 = self.core.config.raft_store.capacity.0;
        let data_dir = self.core.config.storage.data_dir.clone();
        let store_path = self.core.store_path.clone();
        let snap_mgr = self.snap_mgr.clone().unwrap();
        let reserve_space = disk::get_disk_reserved_space();
        let reserve_raft_space = disk::get_raft_disk_reserved_space();
        if reserve_space == 0 && reserve_raft_space == 0 {
            info!("disk space checker not enabled");
            return;
        }
        let raft_path = engines.raft.get_engine_path().to_string();
        let separated_raft_mount_path =
            path_in_diff_mount_point(raft_path.as_str(), engines.kv.path());
        let raft_almost_full_threshold = reserve_raft_space;
        let raft_already_full_threshold = reserve_raft_space / 2;

        let almost_full_threshold = reserve_space;
        let already_full_threshold = reserve_space / 2;
        fn calculate_disk_usage(a: disk::DiskUsage, b: disk::DiskUsage) -> disk::DiskUsage {
            match (a, b) {
                (disk::DiskUsage::AlreadyFull, _) => disk::DiskUsage::AlreadyFull,
                (_, disk::DiskUsage::AlreadyFull) => disk::DiskUsage::AlreadyFull,
                (disk::DiskUsage::AlmostFull, _) => disk::DiskUsage::AlmostFull,
                (_, disk::DiskUsage::AlmostFull) => disk::DiskUsage::AlmostFull,
                (disk::DiskUsage::Normal, disk::DiskUsage::Normal) => disk::DiskUsage::Normal,
            }
        }
        self.core.background_worker
            .spawn_interval_task(DEFAULT_STORAGE_STATS_INTERVAL, move || {
                let disk_stats = match fs2::statvfs(&store_path) {
                    Err(e) => {
                        error!(
                            "get disk stat for kv store failed";
                            "kv path" => store_path.to_str(),
                            "err" => ?e
                        );
                        return;
                    }
                    Ok(stats) => stats,
                };
                let disk_cap = disk_stats.total_space();
                let snap_size = snap_mgr.get_total_snap_size().unwrap();

                let kv_size = engines
                    .kv
                    .get_engine_used_size()
                    .expect("get kv engine size");

                let raft_size = engines
                    .raft
                    .get_engine_size()
                    .expect("get raft engine size");

                let mut raft_disk_status = disk::DiskUsage::Normal;
                if separated_raft_mount_path && reserve_raft_space != 0 {
                    let raft_disk_stats = match fs2::statvfs(&raft_path) {
                        Err(e) => {
                            error!(
                                "get disk stat for raft engine failed";
                                "raft engine path" => raft_path.clone(),
                                "err" => ?e
                            );
                            return;
                        }
                        Ok(stats) => stats,
                    };
                    let raft_disk_cap = raft_disk_stats.total_space();
                    let mut raft_disk_available =
                        raft_disk_cap.checked_sub(raft_size).unwrap_or_default();
                    raft_disk_available = cmp::min(raft_disk_available, raft_disk_stats.available_space());
                    raft_disk_status = if raft_disk_available <= raft_already_full_threshold
                    {
                        disk::DiskUsage::AlreadyFull
                    } else if raft_disk_available <= raft_almost_full_threshold
                    {
                        disk::DiskUsage::AlmostFull
                    } else {
                        disk::DiskUsage::Normal
                    };
                }
                let placeholer_file_path = PathBuf::from_str(&data_dir)
                    .unwrap()
                    .join(Path::new(file_system::SPACE_PLACEHOLDER_FILE));

                let placeholder_size: u64 =
                    file_system::get_file_size(placeholer_file_path).unwrap_or(0);

                let used_size = if !separated_raft_mount_path {
                    snap_size + kv_size + raft_size + placeholder_size
                } else {
                    snap_size + kv_size + placeholder_size
                };
                let capacity = if config_disk_capacity == 0 || disk_cap < config_disk_capacity {
                    disk_cap
                } else {
                    config_disk_capacity
                };

                let mut available = capacity.checked_sub(used_size).unwrap_or_default();
                available = cmp::min(available, disk_stats.available_space());

                let prev_disk_status = disk::get_disk_status(0); //0 no need care about failpoint.
                let cur_kv_disk_status = if available <= already_full_threshold {
                    disk::DiskUsage::AlreadyFull
                } else if available <= almost_full_threshold {
                    disk::DiskUsage::AlmostFull
                } else {
                    disk::DiskUsage::Normal
                };
                let cur_disk_status = calculate_disk_usage(raft_disk_status, cur_kv_disk_status);
                if prev_disk_status != cur_disk_status {
                    warn!(
                        "disk usage {:?}->{:?} (raft engine usage: {:?}, kv engine usage: {:?}), seperated raft mount={}, kv available={}, snap={}, kv={}, raft={}, capacity={}",
                        prev_disk_status,
                        cur_disk_status,
                        raft_disk_status,
                        cur_kv_disk_status,
                        separated_raft_mount_path,
                        available,
                        snap_size,
                        kv_size,
                        raft_size,
                        capacity
                    );
                }
                disk::set_disk_status(cur_disk_status);
            })
    }

    fn init_sst_recovery_sender(&mut self) -> Option<Scheduler<String>> {
        if !self
            .core
            .config
            .storage
            .background_error_recovery_window
            .is_zero()
        {
            let sst_worker = Box::new(LazyWorker::new("sst-recovery"));
            let scheduler = sst_worker.scheduler();
            self.sst_worker = Some(sst_worker);
            Some(scheduler)
        } else {
            None
        }
    }

    fn run_server(&mut self, server_config: Arc<VersionTrack<ServerConfig>>) {
        let server = self.servers.as_mut().unwrap();
        server
            .server
            .build_and_bind()
            .unwrap_or_else(|e| fatal!("failed to build server: {}", e));
        server
            .server
            .start(server_config, self.security_mgr.clone(), NoSnapshotCache)
            .unwrap_or_else(|e| fatal!("failed to start server: {}", e));
    }

    fn run_status_server(&mut self) {
        // Create a status server.
        let status_enabled = !self.core.config.server.status_addr.is_empty();
        if status_enabled {
            let mut status_server = match StatusServer::new(
                self.core.config.server.status_thread_pool_size,
                self.cfg_controller.take().unwrap(),
                Arc::new(self.core.config.security.clone()),
                self.engines.as_ref().unwrap().engine.raft_extension(),
                self.core.store_path.clone(),
                self.resource_manager.clone(),
            ) {
                Ok(status_server) => Box::new(status_server),
                Err(e) => {
                    error_unknown!(%e; "failed to start runtime for status service");
                    return;
                }
            };
            // Start the status server.
            if let Err(e) = status_server.start(self.core.config.server.status_addr.clone()) {
                error_unknown!(%e; "failed to bind addr for status service");
            } else {
                self.core.to_stop.push(status_server);
            }
        }
    }

    fn stop(self) {
        tikv_util::thread_group::mark_shutdown();
        let mut servers = self.servers.unwrap();
        servers
            .server
            .stop()
            .unwrap_or_else(|e| fatal!("failed to stop server: {}", e));

        servers.node.stop();
        self.region_info_accessor.stop();

        servers.lock_mgr.stop();

        if let Some(sst_worker) = self.sst_worker {
            sst_worker.stop_worker();
        }

        self.core.to_stop.into_iter().for_each(|s| s.stop());
    }
}

impl<CER: ConfiguredRaftEngine, F: KvFormat> TikvServer<CER, F> {
    fn init_raw_engines(
        &mut self,
        flow_listener: engine_rocks::FlowListener,
    ) -> (Engines<RocksEngine, CER>, Arc<EnginesResourceInfo>) {
        let block_cache = self
            .core
            .config
            .storage
            .block_cache
            .build_shared_cache(self.core.config.storage.engine);
        let env = self
            .core
            .config
            .build_shared_rocks_env(
                self.core.encryption_key_manager.clone(),
                get_io_rate_limiter(),
            )
            .unwrap();

        // Create raft engine
        let (raft_engine, raft_statistics) = CER::build(
            &self.core.config,
            &env,
            &self.core.encryption_key_manager,
            &block_cache,
        );
        self.raft_statistics = raft_statistics;

        // Create kv engine.
        let builder = KvEngineFactoryBuilder::new(env, &self.core.config, block_cache)
            .compaction_event_sender(Arc::new(RaftRouterCompactedEventSender {
                router: Mutex::new(self.router.clone()),
            }))
            .region_info_accessor(self.region_info_accessor.clone())
            .sst_recovery_sender(self.init_sst_recovery_sender())
            .flow_listener(flow_listener);
        let factory = Box::new(builder.build());
        let kv_engine = factory
            .create_shared_db(&self.core.store_path)
            .unwrap_or_else(|s| fatal!("failed to create kv engine: {}", s));
        self.kv_statistics = Some(factory.rocks_statistics());
        let engines = Engines::new(kv_engine.clone(), raft_engine);

        let cfg_controller = self.cfg_controller.as_mut().unwrap();
        cfg_controller.register(
            tikv::config::Module::Rocksdb,
            Box::new(DbConfigManger::new(kv_engine.clone(), DbType::Kv)),
        );
        let reg = TabletRegistry::new(
            Box::new(SingletonFactory::new(kv_engine)),
            &self.core.store_path,
        )
        .unwrap();
        // It always use the singleton kv_engine, use arbitrary id and suffix.
        let ctx = TabletContext::with_infinite_region(0, Some(0));
        reg.load(ctx, false).unwrap();
        self.tablet_registry = Some(reg.clone());
        engines.raft.register_config(cfg_controller);

        let engines_info = Arc::new(EnginesResourceInfo::new(
            reg,
            engines.raft.as_rocks_engine().cloned(),
            180, // max_samples_to_preserve
        ));

        (engines, engines_info)
    }
}

/// Various sanity-checks and logging before running a server.
///
/// Warnings are logged.
///
/// # Logs
///
/// The presence of these environment variables that affect the database
/// behavior is logged.
///
/// - `GRPC_POLL_STRATEGY`
/// - `http_proxy` and `https_proxy`
///
/// # Warnings
///
/// - if `net.core.somaxconn` < 32768
/// - if `net.ipv4.tcp_syncookies` is not 0
/// - if `vm.swappiness` is not 0
/// - if data directories are not on SSDs
/// - if the "TZ" environment variable is not set on unix
fn pre_start() {
    check_environment_variables();
    for e in tikv_util::config::check_kernel() {
        warn!(
            "check: kernel";
            "err" => %e
        );
    }
}

#[cfg(test)]
mod test {
    use std::{collections::HashMap, sync::Arc};

    use engine_rocks::raw::Env;
    use engine_traits::{
        FlowControlFactorsExt, MiscExt, SyncMutable, TabletContext, TabletRegistry, CF_DEFAULT,
    };
    use tempfile::Builder;
    use tikv::{config::TikvConfig, server::KvEngineFactoryBuilder};
    use tikv_util::{config::ReadableSize, time::Instant};

    use super::EnginesResourceInfo;

    #[test]
    fn test_engines_resource_info_update() {
        let mut config = TikvConfig::default();
        config.rocksdb.defaultcf.disable_auto_compactions = true;
        config.rocksdb.defaultcf.soft_pending_compaction_bytes_limit = Some(ReadableSize(1));
        config.rocksdb.writecf.soft_pending_compaction_bytes_limit = Some(ReadableSize(1));
        config.rocksdb.lockcf.soft_pending_compaction_bytes_limit = Some(ReadableSize(1));
        let env = Arc::new(Env::default());
        let path = Builder::new().prefix("test-update").tempdir().unwrap();
        let cache = config
            .storage
            .block_cache
            .build_shared_cache(config.storage.engine);

        let factory = KvEngineFactoryBuilder::new(env, &config, cache).build();
        let reg = TabletRegistry::new(Box::new(factory), path.path().join("tablets")).unwrap();

        for i in 1..6 {
            let ctx = TabletContext::with_infinite_region(i, Some(10));
            reg.load(ctx, true).unwrap();
        }

        let mut cached = reg.get(1).unwrap();
        let mut tablet = cached.latest().unwrap();
        // Prepare some data for two tablets of the same region. So we can test whether
        // we fetch the bytes from the latest one.
        for i in 1..21 {
            tablet.put_cf(CF_DEFAULT, b"key", b"val").unwrap();
            if i % 2 == 0 {
                tablet.flush_cf(CF_DEFAULT, true).unwrap();
            }
        }
        let old_pending_compaction_bytes = tablet
            .get_cf_pending_compaction_bytes(CF_DEFAULT)
            .unwrap()
            .unwrap();

        let ctx = TabletContext::with_infinite_region(1, Some(20));
        reg.load(ctx, true).unwrap();
        tablet = cached.latest().unwrap();

        for i in 1..11 {
            tablet.put_cf(CF_DEFAULT, b"key", b"val").unwrap();
            if i % 2 == 0 {
                tablet.flush_cf(CF_DEFAULT, true).unwrap();
            }
        }
        let new_pending_compaction_bytes = tablet
            .get_cf_pending_compaction_bytes(CF_DEFAULT)
            .unwrap()
            .unwrap();

        assert!(old_pending_compaction_bytes > new_pending_compaction_bytes);

        let engines_info = Arc::new(EnginesResourceInfo::new(reg, None, 10));

        let mut cached_latest_tablets = HashMap::default();
        engines_info.update(Instant::now(), &mut cached_latest_tablets);

        // The memory allocation should be reserved
        assert!(cached_latest_tablets.capacity() >= 5);
        // The tablet cache should be cleared
        assert!(cached_latest_tablets.is_empty());

        // The latest_normalized_pending_bytes should be equal to the pending compaction
        // bytes of tablet_1_20
        assert_eq!(
            (new_pending_compaction_bytes * 100) as u32,
            engines_info.latest_normalized_pending_bytes()
        );
    }
}<|MERGE_RESOLUTION|>--- conflicted
+++ resolved
@@ -536,20 +536,10 @@
                 .thread_name(thd_name!("debugger"))
                 .enable_time()
                 .worker_threads(1)
-<<<<<<< HEAD
                 .after_start_wrapper(move || {
                     tikv_util::thread_group::set_properties(props.clone());
                 })
                 .before_stop_wrapper(tikv_alloc::remove_thread_memory_accessor)
-=======
-                .with_sys_and_custom_hooks(
-                    move || {
-                        tikv_alloc::add_thread_memory_accessor();
-                        tikv_util::thread_group::set_properties(props.clone());
-                    },
-                    tikv_alloc::remove_thread_memory_accessor,
-                )
->>>>>>> fa7baa9a
                 .build()
                 .unwrap(),
         );
