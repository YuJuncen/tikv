--- conflicted
+++ resolved
@@ -1211,19 +1211,6 @@
         // Backup service.
         let mut backup_worker = Box::new(self.core.background_worker.lazy_build("backup-endpoint"));
         let backup_scheduler = backup_worker.scheduler();
-<<<<<<< HEAD
-=======
-        let backup_service =
-            backup::Service::<EK, ER>::with_router(backup_scheduler, self.router.clone());
-        if servers
-            .server
-            .register_service(create_backup(backup_service))
-            .is_some()
-        {
-            fatal!("failed to register backup service");
-        }
-
->>>>>>> f9727af1
         let backup_endpoint = backup::Endpoint::new(
             servers.node.id(),
             engines.engine.clone(),
